/*! \page basic_tutorials_poisson_homogeneous SCL-1: Poisson's equation (homogeneous BC)

\note Prerequisites of this tutorial include \ref basic_tutorials_mesh_generation_2d
and \ref basic_tutorials_mesh_generation_3d (for the 3D extension
implementation) 

<br>

\note Intended learning outcome:
- general structure of a program developed using MoFEM
- idea of [Simple Interface](http://mofem.eng.gla.ac.uk/mofem/html/struct_mo_f_e_m_1_1_simple.html) in MoFEM and how to use it
- idea of Domain element in MoFEM and how to use it
- process of implementing User Data Operators (UDOs) to calculate and assemble
  stiffness matrix and force vector
- how to **push** the developed UDOs to the *Pipeline*
- a way to handle homogeneous boundary condition in MoFEM
- utilisation of tools to convert outputs (MOAB) and visualise them (Paraview)

<br>

\note After finishing this tutorial, if you would like to replicate the program
and practice yourself in an existing module or in your own module, you may wish
to have a look at \ref how_to_add_new_module_and_program and \ref
how_to_compile_program.

\tableofcontents

\section basic_tutorials_poisson_homogeneous_introduction Introduction

\subsection basic_tutorials_poisson_homogeneous_problem The problem

<<<<<<< HEAD
In this first tutorial, that actually solves something using MoFEM, we
=======
In this practical example that actually solves something using MoFEM, we
>>>>>>> 6e7a9ddd
will solve a simple Poisson's equation in 2D with homogeneous boundary condition
(zero boundary values). The physical example of this equation is that you
have a membrane that is fixed at its boundary and it experiences a uniformly
distributed force on its surface, then you are asked to estimate the
displacement of the membrane. The formal definition of the problem as follows 

Find \f$ u \in \bf{R} \f$ such that
\f[
\begin{aligned}
-\nabla \cdot \nabla u(\mathbf{x}) &= f \quad {\rm in} \quad {
\Omega} \\ u(\mathbf{x}) &= 0 \quad {\rm on} \quad \partial { \Omega}
\end{aligned}
\f]
where \f$ { \Omega} \f$ denotes the domain occupied by the body and
\f$ \partial { \Omega} \f$ is the boundary of the domain.
Additionally, \f$ f \f$ is the body force and \f$ {\bf x} \f$ is the position in
\f$ {x-y} \f$ space of a point in the domain.

Essentially, this is a continuous problem and there is analytical solution for
it. However, as a first practice with MoFEM, we are solving it numerically using
finite element approach. This is done by subdividing the domain into multiple
elements, building piece-wise approximations, and solving a discrete problem.

As you may have already learned from the basic finite element method, in order
to approximate the field \f$ u \f$ of the problem equation, we need to 
derive the weak form. The procedure to achieve it is as follows

- First, multiplying both sides of the equation by a *test* function \f$ v \f$
  and then integrate over the domain \f$ \Omega \f$
\f[
-\int_\Omega v(\nabla \cdot \nabla u )= \int_\Omega v f 
\f]

- Second, apply the integration by parts on the left-hand side of the equation,
  we have
\f[
\int_\Omega \nabla v \cdot \nabla u - \int_{\partial \Omega} v {\bf n} \cdot \nabla u  = \int_\Omega v f 
\f]
It is noted that the test function \f$ v \f$ has to satisfy the homogeneous
  boundary condition, i.e. \f$ v=0 \f$ on \f$ \partial \Omega \f$. Substituting
  it to the above equation, we finally obtain the weak form of the problem
\f[
\int_\Omega \nabla v \cdot \nabla u = \int_\Omega v f 
\f]

We are now solving this equation of the weak form instead of the original
equation. This equation is asking for the solution of \f$ u \f$ that is true for
all test function \f$ v \f$. In order to achieve it, we will approximate \f$ u
\f$ following a process in finite element called *discretisation* which will be
presented in the next part.

\subsection basic_tutorials_poisson_homogeneous_discretisation Discretisation

As mentioned above, instead of trying to solve the problem analytically, we will
approximate \f$ u \f$ assuming its solution has the form
\f[
u \approx u^h = \sum_{j=0}^{N-1} \phi_j U_j
\f]
This expression can be interpreted as follows. Find the approximate solution \f$
<<<<<<< HEAD
u^h \f$ of \f$ u \f$ where \f$ u^h \f$ is calculated by the summation of the
multiplication of the *approximation functions* \f$ \phi_j \f$ and
*coefficients* \f$ U_j \f$. 
=======
u^h \f$ of \f$ u \f$ where \f$ u^h \f$ is calculated by summing the contribution of base function \f$ \phi_j \f$ with the *coefficient* of the contribution is \f$ U_j \f$. 
>>>>>>> 6e7a9ddd

Sometimes, \f$ \phi_j \f$ is also called shape functions and \f$ U_j \f$ called *degrees of freedom* of the problem. In the implementation process,
which will be discussed later in this tutorial, MoFEM gives you values of \f$ \phi_j \f$ by default (provided that you give it some hints) and you will find the solution of \f$ u^h \f$, of course, with the help of MoFEM.

Remember that, in the weak form, we have another term that also needs to be
taken care of, that is the test function \f$ v \f$. As we were saying, the weak
form has to be satisfied with all test function \f$ v \f$ meaning it has to be
true with the arbitrary choice of \f$ v_i=\phi_i \f$.

Substituting \f$ u \f$ and \f$ v \f$ into the weak form, we have the discrete
form of the problem given by 
\f[
\int_{\Omega^e} \nabla \phi_i \cdot \nabla \left( \sum_j U_j \phi_j \right) = \int_{\Omega^e} \phi_i f
\f]
Moving \f$ U_j \f$ outside of the parentheses and rearraging the equation, we
have 
\f[
\sum_j \left( \int_{\Omega^e} \nabla \phi_i \cdot \nabla \phi_j \right) U_j   = \int_{\Omega^e} \phi_i f
\f]

Now, the problem becomes: finding the vector of coefficients \f$ {\bf U} \f$
such that 
\f[
{\bf KU} = {\bf F}  
\f]
where \f$ {\bf K} \f$ and \f$ {\bf F} \f$ are the global stiffness matrix (left
hand side) and global force vector (right hand side) calculated over the whole
domain, respectively. \f$ {\bf K} \f$ and \f$ {\bf F} \f$ are obtained by
assembling all elements (entity) in the domain, and the components
of element stiffness matrix and element force vector are calculated as
\f[
  \begin{align}
    K_{ij}^e &= \int_{\Omega^e} \nabla \phi_i \cdot \nabla  \phi_j, \\
    F_i^e &= \int_{\Omega^e} \phi_i f
  \end{align}
\f]
<<<<<<< HEAD
One thing we can notice here is that the matrix \f$ {\bf K} \f$ is symmetric
  which means later in the implementation we can save computer memory by
  assembling and storing data of just half of the matrix.
=======
One thing we can notice here is that the matrix \f$ {\bf K} \f$ is symmetric which means there will be opportunity to save time later in the implementation.

>>>>>>> 6e7a9ddd


We are almost at the place where we can start the implementation, but still, you
may ask how computers can handle the integral terms. Of course, we will not ask
computers to calculate the integrals directly in an infinite sense, instead it
is done using *quadrature* which is in a finite sense and commonly used in
finite element method. In order word, the integrals are approximated by the sum
of a set of points on each element along with their weights as follows
\f[
  \begin{align}
K_{ij}^e &= \int_{\Omega^e} \nabla \phi_i \cdot \nabla \phi_j \approx \sum_q
\nabla \phi_i \left( {\bf x}_q \right) \cdot \nabla \phi_j \left( {\bf x}_q
\right) w_q \label{eqn_stiffness}, \\ 
    F_i^e &= \int_{\Omega^e} \phi_i f \approx \sum_q \phi_i \left( {\bf x}_q \right) f \left( {\bf x}_q \right) w_q
  \end{align}
\f]
where \f$ {\bf x}_q \f$ and \f$ w_q \f$ are location and weight of the
quadrature point. These equations can be interpreted as follows

The approximated value of the component at row \f$ i \f$ and column \f$ j \f$ of
the element stiffness matrix \f$ K \f$ of element \f$ e \f$ is calculated by
taking the summation over all quadrature points of the multiplication of 
- the first derivative of the \f$ i^{\rm th} \f$ approximation function \f$ \phi
  \f$ evaluated at quadrature point \f$ q \f$, 
- the first derivative of the \f$ j^{\rm th} \f$ approximation function \f$ \phi
  \f$ evaluated at the same quadrature point \f$ q \f$, and 
- the weight of that quadrature point \f$ q \f$.

Likewise, the approximated value of the component at row \f$ i \f$ of the
element force vector \f$ F \f$ of element \f$ e \f$ is calculated by taking the
summation over all quadrature points of the multiplication of
- the \f$ i^{\rm th} \f$ approximation function \f$ \phi \f$ evaluated at
  quadrature point \f$ q \f$,
- the body force evaluated at the same quadrature point \f$ q \f$, and
- the weight of that quadrature point \f$ q \f$.

More details on this matter can be found here \ref lesson1.

To this end, we have established a linear system of the primary variable \f$
{\bf U} \f$ through \f$ {\bf K} \f$ and \f$ {\bf F} \f$. In MoFEM, we will use
an iterative solver
([KSP](https://www.mcs.anl.gov/petsc/petsc-current/docs/manualpages/KSP/index.html))
to solve for \f$ {\bf U} \f$ and apply steps to postprocess the solution and
visualise it.


\section basic_tutorials_poisson_homogeneous_implementation Implementation 

An immediate question you may have regarding the implementation is how to
implement the matrix \f$ {\bf K} \f$ and vector \f$ {\bf F} \f$. This is
done through the implementation of the so-called **User Data Operators**. UDOs
are the essential part of MoFEM and they are present in all finite element
problems implemented in MoFEM. UDO is normally called Operator (for short) by
MoFEM developers. Once UDOs are implemented, they will be *pushed* to the working **pipeline**.

Here we have introduced _two important concepts_ in MoFEM
- **UDOs** are responsible for calculation of certain things, e.g. stiffness
  matrix, force vector, inverse of Jacobian, field values, field gradients, etc., and 
- **Pipeline** is where you *push* UDOs to in a certain order, e.g. UDOs for
  calculating field values and field gradients (nonlinear problem) are pushed
  before UDOs calculating stiffness matrix and force vector. After being pushed
  to the Pipeline, those UDOs will be executed sequentially.

As a common practice, typically all the implementation of UDOs for a specific
problem is put in a `*.hpp` file. This file will be included in the main `*.cpp`
file which contains all the necessary classes and functions. Detailed
explanation of the implementation of UDOs, how you pushed UDOs to Pipeline as
well as developement of classes/functions are presented below

\subsection basic_tutorials_poisson_homogeneous_udo User Data Operators 

As described previously, solving the Poisson problem with homogeneous would
require the computation and assembling of the matrix \f$ {\bf K} \f$ and
vector \f$ {\bf F} \f$. These essential processes of computation and assembling
will be handled by two different UDOs which separately deal with the matrix and
vector. They are

1. Poisson2DHomogeneousOperators::OpDomainLhsMatrixK is responsible for the
   calculation and assembly of the left-hand-side matrix \f$ {\bf K} \f$
   
2. Poisson2DHomogeneousOperators::OpDomainRhsVectorF is responsible for the
   calculation and assembly of the right-hand-side vector \f$ {\bf F} \f$

Before going into details of the implementation of the two UDOs in
poisson_2d_homogeneous.hpp, let's have a look at the first few lines of code of
the file that includes some libaries for finite element implementation, some
aliases, and declaration/initialisation as commented below.

\code
// Define name if it has not been defined yet
#ifndef __POISSON2DHOMOGENEOUS_HPP__
#define __POISSON2DHOMOGENEOUS_HPP__

// Include standard library and Header file for basic finite elements
// implementation
#include <stdlib.h>
#include <BasicFiniteElements.hpp>

// Use of alias for some specific functions
// We are solving Poisson's equation in 2D so Face element is used
using FaceEle = MoFEM::FaceElementForcesAndSourcesCore;
using OpFaceEle = MoFEM::FaceElementForcesAndSourcesCore::UserDataOperator;
using EntData = DataForcesAndSourcesCore::EntData;

// Namespace that contains necessary UDOs, will be included in the main program
namespace Poisson2DHomogeneousOperators {

// Declare FTensor index for 2D problem
FTensor::Index<'i', 2> i;

// For simplicity, source term f will be constant throughout the domain
const double body_source = 5.;


// Implementation of the UDOs below this point

}

\endcode


Now, we will look in details how the two main operators
Poisson2DHomogeneousOperators::OpDomainLhsMatrixK and
Poisson2DHomogeneousOperators::OpDomainRhsVectorF are implemented.


\subsubsection OpDomainLhsMatrixK
The first UDO
Poisson2DHomogeneousOperators::OpDomainLhsMatrixK is responsible for the
calculation and assembly of the left-hand-side matrix \f$ {\bf K} \f$

First, let's look at the structure of the UDO to calculate matrix \f$
{\bf K} \f$, also the general structure of all of the UDOs implemented in MoFEM

\code 
struct OpDomainLhsMatrixK : public OpFaceEle {
public:
  OpDomainLhsMatrixK(std::string row_field_name, std::string col_field_name)
      : OpFaceEle(row_field_name, col_field_name, OpFaceEle::OPROWCOL) {
    sYmm = true;
  }

  MoFEMErrorCode doWork(int row_side, int col_side, EntityType row_type,
                        EntityType col_type, EntData &row_data,
                        EntData &col_data) {
  
  // Implementation of doWork() below this point

  }

private:
  MatrixDouble locLhs, transLocLhs;
};
\endcode

We have the class `OpDomainLhsMatrixK` that is inherited from `OpFaceEle` which
is the alias of the base class
MoFEM::FaceElementForcesAndSourcesCore::UserDataOperator.
This newly created class has two public objects `OpDomainLhsMatrixK()` and
`doWork()` which can be accessed from outside of the class, and two private
objects `locLhs` and `transLocLhs` of type `MatrixDouble` which can be accessed
only from inside of the class for calculation and assembly of local stiffness
matrix. This follows the concept of [data
encapsulation](https://en.wikipedia.org/wiki/Encapsulation_(computer_programming))
to hide values and objects inside the class as much as possible. We will discuss
a little more details of those four objects of the class in the followings

- `OpDomainLhsMatrixK()`
\code 
  OpDomainLhsMatrixK(std::string row_field_name, std::string col_field_name)
      : OpFaceEle(row_field_name, col_field_name, OpFaceEle::OPROWCOL) {
    sYmm = true;
  }
\endcode
  This public member function has two input arguments which are the
  row_field_name and col_field_name carrying the names of the field for row and
  column, respectively. In general, these two field names can be different. In
  this particular case of Poisson's problem with homogeneous boundary condition,
  we will see later, they take the same field name of "U" for both row and
  column. OpFaceEle::OPROWCOL because we assemble stiffness matrix that has data
  on both row and column. The boolean `sYmm = true` is set since we know matrix
  \f$ K \f$ is symmetric and we can just assemble and store data of half of the matrix.

- `doWork()`
\code
  MoFEMErrorCode doWork(int row_side, int col_side, EntityType row_type,
                        EntityType col_type, EntData &row_data,
                        EntData &col_data) {
  
  // Implementation of doWork() below this point

  }
\endcode
  This public member function is the core part of the UDO implementation. It
  decides how to calculate the local matrix components and how to assemble them
  to the global matrix. All of the mathematical derivations that we did in the
  previous section of this tutorial will be implemented in this function. More
  discussion on this essential function will be given below.

- `locLhs` <br>
  This private member object of type MatrixDouble is used to
  store the results of the calculation of components of element stiffness
  matrix. This object is made private because only member of the class know how to use it, members from other classes have no access to this private object avoiding unpredictable consequences, i.e. errors. 
  
- `transLocLhs` <br>
  This private member object also of type MatrixDouble is
  used to assemble the transpose of `locLhs`. This object is used only in
  function `doWork()` so it is also declared as a private object of the class `OpDomainLhsMatrixK`.

Now we take a closer look on the details of the implementation of the member
function `doWork()` which is the most essential part of the UDO implementation.
Full code for this function as follows
\code 
  MoFEMErrorCode doWork(int row_side, int col_side, EntityType row_type,
                        EntityType col_type, EntData &row_data,
                        EntData &col_data) {
    MoFEMFunctionBegin;

    const int nb_row_dofs = row_data.getIndices().size();
    const int nb_col_dofs = col_data.getIndices().size();

    if (nb_row_dofs && nb_col_dofs) {

      locLhs.resize(nb_row_dofs, nb_col_dofs, false);
      locLhs.clear();

      // get element area
      const double area = getMeasure();

      // get number of integration points
      const int nb_integration_points = getGaussPts().size2();
      // get integration weights
      auto t_w = getFTensor0IntegrationWeight();

      // get derivatives of base functions on row
      auto t_row_diff_base = row_data.getFTensor1DiffN<2>();

      // START THE LOOP OVER INTEGRATION POINTS TO CALCULATE LOCAL MATRIX
      for (int gg = 0; gg != nb_integration_points; gg++) {
        const double a = t_w * area;

        for (int rr = 0; rr != nb_row_dofs; ++rr) {
          // get derivatives of base functions on column
          auto t_col_diff_base = col_data.getFTensor1DiffN<2>(gg, 0);

          for (int cc = 0; cc != nb_col_dofs; cc++) {
            locLhs(rr, cc) += t_row_diff_base(i) * t_col_diff_base(i) * a;

            // move to the derivatives of the next base functions on column
            ++t_col_diff_base;
          }

          // move to the derivatives of the next base functions on row
          ++t_row_diff_base;
        }

        // move to the weight of the next integration point
        ++t_w;
      }

      // FILL VALUES OF LOCAL MATRIX ENTRIES TO THE GLOBAL MATRIX
      CHKERR MatSetValues(getKSPB(), row_data, col_data, &locLhs(0, 0),
                          ADD_VALUES);
      if (row_side != col_side || row_type != col_type) {
        transLocLhs.resize(nb_col_dofs, nb_row_dofs, false);
        noalias(transLocLhs) = trans(locLhs);
        CHKERR MatSetValues(getKSPB(), col_data, row_data, &transLocLhs(0, 0),
                            ADD_VALUES);
      }
    }

    MoFEMFunctionReturn(0);
  }
\endcode

First, let's talk about the structure of this function
\code 
  MoFEMErrorCode doWork(int row_side, int col_side, EntityType row_type,
                        EntityType col_type, EntData &row_data,
                        EntData &col_data) {
    MoFEMFunctionBegin;

    // Core implementation goes here

    MoFEMFunctionReturn(0);
  }
\endcode

You will notice that all functions written in MoFEM will include error
handling as we can see here with keywords: `MoFEMErrorCode`,
`MoFEMFunctionBegin;`, and `MoFEMFunctionReturn(0);`

Regarding arguments of this `doWork()` function, it has six arguments and all of
them are input arguments. The values of these input arguments are provided by
MoFEM based on the type of the elements we are solving (edge, face, volume). In
this particular case, as we solve 2D Poisson problem using triangular mesh, we
use MoFEM::FaceElementForcesAndSourcesCore::UserDataOperator (alias
`OpFaceEle`) as seen previously at the first lines of the code for the struct
`OpDomainLhsMatrixK`. And the data structure of the entities (elements) are
provided accordingly thanks to DataForcesAndSourcesCore::EntData (alias
`EntData`).

The arguments are divided in three groups
- `row_side` and `col_side` takes integer values of {0, 1, 2}
- `row_type` and `col_type` takes value of {MBVERTEX, MBEDGE, MBTRI} (see more [Hierarchical basis
  functions](http://mofem.eng.gla.ac.uk/mofem/html/hierarchical_approximation_1.html))
- `&row_data` and `&col_data` are two important pointers that have information
  of the DOFs, and basis function values, field values, field gradients at
  integration (Gauss) points.

Moving into the main implementation of `doWork()` function, we will see
information about the number of DOFs on row and column are extracted from the
database
\code
const int nb_row_dofs = row_data.getIndices().size();
const int nb_col_dofs = col_data.getIndices().size();
\endcode

Then there is an `if statement` to make sure that data for row and column are
both valid.
\code
if (nb_row_dofs && nb_col_dofs) {

  // Main implementation goes here

}
\endcode

Once the program is confident that the data for row and column are all valid,
it starts to initialise the local stiffness (LHS) matrix whose components will
be calculated and assembled to the global matrix.
\code
locLhs.resize(nb_row_dofs, nb_col_dofs, false);
locLhs.clear();
\endcode

Then you will get the area which is needed later when you integrate the function
to calculate the stiffness matrix.
\code
// get element area
const double area = getMeasure();
\endcode
It is worth noting that `getMeasure()` is a generic function and the value you
get depends on which entity type you are working with. For example, in this UDO,
you are working with face entities (triangles), `getMeasure()` gives you face
area. If you are dealing with edge (for boundary element) or volume entities
(for volume domain), you would get edge length or element volume, respectively.

Next, as required for the calculation of stiffness matrix in Eq. (3), we need
the number of integration points (\f$ q \f$) and their weights ((\f$ w_q \f$)) which can be done as follows
\code
// get number of integration points
const int nb_integration_points = getGaussPts().size2();
// get integration weights
auto t_w = getFTensor0IntegrationWeight();
\endcode
Here `getFTensor0IntegrationWeight()` is a function of
MoFEM::ForcesAndSourcesCore::UserDataOperator and it returns a zeroth-order
FTensor object ([Tensor template
library](http://mofem.eng.gla.ac.uk/mofem/html/group__ftensor.html)) that stores
value of integration weight. We prefer to use FTensor anywhere we can because it
is compact and highly efficient. In MoFEM implementation, FTensor object is
normally named with the prefix `t_`.

Once the number of Gauss points and their weights are determined, the remaining
component to calculate stiffness matrix would include the gradients of the basis
function evaluated at the integration (Gauss) point, \f$ \nabla \phi_i, \nabla
\phi_j \f$ ,for row and column, respectively, and the loop over all the Gauss
points. They are done in the following part of the code
\code
      // get derivatives of base functions on row
      auto t_row_diff_base = row_data.getFTensor1DiffN<2>();

      // START THE LOOP OVER INTEGRATION POINTS TO CALCULATE LOCAL MATRIX
      for (int gg = 0; gg != nb_integration_points; gg++) {
        const double a = t_w * area;

        for (int rr = 0; rr != nb_row_dofs; ++rr) {
          // get derivatives of base functions on column
          auto t_col_diff_base = col_data.getFTensor1DiffN<2>(gg, 0);

          for (int cc = 0; cc != nb_col_dofs; cc++) {
            locLhs(rr, cc) += t_row_diff_base(i) * t_col_diff_base(i) * a;

            // move to the derivatives of the next base functions on column
            ++t_col_diff_base;
          }

          // move to the derivatives of the next base functions on row
          ++t_row_diff_base;
        }

        // move to the weight of the next integration point
        ++t_w;
      }
\endcode
Here you can see inside the loop over the integration points, we have two other
nested loops that loop over the row (\f$i\f$) and column (\f$j\f$) DOFs of the matrix which is ultimately calculated similarly to the way
they are presented in Eq. (3)
\code
locLhs(rr, cc) += t_row_diff_base(i) * t_col_diff_base(i) * a;
\endcode
where `a` is the intemediate variable of type `double` and calculated earlier as
\code
const double a = t_w * area;
\endcode
where `area` can be considered as the determinant of the Jacobian of the
transformation from the physical (global) coordinate system to the reference
(local) coordinate system. See more about the integration and Jacobian at \ref
lesson1.

It should be noticed that at the end of each loop over the row and column
DOFs, `t_row_diff_base` and `t_col_diff_base` which have the values of the
gradients of the basis function are moved/shifted to the next chunk of the
memory which stores values of another set of gradients of basis function
associated with DOFs. The same technique is applied to move `t_w` to the weight
of the next Gauss point in the memory.

\b Note: You might have also recognised that in the traditional finite element
implementation, you will probably have, at the same place of the code, the
structure of the main nested loop like this

- Loop over all elements
  - Loop over all integration points
    - Calculation of the local stiffness matrix components and fill them to the
      global matrix

However, finite element implementation in MoFEM is slightly different as you may
have already noticed. MoFEM still has the nested loops; however, in the
implementation of UDO, you have only one loop over the integration points
inside which you calculate the local stiffness matrix components and assemble
them to the global matrix. The loop over the elements (or `entities` in the
context of [Hierarchical basis
functions](http://mofem.eng.gla.ac.uk/mofem/html/hierarchical_approximation_1.html)
used in MoFEM) is done in the main program, outside of the UDO. Details of how
this loop is triggered is presented in \ref
basic_tutorials_poisson_homogeneous_solve.

That was the description for the part of the code responsible for the
calculation of the components of the element stiffness matrix. Now we will talk
about the last part of the current UDO which is about the assembling/filling
from local (element) stiffness matrix to global stiffness matrix handled by
PETSc. This is done by the following lines of code
\code
      // FILL VALUES OF LOCAL MATRIX ENTRIES TO THE GLOBAL MATRIX
      CHKERR MatSetValues(getKSPB(), row_data, col_data, &locLhs(0, 0),
                          ADD_VALUES);
\endcode
This process of assembling matrix is done using the function `MatSetValues()`
which set the values for the global matrix and later will be solved using PETSc.
This function requires the inputs of `getKSPB()`, `row_data`, `col_data`, the
memory address where the first components of the local stiffness matrix
`&locLhs(0, 0)` is stored, and a flag to add value `ADD_VALUES`. Here
`getKSPB()` is the method to set the value of LHS matrix that will be solved by
the iterative solver namely [KSP](https://www.mcs.anl.gov/petsc/petsc-current/docs/manualpages/KSP/index.html) in PETSc.

And finally, as global \f$ {\bf K} \f$ matrix is also symmetric, we tranpose
everything that has already assembled to form the full matrix of \f$ {\bf K} \f$. This process is implemented and visualised as follows
\code
      if (row_side != col_side || row_type != col_type) {
        transLocLhs.resize(nb_col_dofs, nb_row_dofs, false);
        noalias(transLocLhs) = trans(locLhs);
        CHKERR MatSetValues(getKSPB(), col_data, row_data, &transLocLhs(0, 0),
                            ADD_VALUES);
      }
\endcode

\anchor figure_symmetric_matrix_assembling
\image html symmetric_matrix_assembling.png "Figure 1: Symmetric matrix assembling (for a general 3D case)." width = 350px

\subsubsection OpDomainRhsVectorF
In this part, we will talk about the implementation of the second UDO
Poisson2DHomogeneousOperators::OpDomainRhsVectorF which is responsible for the
calculation and assemble of the right-hand-side force vector \f$ {\bf F} \f$

Similar to what implemented for the \f$ {\bf K} \f$ matrix we discussed above,
the implementation of the UDO for the \f$ {\bf F} \f$ vector has very similar
structure with slightly different functions
\code
struct OpDomainRhsVectorF : public OpFaceEle {
public:
  OpDomainRhsVectorF(std::string field_name)
      : OpFaceEle(field_name, OpFaceEle::OPROW) {}

  MoFEMErrorCode doWork(int side, EntityType type, EntData &data) {

  // Implementation of doWork() below this point

  }

private:
  VectorDouble locRhs;
};
\endcode
We have the public objects of `OpDomainRhsVectorF()` and `doWork()` and private
object of `locRhs`. Here the name of the main function is changed to
`OpDomainRhsVectorF` to reflect what it does. Additionally, as we are
calculating and assembling vector instead of matrix, we need only one input of
`field_name` and we tell MoFEM that we are doing the operation of row for the
vector by specifying `OpFaceEle::OPROW`. Similarly for function `doWork()`, it
requires all three groups of the input but only one for each group instead of
two as we had for the stiffness matrix.

The implementation of this essential function of `doWork()` for force vector
calculation and assembling also has very similar structure to its matrix UDO
counterpart. The code for this function is as follows
\code
  MoFEMErrorCode doWork(int side, EntityType type, EntData &data) {
    MoFEMFunctionBegin;

    const int nb_dofs = data.getIndices().size();

    if (nb_dofs) {
      locRhs.resize(nb_dofs, false);
      locRhs.clear();

      // get element area
      const double area = getMeasure();

      // get number of integration points
      const int nb_integration_points = getGaussPts().size2();
      // get integration weights
      auto t_w = getFTensor0IntegrationWeight();

      // get base function
      auto t_base = data.getFTensor0N();

      // START THE LOOP OVER INTEGRATION POINTS TO CALCULATE LOCAL VECTOR
      for (int gg = 0; gg != nb_integration_points; gg++) {
        const double a = t_w * area;

        for (int rr = 0; rr != nb_dofs; rr++) {
          locRhs[rr] += t_base * body_source * a;

          // move to the next base function
          ++t_base;
        }

        // move to the weight of the next integration point
        ++t_w;
      }

      // FILL VALUES OF LOCAL VECTOR ENTRIES TO THE GLOBAL VECTOR

      // Ignoring DOFs on boundary (index -1)
      CHKERR VecSetOption(getKSPf(), VEC_IGNORE_NEGATIVE_INDICES, PETSC_TRUE);
      CHKERR VecSetValues(getKSPf(), data, &locRhs(0), ADD_VALUES);
    }

    MoFEMFunctionReturn(0);
  }
\endcode
Apart from the input arguments of this function is slight different from the UDO
for stiffness matrix, in this UDO for force vector, we use get the base function
value to calculate the components of local vector reflecting what is presented
in Eq. (4) and only need to loop over row DOFs as follows
\code
    // get base function
    auto t_base = data.getFTensor0N();
\endcode
and later using the constant body source (force) that predefined at the
beginning of the `*.hpp` to calculate the local vector
\code
        for (int rr = 0; rr != nb_dofs; rr++) {
          locRhs[rr] += t_base * body_source * a;

          // move to the next base function
          ++t_base;
        }
\endcode

Similarly to the implemenation of matrix UDO, the final part of the code
involves filling/assembling the calculated values from local force vector to the
global one. This procedure for force vector is slightly different from the
matrix. It is done in two steps. First, we need to tell the program to ignore
the assembly of DOFs associated with boundary entities (marked as -1, \ref
show where and how to mark those DOFs) and assemble only DOFs associated with
the domain entities.
\code
CHKERR VecSetOption(getKSPf(), VEC_IGNORE_NEGATIVE_INDICES, PETSC_TRUE);
\endcode
And then assemble the local force vector to the global one using
\code
CHKERR VecSetValues(getKSPf(), data, &locRhs(0), ADD_VALUES);
\endcode
This is very similar to the previous case for matrix, but now `getKSPf()` is
used to set the value of the RHS vector later solved by [KSP](https://www.mcs.anl.gov/petsc/petsc-current/docs/manualpages/KSP/index.html) iterative solver in PETSc.


That is all for the implementation of UDOs that are responsible for the
calculation and assembling of the LHS matrix \f$ {\bf K} \f$ and RHS vector \f$
{\bf F} \f$. Having the essential components implemented, you now may ask how
those UDOs are called in the main program. This is done through the process
called *push operator* to the **Pipeline** and you will find out in more details later in this tutorial,
\ref basic_tutorials_poisson_homogeneous_assemble.

Next, we will look in detail how the main program, including class and
functions, is implemented.



\subsection basic_tutorials_poisson_homogeneous_class The Poisson2DHomogeneous class

This main class Poisson2DHomogeneous contains functions and each of which is
responsible for a certain task of a finite element program.

The public part of the class includes a constructor and function \ref
basic_tutorials_poisson_homogeneous_run_analysis that calls other functions to
perform finite element analysis.
\code
public:
  Poisson2DHomogeneous(moab::Core &mb_instance, MoFEM::Core &core);
  // Declaration of the main function to run analysis
  MoFEMErrorCode runWholeProgram();
\endcode
Then there are private functions doing certain tasks and can be recognised by
their names
\code
private:
  // Declaration of other main functions called in runWholeProgram()
  MoFEMErrorCode readMesh();
  MoFEMErrorCode setupProblem();
  MoFEMErrorCode setIntegrationRules();
  MoFEMErrorCode boundaryCondition();
  MoFEMErrorCode assembleSystem();
  MoFEMErrorCode solveSystem();
  MoFEMErrorCode outputResults();
\endcode
It is followed by the declaration of member variables that will be used in one
or some of the member functions declared above
\code
  // MoFEM interfaces
  MoFEM::Interface &mField;
  moab::Interface &mOab;
  Simple *simpleInterface;

  // mpi parallel communicator
  MPI_Comm mpiComm;
  // Number of processors
  const int mpiRank;

  // Discrete Manager and linear KSP solver using SmartPetscObj
  SmartPetscObj<DM> dM;
  SmartPetscObj<KSP> kspSolver;

  // Field name and approximation order
  std::string domainField;
  int oRder;
  MatrixDouble invJac;

  // MoFEM working Pipelines for LHS and RHS
  boost::shared_ptr<FaceEle> pipelineLhs;
  boost::shared_ptr<FaceEle> pipelineRhs;

  // Object needed for postprocessing
  boost::shared_ptr<FaceEle> postProc;
\endcode

\note For writting program in MoFEM, we follow some coding practices for code
style and naming convention described at \ref coding_practice



\subsubsection basic_tutorials_poisson_homogeneous_constructor Poisson2DHomogeneous()

Now is the constructor
\code
Poisson2DHomogeneous::Poisson2DHomogeneous(moab::Core &mb_instance,
                                           MoFEM::Core &core)
    : domainField("U"), mOab(mb_instance), mField(core),
      mpiComm(mField.get_comm()), mpiRank(mField.get_comm_rank()) {
  pipelineLhs = boost::shared_ptr<FaceEle>(new FaceEle(mField));
  pipelineRhs = boost::shared_ptr<FaceEle>(new FaceEle(mField));
}
\endcode
The constructor specifies
- `domainField("U")`: The domain field name as U (the field that we need to
  solve for solution)
- `mOab(mb_instance)`: The MOAB instance that helps MoFEM to manage element data
  and topology
- `mField(core)`: The MoFEM instance that is the backbone of the program
- `mpiComm(mField.get_comm())` and `mpiRank(mField.get_comm_rank())`: These are
  required for parallel computation

In the constructor, we also initialise two **Pipelines** `pipelineLhs` and
`pipelineRhs` to which two implemented UDOs for matrix \f$ {\bf K} \f$ and
vector \f$ {\bf F} \f$ will be pushed, respectively, as mentioned in the
previous section \ref basic_tutorials_poisson_homogeneous_udo.


  
\subsubsection basic_tutorials_poisson_homogeneous_readmesh readMesh()

Now the first function that actually does some finite element task is the function
responsible for reading input mesh
\code
MoFEMErrorCode Poisson2DHomogeneous::readMesh() {
  MoFEMFunctionBegin;

  CHKERR mField.getInterface(simpleInterface);
  CHKERR simpleInterface->getOptions();
  CHKERR simpleInterface->loadFile();

  MoFEMFunctionReturn(0);
}
\endcode
Apart from the codes for error handling, the main three lines of code
is a standard way to read a input mesh using Simple interface. Inteface in MoFEM
is a set of rules through which program developers use to setup a problem.
Simple interface provides simplest but also less flexible way to setup a
problem. More on the intefaces can be found at \ref
basic_lessons1_interfaces. Implementation of more advanced interfaces will be presented in later tutorials.

\subsubsection basic_tutorials_poisson_homogeneous_setupproblem setupProblem()
Next is the function that is responsible for setting up the finite element
problem 
\code 
MoFEMErrorCode Poisson2DHomogeneous::setupProblem() {
  MoFEMFunctionBegin;

  CHKERR simpleInterface->addDomainField(domainField, H1,
                                         AINSWORTH_BERNSTEIN_BEZIER_BASE, 1);

  int oRder = 3;
  CHKERR PetscOptionsGetInt(PETSC_NULL, "", "-order", &oRder, PETSC_NULL);
  CHKERR simpleInterface->setFieldOrder(domainField, oRder);

  CHKERR simpleInterface->setUp();

  MoFEMFunctionReturn(0);
}
\endcode
This function has
- `simpleInterface->addDomainField`: Add the field through the `simpleInterface`. This requires 
  - Field name (`domainField`), 
  - Approximation space (`H1`) - function space can also be `HCURL`,
    `HDIV`, `L2` depending on physical properties of the field you are approximating, see more at [FieldSpace](http://mofem.eng.gla.ac.uk/mofem/html/definitions_8h.html#a5ed4cb303bab8cd0673ae12e5bc73c12)
  - Approximation bases (`AINSWORTH_BERNSTEIN_BEZIER_BASE`) - base can also be
    `AINSWORTH_LEGENDRE_BASE`, `AINSWORTH_LOBATTO_BASE`, `DEMKOWICZ_JACOBI_BASE
    `, see more at
    [FieldApproximationBase](http://mofem.eng.gla.ac.uk/mofem/html/definitions_8h.html#a2ed4ed94b56d2843840bb7c55adcf0c5),
    and
  - Rank (`1`) as current problem is scalar-field problem. Rank will be `3` for
    vector-field problem.
- `simpleInterface->setFieldOrder`: Set the polynomial order of the approximation of the field
- `simpleInterface->setUp()`: Finally, do the setup of the problem.


\subsubsection basic_tutorials_poisson_homogeneous_intergration setIntegrationRules() 

This function is responsible for setting the Gauss integration rules and it
looks like this
\code
MoFEMErrorCode Poisson2DHomogeneous::setIntegrationRules() {
  MoFEMFunctionBegin;

  auto rule_lhs = [](int, int, int p) -> int { return 2 * (p - 1); };
  auto rule_rhs = [](int, int, int p) -> int { return p; };
  pipelineLhs->getRuleHook = rule_lhs;
  pipelineRhs->getRuleHook = rule_rhs;

  MoFEMFunctionReturn(0);
}
\endcode
Here \f$ p \f$ is the polynomial order of the approximation function. For
the LHS matrix, we are calculating the integral of function \f$\nabla \phi_i
\cdot \nabla \phi_j\f$ so the polynomial order of the integral is \f$ p - 1 \f$ 
plus \f$ p - 1 \f$ resulting \f$ 2 * (p - 1)\f$  as we see in the 
implementation of the integration rules for the LHS. Similarly, as we calculate 
the integral of \f$ \phi_i\f$ for the RHS, we use \f$ p \f$ as the integration 
rule of the RHS. Having the integration rules, MoFEM will automatically 
determine the number of integration (Gauss) points that need to be used for 
each entity (element).

\subsubsection basic_tutorials_poisson_homogeneous_bc boundaryCondition() 

This function helps to deal with the boundary condition and its
implementation for the current problem is as follows
\code
MoFEMErrorCode Poisson2DHomogeneous::boundaryCondition() {
  MoFEMFunctionBegin;

  // Get boundary edges marked in block named "BOUNDARY_CONDITION"
  Range boundary_entities;
  for (_IT_CUBITMESHSETS_BY_SET_TYPE_FOR_LOOP_(mField, BLOCKSET, it)) {
    std::string entity_name = it->getName();
    if (entity_name.compare(0, 18, "BOUNDARY_CONDITION") == 0) {
      CHKERR it->getMeshsetIdEntitiesByDimension(mField.get_moab(), 1,
                                                 boundary_entities, true);
    }
  }
  // Add vertices to boundary entities
  Range boundary_vertices;
  CHKERR mField.get_moab().get_connectivity(boundary_entities,
                                            boundary_vertices, true);
  boundary_entities.merge(boundary_vertices);

  // Remove DOFs as homogeneous boundary condition is used
  CHKERR mField.getInterface<ProblemsManager>()->removeDofsOnEntities(
      simpleInterface->getProblemName(), domainField, boundary_entities);

  MoFEMFunctionReturn(0);
}
\endcode
There is two parts of the implementation for the boundary condition for the
current problem of Poisson's equation with homogeneous boundary condition

- First, identify all the entities, from the input mesh, to which you would like
  to apply boundary condition. This is done in two steps
  - Getting the edges (up to faces for 3D problems) in the block that has
    been marked with a certain name, e.g. *BOUNDARY_CONDITION*, in the
    input mesh. So essentially, when creating the mesh, you select the edges
    where you want to apply boundary condition, you put those edges into one
    block and name that block making sure that the name in the mesh and in the
    code are matching. See more on how to create the mesh having that properties
    from Gmsh at \ref basic_tutorials_mesh_generation_2d. The part of the code
    that is responsible for this task is as follows
    \code
    // Get boundary edges marked in block named "BOUNDARY_CONDITION"
  Range boundary_entities;
  for (_IT_CUBITMESHSETS_BY_SET_TYPE_FOR_LOOP_(mField, BLOCKSET, it)) {
    std::string entity_name = it->getName();
    if (entity_name.compare(0, 18, "BOUNDARY_CONDITION") == 0) {
      CHKERR it->getMeshsetIdEntitiesByDimension(mField.get_moab(), 1,
                                                 boundary_entities, true);
    }
  }
    \endcode 

  - Including the vertices that are shared between the marked edges and the
    interior edges and faces to the set of entities on which boundary condition
    applies. We may normally forget this step but it is essential to have those
    vertices included, making sure the implementation of boundary condition is
    correct and avoiding errors in results. The inclusion is done in this part
    of the code
    \code
    // Add vertices to boundary entities
  Range boundary_vertices;
  CHKERR mField.get_moab().get_connectivity(boundary_entities,
                                            boundary_vertices, true);
  boundary_entities.merge(boundary_vertices);
    \endcode

- Second, set the value of the boundary condition to the identified entities,
  i.e. (homogeneous) zero value boundary condition in this case. This process is
  simply done using the `removeDofsOnEntities()` function like this
  \code
  // Remove DOFs as homogeneous boundary condition is used
  CHKERR mField.getInterface<ProblemsManager>()->removeDofsOnEntities(
      simpleInterface->getProblemName(), domainField, boundary_entities);
  \endcode
  Of course, applying boundary condition for non-homogeneous boundary condition
  will not be this easy. We will show ways how to do it in MoFEM in other
  tutorials.

\subsubsection basic_tutorials_poisson_homogeneous_assemble assembleSystem() 

This part is about the function that responsible for the assembling of the
system of equations. As a reminder, at the beginning of the
section \ref basic_tutorials_poisson_homogeneous_implementation, we were
mentioning *two important concepts* in MoFEM, namely **UDO** and **Pipiline**.
While how the implementation of UDOs has been shown in \ref
basic_tutorials_poisson_homogeneous_udo, here you will see how the implemented
UDOs are *pushed* to the **Pipeline**

Apart from pushing UDOs to the main program, this function is also responsible
for setting operators for KSP solver (iterative linear solver provided by PETSc)
from the implemented pipelines. The full source code for the function is as follows
\code
MoFEMErrorCode Poisson2DHomogeneous::assembleSystem() {
  MoFEMFunctionBegin;

  { // Push operators to the Pipeline that is responsible for calculating LHS

    pipelineLhs->getOpPtrVector().push_back(
        new OpCalculateInvJacForFace(invJac));
    pipelineLhs->getOpPtrVector().push_back(new OpSetInvJacH1ForFace(invJac));

    pipelineLhs->getOpPtrVector().push_back(
        new OpDomainLhsMatrixK(domainField, domainField));
  }

  { // Push operators to the Pipeline that is responsible for calculating LHS

    pipelineRhs->getOpPtrVector().push_back(
        new OpDomainRhsVectorF(domainField));
  }

  // get Discrete Manager (SmartPetscObj)
  dM = simpleInterface->getDM();

  { // Set operators for linear equations solver (KSP) from MoFEM Pipelines

    boost::shared_ptr<FaceEle> null;
    CHKERR DMMoFEMKSPSetComputeOperators(dM, simpleInterface->getDomainFEName(),
                                         pipelineLhs, null, null);
    CHKERR DMMoFEMKSPSetComputeRHS(dM, simpleInterface->getDomainFEName(),
                                   pipelineRhs, null, null);
  }

  MoFEMFunctionReturn(0);
}
\endcode

- First, pushing the operators to the Pipeline that is responsible for the
calculation of the LHS matrix. This is done in two steps. Initially, the
operators to calculate the *inverse of the Jacobian* of the mapping from
reference (parent) space to the phyisical space is pushed first and then
the implemented UDO for stiffness matrix `OpDomainLhsMatrixK` is pushed to the 
pipeline, namely `pipelineLhs`.
\code
  { // Push operators to the Pipeline that is responsible for calculating LHS

    pipelineLhs->getOpPtrVector().push_back(
        new OpCalculateInvJacForFace(invJac));
    pipelineLhs->getOpPtrVector().push_back(new OpSetInvJacH1ForFace(invJac));

    pipelineLhs->getOpPtrVector().push_back(
        new OpDomainLhsMatrixK(domainField, domainField));
  }
\endcode
It is noted that the procedure to push operators calculting the inverse of
Jacobian with the presence of the gradient of approximation function is needed
only for 2D problem. For 3D problem, it is done automatically and user does not
have to manually add codes to push operators calculating the inverse of
Jacobian. This is because MoFEM was initially designed to solve 3D problems and
it made some adjustments along the way for solving 2D problems.

- Second, pushing the implemented UDO to Pipeline that is responsible for the
calculation of the RHS vector
\code
  { // Push operators to the Pipeline that is responsible for calculating LHS

    pipelineRhs->getOpPtrVector().push_back(
        new OpDomainRhsVectorF(domainField));
  }
\endcode
Here you can see, we do not need derivative of the approximation function to
calculate force vector in UDO `OpDomainRhsVectorF`. Consequently, the operators
for calculating inverse of Jacobian is not needed as well.

- Third, setting operators for KSP solver from the implemented pipelines, namely
  `pipelineLhs` and `pipelineRhs`
\code
  // get Discrete Manager (SmartPetscObj)
  dM = simpleInterface->getDM();

  { // Set operators for linear equations solver (KSP) from MoFEM Pipelines

    boost::shared_ptr<FaceEle> null;
    CHKERR DMMoFEMKSPSetComputeOperators(dM, simpleInterface->getDomainFEName(),
                                         pipelineLhs, null, null);
    CHKERR DMMoFEMKSPSetComputeRHS(dM, simpleInterface->getDomainFEName(),
                                   pipelineRhs, null, null);
  }
\endcode
Here we first get the Discrete Manager (DM) which is a common object allowing
things implemented in MoFEM talk to things implemented in PETSc. At this
particular point, Discrete Manager allows Pipelines (responsible for LHS and
RHS) implemented in MoFEM to be used later as the input for KSP solver
implemented in PETSc, through functions `DMMoFEMKSPSetComputeOperators` and
`DMMoFEMKSPSetComputeRHS` to set the computation of the LHS and RHS. From that,
the solution vector \f$ {\bf U} \f$ of the system of equations \f${\bf KU=F} \f$
will be obtained when the KSP solver is triggered at the later step \ref
basic_tutorials_poisson_homogeneous_solve.

\subsubsection basic_tutorials_poisson_homogeneous_solve solveSystem()
Having the computation of LHS and RHS is set in the previous function. We now
can actually solve the system of equations using iterative KSP solver from
PETSc.

The codes for the function that is responsible for solving the systems of
equations look like this
\code
MoFEMErrorCode Poisson2DHomogeneous::solveSystem() {
  MoFEMFunctionBegin;

  // Create RHS and solution vectors
  SmartPetscObj<Vec> global_rhs, global_solution;
  CHKERR DMCreateGlobalVector_MoFEM(dM, global_rhs);
  global_solution = smartVectorDuplicate(global_rhs);

  // Setup KSP solver
  kspSolver = createKSP(mField.get_comm());
  CHKERR KSPSetFromOptions(kspSolver);
  CHKERR KSPSetDM(kspSolver, dM);
  CHKERR KSPSetUp(kspSolver);

  // Solve the system
  CHKERR KSPSolve(kspSolver, global_rhs, global_solution);
  // VecView(global_rhs, PETSC_VIEWER_STDOUT_SELF);

  // Scatter result data on the mesh
  CHKERR DMoFEMMeshToGlobalVector(dM, global_solution, INSERT_VALUES,
                                  SCATTER_REVERSE);

  MoFEMFunctionReturn(0);
}
\endcode

It first starts with the initialisation of PETSc objects to store global RHS
vector and solution vector. Then, we setup the KSP solver which includes a step
to set up the DM that has been created in the previous function.
\code
CHKERR KSPSetDM(kspSolver, dM);
\endcode
This allows all the information in two Pipelines, `pipelineLhs` and
`pipelineRhs`, to be fed to the KSP solver. And then the system of equations is
solved and the solution is stored in the PETSc vector object `global_solution`
\code
  // Solve the system
  CHKERR KSPSolve(kspSolver, global_rhs, global_solution);
\endcode
Lastly, the results are scatttered through DM and ready to be fed to the output
mesh in the next step
\code
// Scatter result data on the mesh
  CHKERR DMoFEMMeshToGlobalVector(dM, global_solution, INSERT_VALUES,
                                  SCATTER_REVERSE);
\endcode


\subsubsection basic_tutorials_poisson_homogeneous_output outputResults() 

This function is solely responsible for the postprocessing of the results
writing the calculated field values to the output mesh.
\code
MoFEMErrorCode Poisson2DHomogeneous::outputResults() {
  MoFEMFunctionBegin;

  postProc = boost::shared_ptr<FaceEle>(new PostProcFaceOnRefinedMesh(mField));

  CHKERR boost::static_pointer_cast<PostProcFaceOnRefinedMesh>(postProc)
      ->generateReferenceElementMesh();
  CHKERR boost::static_pointer_cast<PostProcFaceOnRefinedMesh>(postProc)
      ->addFieldValuesPostProc(domainField);

  CHKERR DMoFEMLoopFiniteElements(dM, simpleInterface->getDomainFEName(),
                                  postProc);

  CHKERR boost::static_pointer_cast<PostProcFaceOnRefinedMesh>(postProc)
      ->writeFile("out_result.h5m");

  MoFEMFunctionReturn(0);
}
\endcode

\subsubsection basic_tutorials_poisson_homogeneous_run_analysis runWholeProgram() 

Finally, having all the necessary tasks implemented in the corresponding
functions, we can now put them together in the last function of the main class.
This function is responsible for the calling sequence which is similar to most
of other finite element programs
\code
MoFEMErrorCode Poisson2DHomogeneous::runWholeProgram() {
  MoFEMFunctionBegin;

  readMesh();
  setupProblem();
  setIntegrationRules();
  boundaryCondition();
  assembleSystem();
  solveSystem();
  outputResults();

  MoFEMFunctionReturn(0);
}
\endcode

\subsection basic_tutorials_poisson_homogeneous_main_function The main() function

This `main()` function does not do much job apart from creating the top-level
class and call the function to trigger the analysis 
\code
int main(int argc, char *argv[]) {

  // Initialisation of MoFEM/PETSc and MOAB data structures
  const char param_file[] = "param_file.petsc";
  MoFEM::Core::Initialize(&argc, &argv, param_file, help);

  // Error handling
  try {
    // Register MoFEM discrete manager in PETSc
    DMType dm_name = "DMMOFEM";
    CHKERR DMRegister_MoFEM(dm_name);

    // Create MOAB instance
    moab::Core mb_instance;              // mesh database
    moab::Interface &moab = mb_instance; // mesh database interface

    // Create MoFEM instance
    MoFEM::Core core(moab); // finite element database
    // MoFEM::Interface &m_field = core; // finite element interface

    // Run the main analysis
    Poisson2DHomogeneous poisson_problem(mb_instance, core);
    CHKERR poisson_problem.runWholeProgram();
  }
  CATCH_ERRORS;

  // Finish work: cleaning memory, getting statistics, etc.
  MoFEM::Core::Finalize();

  return 0;
}
\endcode
So you can see, at the beginning, it creates the Discrete Managers that enable
information flows between MoFEM (finite element implementation), MOAB (element
topology management), and PETSc (algebraic solvers). After that, it creates
variable `poisson_problem` of type/class `Poisson2DHomogeneous` which is
previously defined and then run the analysis by triggering the public function runWholeProgram().
\code
    // Run the main analysis
    Poisson2DHomogeneous poisson_problem(mb_instance, core);
    CHKERR poisson_problem.runWholeProgram();
\endcode


\section basic_tutorials_poisson_homogeneous_result Results

\subsection basic_tutorials_poisson_homogeneous_run_program Run the program

In order to run the program that we have been discussing in this tutorial, you
will do the following steps
- First, go to the directory where the binary file `poisson_2d_homogeneous` is
  located. Depending on how you install MoFEM shown in this page \ref
  installation, going to the directory would be something similar to this 
  - For user version installation
    \code
    cd mofem_install/um_view/tutorials/scl-1/
    \endcode
  - For developer version installation
    \code
    cd mofem_install/um/build_release/tutorials/scl-1/
    \endcode

- Second, check the parameters in the param_file.petsc. These are PETSc
  parameters and you should only use parameters that are needed for a particular
  solver, in this case KSP solver. Only the following parameters should be
  uncommented
  \code
  ## Linear solver
  -ksp_type fgmres 
  -pc_type lu 
  -pc_factor_mat_solver_type mumps
  -ksp_monitor
  \endcode
- Third, in the terminal, run commands to partition the input mesh and start
  the analysis
  \code
  mofem_part -my_file mesh2d.cub -output_file mesh2d.h5m -my_nparts $NPROCS -dim 2 -adj_dim 1
  mpirun -np $NPROCS ./poisson_2d_homogeneous -file_name mesh2d.h5m -order $APPROX_ORDER
  \endcode
  where `$NPROCS` is the number of processors you would like to use to run the
  analysis and `$APPROX_ORDER` denotes the polynomial order of the approximation
  function.

\subsection basic_tutorials_poisson_homogeneous_op Output

Once the analaysis is complete, you see all output messages printed to the
terminal
- Version of MoFEM used to run the analysis
\code
MoFEM version 0.9.2 (MOAB 5.1.0 Petsc Release Version 3.11.3, Jun, 26, 2019 )
git commit id c7dec267e3dc854dfdd62fff66ecd3119ec940cc
\endcode
- Meshset and entity block defined in the input mesh
\code
read cubit meshset 12682136550675316746 type BLOCKSET UNKNOWNNAME msId 1 name BOUNDARY_CONDITION block header:  blockCol = 4294967295 blockMat = 0 blockDimension = 1
\endcode
- Domain field name, approximation space and bases, as well as rank (1 for
  scalar problem) as implemented in \ref   basic_tutorials_poisson_homogeneous_setupproblem
\code
Add field U field_id 1 space H1 approximation base AINSWORTH_BERNSTEIN_BEZIER_BASE rank 1 meshset 12682136550675316749
Add finite element dFE
\endcode
- General information about the problem including removing DOFs associated with
  the boundary
\code
Add probken SimpleProblem
Number of dofs 3001
Finite element dFE added. Nb. of elements added 232
Number of adjacencies 1624
SimpleProblem Nb. local dof 3001 by 3001 nb global dofs 3001 by 3001
 FEs ghost dofs on problem SimpleProblem Nb. ghost dof 0 by 0 Nb. local dof 3001 by 3001
removed ents on rank 0 from problem SimpleProblem dofs [ 2801 / 2801  (before 3001 / 3001) local, 0 / 0 (before 0 / 0) ghost, 2801 / 2801 (before 3001 / 3001) global]
\endcode
- Convergence of the KSP iterative solver from PETSC. As shown, it is converged
  is one step which is expected for this simple linear problem.
\code
  0 KSP Residual norm 1.109112371166e+01 
  1 KSP Residual norm 2.268250563795e-14
\endcode


Then, you also see in the directory where you run the analysis, it now has
the newly created output file, namely `out_result.h5m`. The output can be
visualised in a visualisation software. If you would like to open the output in
the free software of [Paraview](https://www.paraview.org), you would need to
convert the input file to `*.vtk` format by running the following command line
in your terminal
\code
mbconvert out_result.h5m out_result.vtk
\endcode
Then open it in Paraview and use the filter `WarpByScalar`, you will be able to
see the deformation as below

\anchor figure_poisson_homogeneous
\image html poisson_homogeneous.png "Figure 2: Poisson homogeneous visualisation." width = 900px


\subsection basic_tutorials_poisson_homogeneous_discussion Discussion

As mentioned at the begining of this tutorial, this Poisson
equation with homogeneous boundary condition helps to predict the deformation
of a membrane that is fixed at the boundary bearing an uniformly distributed
force on its surface. In this case, the force \f$ f=5.0\f$ is hardcoded in the
code.

You can test yourself how the increase/decrease in approximation order affects
the number of DOFs and the analysis time. Also, you can do the same
investigation but by changing the mesh density.

Regarding the implementation in MoFEM, it is important that you get the concept
of developing/using **UDOs** to evaluate the matrices and vectors and then push
them, in a certain order, to the **Pipelines** where calculations are done
sequentially. These concepts will apply to all of the programs implemented in
MoFEM. 

\subsection basic_tutorials_poisson_homogeneous_extension Possible extension

With the implementation for 2D problem is done, you can effortlessly extend it
to solve 3D problem with few changes as follows

- Change all `Face` to `Volume` (`.cpp` and `.hpp` files)
  - Using `PostProcVolumeOnRefinedMesh` instead of `PostProcFaceOnRefinedMesh`
  - Using `VolumeElementForcesAndSourcesCore` instead of `FaceElementForcesAndSourcesCore`

- Change FTensore objects that have two components to three (`.hpp` file)
  - Using *FTensor::Index<'i', 3> i;* instead of *FTensor::Index<'i', 2> i;*
  - Using *getFTensor1DiffN<3>* instead of *getFTensor1DiffN<2>*

- No need to specifically calculate inverse of Jacobian in 3D case, it is done
  automatically behind the curtain (`.cpp` file)
  \code
  // MatrixDouble invJac;
  // pipelineLhs->getOpPtrVector().push_back(
  //     new OpCalculateInvJacForFace(invJac));
  // pipelineLhs->getOpPtrVector().push_back(new OpSetInvJacH1ForFace(invJac));
  \endcode

- [Optional] Objects' name changed for readability (`.cpp` and `.hpp` file)
  - Using `Poisson3DHomogeneous` instead of `Poisson2DHomogeneous`
  - Using `Poisson3DHomogeneousOperators` instead of `Poisson2DHomogeneousOperators`
  - Using variable `volume` instead of `area`

You can find the complete code to solve 3D version of the Poisson problem with
homogeneous boundary condition in poisson_3d_homogeneous.hpp and poisson_3d_homogeneous.cpp located in the same path with the source codes for 2D problem `mofem_install/um_view/tutorials/scl-1/`.

To run the analysis, you will follow very similar procedure as for the 2D case
using the same `param_file.petsc` file with slight changes in the command lines
\code
  mofem_part -my_file mesh3d.cub -output_file mesh3d.h5m -my_nparts $NPROCS -dim 3 -adj_dim 1
  mpirun -np $NPROCS ./poisson_3d_homogeneous -file_name mesh3d.h5m -order $APPROX_ORDER -log_quiet
\endcode


\section basic_tutorials_poisson_homogeneous_plain_program Plain program 


The plain program for both the implementation of the UDOs (\c *.hpp) and the
main program (\c *.cpp) are as follows

\subsection basic_tutorials_poisson_homogeneous_impl_udo Implementation of User Data Operators (*.hpp)

\include poisson_2d_homogeneous.hpp

\subsection basic_tutorials_poisson_homogeneous_impl_main Implementation of the main program (*.cpp) 

\include poisson_2d_homogeneous.cpp




*/<|MERGE_RESOLUTION|>--- conflicted
+++ resolved
@@ -29,11 +29,7 @@
 
 \subsection basic_tutorials_poisson_homogeneous_problem The problem
 
-<<<<<<< HEAD
-In this first tutorial, that actually solves something using MoFEM, we
-=======
-In this practical example that actually solves something using MoFEM, we
->>>>>>> 6e7a9ddd
+In this practical example, that actually solves something using MoFEM, we
 will solve a simple Poisson's equation in 2D with homogeneous boundary condition
 (zero boundary values). The physical example of this equation is that you
 have a membrane that is fixed at its boundary and it experiences a uniformly
@@ -93,13 +89,7 @@
 u \approx u^h = \sum_{j=0}^{N-1} \phi_j U_j
 \f]
 This expression can be interpreted as follows. Find the approximate solution \f$
-<<<<<<< HEAD
-u^h \f$ of \f$ u \f$ where \f$ u^h \f$ is calculated by the summation of the
-multiplication of the *approximation functions* \f$ \phi_j \f$ and
-*coefficients* \f$ U_j \f$. 
-=======
 u^h \f$ of \f$ u \f$ where \f$ u^h \f$ is calculated by summing the contribution of base function \f$ \phi_j \f$ with the *coefficient* of the contribution is \f$ U_j \f$. 
->>>>>>> 6e7a9ddd
 
 Sometimes, \f$ \phi_j \f$ is also called shape functions and \f$ U_j \f$ called *degrees of freedom* of the problem. In the implementation process,
 which will be discussed later in this tutorial, MoFEM gives you values of \f$ \phi_j \f$ by default (provided that you give it some hints) and you will find the solution of \f$ u^h \f$, of course, with the help of MoFEM.
@@ -136,14 +126,8 @@
     F_i^e &= \int_{\Omega^e} \phi_i f
   \end{align}
 \f]
-<<<<<<< HEAD
-One thing we can notice here is that the matrix \f$ {\bf K} \f$ is symmetric
-  which means later in the implementation we can save computer memory by
-  assembling and storing data of just half of the matrix.
-=======
 One thing we can notice here is that the matrix \f$ {\bf K} \f$ is symmetric which means there will be opportunity to save time later in the implementation.
 
->>>>>>> 6e7a9ddd
 
 
 We are almost at the place where we can start the implementation, but still, you
@@ -696,8 +680,8 @@
     MoFEMFunctionReturn(0);
   }
 \endcode
-Apart from the input arguments of this function is slight different from the UDO
-for stiffness matrix, in this UDO for force vector, we use get the base function
+A part from the input arguments of this function is slightly different from the UDO
+for stiffness matrix. In this UDO for force vector, we use the base function
 value to calculate the components of local vector reflecting what is presented
 in Eq. (4) and only need to loop over row DOFs as follows
 \code
