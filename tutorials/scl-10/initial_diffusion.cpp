--- conflicted
+++ resolved
@@ -351,10 +351,6 @@
   auto *pipeline_mng = mField.getInterface<PipelineManager>();
   pipeline_mng->getDomainLhsFE().reset();
   auto post_proc_fe = boost::make_shared<PostProcEle>(mField);
-<<<<<<< HEAD
-  post_proc_fe->generateReferenceElementMesh();
-  post_proc_fe->addFieldValuesPostProc("PHOTON_FLUENCE_RATE");
-=======
 
   auto u_ptr = boost::make_shared<VectorDouble>();
   post_proc_fe->getOpPtrVector().push_back(
@@ -378,7 +374,6 @@
 
   );     
 
->>>>>>> d00d36b7
   pipeline_mng->getDomainRhsFE() = post_proc_fe;
   CHKERR pipeline_mng->loopFiniteElements();
   CHKERR post_proc_fe->writeFile("out_initial.h5m");
