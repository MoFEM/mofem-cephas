/**
 * \file inital_diffusion.cpp
 * \example inital_diffusion.cpp
 *
 **/

#include <stdlib.h>
#include <cmath>
#include <BasicFiniteElements.hpp>

#define BOOST_MATH_GAUSS_NO_COMPUTE_ON_DEMAND

using namespace MoFEM;

static char help[] = "...\n\n";

template <int DIM> struct ElementsAndOps {};

//! [Define dimension]
constexpr int SPACE_DIM = 3; //< Space dimension of problem, mesh
//! [Define dimension]

using DomainEle = VolumeElementForcesAndSourcesCore;
using DomainEleOp = DomainEle::UserDataOperator;
using PostProcEle = PostProcBrokenMeshInMoab<DomainEle>;

using OpDomainMass = FormsIntegrators<DomainEleOp>::Assembly<
    PETSC>::BiLinearForm<GAUSS>::OpMass<1, 1>;
using OpDomainGradGrad = FormsIntegrators<DomainEleOp>::Assembly<
    PETSC>::BiLinearForm<GAUSS>::OpGradGrad<1, 1, SPACE_DIM>;
using OpDomainTimesScalarField = FormsIntegrators<DomainEleOp>::Assembly<
    PETSC>::LinearForm<GAUSS>::OpBaseTimesScalarField<1>;
using OpDomainGradTimesVec = FormsIntegrators<DomainEleOp>::Assembly<
    PETSC>::LinearForm<GAUSS>::OpGradTimesTensor<1, 1, SPACE_DIM>;
using OpDomainSource = FormsIntegrators<DomainEleOp>::Assembly<
    PETSC>::LinearForm<GAUSS>::OpSource<1, 1>;

const double n = 1.44;   ///< refractive index of diffusive medium
const double c = 30.;    ///< speed of light (cm/ns)
const double v = c / n;  ///< phase velocity of light in medium (cm/ns)

double mu_a;          ///< absorption coefficient (cm^-1)
double mu_sp;         ///< scattering coefficient (cm^-1)
double D;

double slab_thickness;
double beam_radius; //< spot radius
double beam_centre_x;
double beam_centre_y;
double flux_magnitude = 1e3; ///< impulse magnitude
double initial_time;

char out_file_name[255] = "init_file.dat";;
int numHoLevels = 1;

PetscBool output_volume = PETSC_FALSE;

#include <boost/math/quadrature/gauss_kronrod.hpp>
using namespace boost::math::quadrature;

struct OpError : public DomainEleOp {
  OpError(boost::shared_ptr<VectorDouble> u_at_pts_ptr, double &l2_error)
      : DomainEleOp("PHOTON_FLUENCE_RATE", OPROW), uAtPtsPtr(u_at_pts_ptr),
        l2Error(l2_error) {
    // Only will be executed once on vertices
    std::fill(&doEntities[MBEDGE], &doEntities[MBMAXTYPE], false);
  }

private:
  boost::shared_ptr<VectorDouble> uAtPtsPtr;
  double &l2Error;
};

struct PhotonDiffusion {
public:
  PhotonDiffusion(MoFEM::Interface &m_field);

  // Declaration of the main function to run analysis
  MoFEMErrorCode runProgram();

  /**
   * @brief Pulse is infinitely short.
   *
   * \note It is good approximation of pulse in femtosecond scale. To make it
   * longer one can apply third integral over time.
   *
   * \note Note analysis in photon_diffusion is shifted in time by initial_time.
   *
   * @param x
   * @param y
   * @param z
   * @return double
   */
  static double sourceFunction(const double x, const double y, const double z) {
    const double A = 4. * D * v * initial_time;
    const double T =
        (v / pow(M_PI * A, 3. / 2.)) * exp(-mu_a * v * initial_time);

    auto phi_pulse = [&](const double r_s, const double phi_s) {
      const double xs = r_s * cos(phi_s);
      const double ys = r_s * sin(phi_s);
      const double xp = x - xs - beam_centre_x;
      const double yp = y - ys - beam_centre_y;
      const double zp1 = z + slab_thickness / 2. - 1. / mu_sp;
      const double zp2 = z + slab_thickness / 2. + 1. / mu_sp;
      const double P1 = xp * xp + yp * yp + zp1 * zp1;
      const double P2 = xp * xp + yp * yp + zp2 * zp2;
      return r_s * (exp(-P1 / A) - exp(-P2 / A));
    };

    auto f = [&](const double r_s) {
      auto g = [&](const double phi_s) { return phi_pulse(r_s, phi_s); };
      return gauss_kronrod<double, 15>::integrate(
          g, 0, 2 * M_PI, 0, std::numeric_limits<float>::epsilon());
    };

    return T * flux_magnitude *
           gauss_kronrod<double, 15>::integrate(
               f, 0, beam_radius, 0, std::numeric_limits<float>::epsilon());
  };

private:
  // Declaration of other main functions called in runProgram()
  MoFEMErrorCode readMesh();
  MoFEMErrorCode setupProblem();
  MoFEMErrorCode setIntegrationRules();
  MoFEMErrorCode initialCondition();
  MoFEMErrorCode boundaryCondition();
  MoFEMErrorCode assembleSystem();
  MoFEMErrorCode solveSystem();
  MoFEMErrorCode checkResults();
  MoFEMErrorCode outputResults();

  // Main interfaces
  MoFEM::Interface &mField;
};

PhotonDiffusion::PhotonDiffusion(MoFEM::Interface &m_field) : mField(m_field) {}

MoFEMErrorCode PhotonDiffusion::readMesh() {
  MoFEMFunctionBegin;

  auto *simple = mField.getInterface<Simple>();
  CHKERR mField.getInterface(simple);
  CHKERR simple->getOptions();
  CHKERR simple->loadFile();

  MoFEMFunctionReturn(0);
}

MoFEMErrorCode PhotonDiffusion::setupProblem() {
  MoFEMFunctionBegin;

  auto *simple = mField.getInterface<Simple>();
  CHKERR simple->addDomainField("PHOTON_FLUENCE_RATE", H1,
                                AINSWORTH_LEGENDRE_BASE, 1);
  CHKERR simple->addBoundaryField("PHOTON_FLUENCE_RATE", H1,
                                  AINSWORTH_LEGENDRE_BASE, 1);

  CHKERR PetscOptionsGetScalar(PETSC_NULL, "", "-flux_magnitude",
                               &flux_magnitude, PETSC_NULL);
  CHKERR PetscOptionsGetScalar(PETSC_NULL, "", "-slab_thickness",
                               &slab_thickness, PETSC_NULL);
  CHKERR PetscOptionsGetScalar(PETSC_NULL, "", "-beam_radius", &beam_radius,
                               PETSC_NULL);
  CHKERR PetscOptionsGetScalar(PETSC_NULL, "", "-beam_centre_x", &beam_centre_x,
                               PETSC_NULL);
  CHKERR PetscOptionsGetScalar(PETSC_NULL, "", "-beam_centre_y", &beam_centre_y,
                               PETSC_NULL);
  CHKERR PetscOptionsGetScalar(PETSC_NULL, "", "-mu_a", &mu_a, PETSC_NULL);
  CHKERR PetscOptionsGetScalar(PETSC_NULL, "", "-mu_sp", &mu_sp, PETSC_NULL);
  CHKERR PetscOptionsGetScalar(PETSC_NULL, "", "-initial_time", &initial_time,
                               PETSC_NULL);

  CHKERR PetscOptionsGetString(PETSC_NULL, "", "-output_file", out_file_name,
                               255, PETSC_NULL);
  CHKERR PetscOptionsGetBool(PETSC_NULL, "", "-output_volume", &output_volume,
                             PETSC_NULL);

  D = 1. / (3. * (mu_a + mu_sp));                    

  MOFEM_LOG("INITIAL", Sev::inform) << "Refractive index: " << n;
  MOFEM_LOG("INITIAL", Sev::inform) << "Speed of light (cm/ns): " << c;
  MOFEM_LOG("INITIAL", Sev::inform)
      << "Phase velocity in medium (cm/ns): " << v;
  MOFEM_LOG("INITIAL", Sev::inform)
      << "Absorption coefficient (cm^-1): " << mu_a;
  MOFEM_LOG("INITIAL", Sev::inform)
      << "Scattering coefficient (cm^-1): " << mu_sp;
  MOFEM_LOG("INITIAL", Sev::inform) << "Diffusion coefficient D : " << D;
  MOFEM_LOG("INITIAL", Sev::inform) << "Impulse magnitude: " << flux_magnitude;
  MOFEM_LOG("INITIAL", Sev::inform) << "Compute time (ns): " << initial_time;
  MOFEM_LOG("INITIAL", Sev::inform) << "Slab thickness: " << slab_thickness;

  int order = 2;
  CHKERR PetscOptionsGetInt(PETSC_NULL, "", "-order", &order, PETSC_NULL);

  MOFEM_LOG("INITIAL", Sev::inform) << "Approximation order: " << order;

  CHKERR simple->setFieldOrder("PHOTON_FLUENCE_RATE", order);

  // if (numHoLevels > 0) {

  //   Range ho_ents;
  //   for (_IT_CUBITMESHSETS_BY_SET_TYPE_FOR_LOOP_(mField, BLOCKSET, it)) {
  //     if (it->getName().compare(0, 3, "CAM") == 0) {
  //       CHKERR mField.get_moab().get_entities_by_dimension(it->getMeshset(), 2,
  //                                                          ho_ents, true);
  //     }
  //   }

  //   EntityHandle meshset;
  //   CHKERR mField.get_moab().create_meshset(MESHSET_SET, meshset);
  //   CHKERR mField.get_moab().add_entities(meshset, ho_ents);
  //   std::string field_name;
  //   field_name = "out_test_" +
  //                boost::lexical_cast<std::string>(mField.get_comm_rank()) +
  //                ".vtk";
  //   CHKERR mField.get_moab().write_file(field_name.c_str(), "VTK", "", &meshset,
  //                                       1);
  //   CHKERR mField.get_moab().delete_entities(&meshset, 1);

  //   CHKERR mField.getInterface<CommInterface>()->synchroniseEntities(ho_ents);

  //   CHKERR simple->setFieldOrder("PHOTON_FLUENCE_RATE", order + 1, &ho_ents);

  //   CHKERR mField.getInterface<CommInterface>()->synchroniseFieldEntities(
  //       "PHOTON_FLUENCE_RATE");
  // }

  CHKERR simple->setUp();

  MoFEMFunctionReturn(0);
}

MoFEMErrorCode PhotonDiffusion::setIntegrationRules() {
  MoFEMFunctionBegin;

  auto integration_rule = [](int o_row, int o_col, int approx_order) {
    return 2 * approx_order;
  };

  auto *pipeline_mng = mField.getInterface<PipelineManager>();
  CHKERR pipeline_mng->setDomainRhsIntegrationRule(integration_rule);
  CHKERR pipeline_mng->setDomainLhsIntegrationRule(integration_rule);
  CHKERR pipeline_mng->setBoundaryLhsIntegrationRule(integration_rule);
  CHKERR pipeline_mng->setBoundaryRhsIntegrationRule(integration_rule);

  MoFEMFunctionReturn(0);
}

MoFEMErrorCode PhotonDiffusion::initialCondition() {
  MoFEMFunctionBegin;
  MoFEMFunctionReturn(0);
}

MoFEMErrorCode PhotonDiffusion::boundaryCondition() {
  MoFEMFunctionBegin;

  auto *simple = mField.getInterface<Simple>();

  // Get boundary edges marked in block named "BOUNDARY_CONDITION"
  Range boundary_ents;
  for (_IT_CUBITMESHSETS_BY_SET_TYPE_FOR_LOOP_(mField, BLOCKSET, it)) {
    std::string entity_name = it->getName();
    if (entity_name.compare(0, 3, "INT") == 0) {
      CHKERR it->getMeshsetIdEntitiesByDimension(mField.get_moab(), 1,
                                                 boundary_ents, true);
    }
  }
  // Add vertices to boundary entities
  Range boundary_verts;
  CHKERR mField.get_moab().get_connectivity(boundary_ents, boundary_verts,
                                            true);
  boundary_ents.merge(boundary_verts);

  // Remove DOFs as homogeneous boundary condition is used
  CHKERR mField.getInterface<ProblemsManager>()->removeDofsOnEntities(
      simple->getProblemName(), "PHOTON_FLUENCE_RATE", boundary_ents);

  MoFEMFunctionReturn(0);
}

MoFEMErrorCode PhotonDiffusion::assembleSystem() {
  MoFEMFunctionBegin;

  auto bc_mng = mField.getInterface<BcManager>();
  auto &bc_map = bc_mng->getBcMapByBlockName();

  auto add_domain_base_ops = [&](auto &pipeline) {
    auto jac_ptr = boost::make_shared<MatrixDouble>();
    auto det_ptr = boost::make_shared<VectorDouble>();
    pipeline.push_back(new OpCalculateHOJacVolume(jac_ptr));
    pipeline.push_back(new OpInvertMatrix<3>(jac_ptr, det_ptr, nullptr));
    pipeline.push_back(new OpSetHOWeights(det_ptr));
  };

  auto add_domain_lhs_ops = [&](auto &pipeline) {
    pipeline.push_back(new OpDomainMass(
        "PHOTON_FLUENCE_RATE", "PHOTON_FLUENCE_RATE",
        [](const double, const double, const double) { return 1; }));
  };

  auto add_domain_rhs_ops = [&](auto &pipeline) {
    pipeline.push_back(
        new OpDomainSource("PHOTON_FLUENCE_RATE", sourceFunction));
  };

  auto pipeline_mng = mField.getInterface<PipelineManager>();
  add_domain_base_ops(pipeline_mng->getOpDomainLhsPipeline());
  add_domain_base_ops(pipeline_mng->getOpDomainRhsPipeline());
  add_domain_lhs_ops(pipeline_mng->getOpDomainLhsPipeline());
  add_domain_rhs_ops(pipeline_mng->getOpDomainRhsPipeline());

  MoFEMFunctionReturn(0);
}

MoFEMErrorCode PhotonDiffusion::solveSystem() {
  MoFEMFunctionBegin;
  auto *simple = mField.getInterface<Simple>();
  auto *pipeline_mng = mField.getInterface<PipelineManager>();
  auto solver = pipeline_mng->createKSP();

  CHKERR KSPSetFromOptions(solver);
  // CHKERR KSPSetUp(solver);

  auto dm = simple->getDM();
  auto X = smartCreateDMVector(dm);
  auto F = smartVectorDuplicate(X);

  MOFEM_LOG("INITIAL", Sev::inform) << "Solver start";
  CHKERR KSPSolve(solver, F, X);
  CHKERR VecGhostUpdateBegin(X, INSERT_VALUES, SCATTER_FORWARD);
  CHKERR VecGhostUpdateEnd(X, INSERT_VALUES, SCATTER_FORWARD);
  CHKERR DMoFEMMeshToLocalVector(dm, X, INSERT_VALUES, SCATTER_REVERSE);

  MOFEM_LOG("INITIAL", Sev::inform)
      << "writing vector in binary to " << out_file_name << " ...";
  PetscViewer viewer;
  PetscViewerBinaryOpen(PETSC_COMM_WORLD, out_file_name, FILE_MODE_WRITE,
                        &viewer);
  VecView(X, viewer);
  PetscViewerDestroy(&viewer);

  MOFEM_LOG("INITIAL", Sev::inform) << "Solver done";
  MoFEMFunctionReturn(0);
}

MoFEMErrorCode PhotonDiffusion::outputResults() {
  MoFEMFunctionBegin;
  auto *pipeline_mng = mField.getInterface<PipelineManager>();
  pipeline_mng->getDomainLhsFE().reset();
  auto post_proc_fe = boost::make_shared<PostProcEle>(mField);
<<<<<<< HEAD
  post_proc_fe->generateReferenceElementMesh();
  post_proc_fe->addFieldValuesPostProc("PHOTON_FLUENCE_RATE");
=======

  auto u_ptr = boost::make_shared<VectorDouble>();
  post_proc_fe->getOpPtrVector().push_back(
      new OpCalculateScalarFieldValues("U", u_ptr));

  using OpPPMap = OpPostProcMapInMoab<SPACE_DIM, SPACE_DIM>;

  post_proc_fe->getOpPtrVector().push_back(

      new OpPPMap(

          post_proc_fe->getPostProcMesh(), post_proc_fe->getMapGaussPts(), 
          
          {{"U", u_ptr}},

          {},

          {},

          {})

  );     

>>>>>>> 82ba869e
  pipeline_mng->getDomainRhsFE() = post_proc_fe;
  CHKERR pipeline_mng->loopFiniteElements();
  CHKERR post_proc_fe->writeFile("out_initial.h5m");
  MoFEMFunctionReturn(0);
}

MoFEMErrorCode PhotonDiffusion::runProgram() {
  MoFEMFunctionBegin;

  CHKERR readMesh();
  CHKERR setupProblem();
  CHKERR setIntegrationRules();
  CHKERR initialCondition();
  CHKERR boundaryCondition();
  CHKERR assembleSystem();
  CHKERR solveSystem();
  if (output_volume)
    CHKERR outputResults();

  MoFEMFunctionReturn(0);
}

int main(int argc, char *argv[]) {

  // Initialisation of MoFEM/PETSc and MOAB data structures
  const char param_file[] = "param_file.petsc";
  MoFEM::Core::Initialize(&argc, &argv, param_file, help);

  // Add logging channel for example
  auto core_log = logging::core::get();
  core_log->add_sink(
      LogManager::createSink(LogManager::getStrmWorld(), "INITIAL"));
  LogManager::setLog("INITIAL");
  MOFEM_LOG_TAG("INITIAL", "initial_diffusion")

  // Error handling
  try {
    // Register MoFEM discrete manager in PETSc
    DMType dm_name = "DMMOFEM";
    CHKERR DMRegister_MoFEM(dm_name);

    // Create MOAB instance
    moab::Core mb_instance;              // mesh database
    moab::Interface &moab = mb_instance; // mesh database interface

    // Create MoFEM instance
    MoFEM::Core core(moab);           // finite element database
    MoFEM::Interface &m_field = core; // finite element interface

    // Run the main analysis
    PhotonDiffusion heat_problem(m_field);
    CHKERR heat_problem.runProgram();
  }
  CATCH_ERRORS;

  // Finish work: cleaning memory, getting statistics, etc.
  MoFEM::Core::Finalize();

  return 0;
}<|MERGE_RESOLUTION|>--- conflicted
+++ resolved
@@ -351,10 +351,6 @@
   auto *pipeline_mng = mField.getInterface<PipelineManager>();
   pipeline_mng->getDomainLhsFE().reset();
   auto post_proc_fe = boost::make_shared<PostProcEle>(mField);
-<<<<<<< HEAD
-  post_proc_fe->generateReferenceElementMesh();
-  post_proc_fe->addFieldValuesPostProc("PHOTON_FLUENCE_RATE");
-=======
 
   auto u_ptr = boost::make_shared<VectorDouble>();
   post_proc_fe->getOpPtrVector().push_back(
@@ -368,7 +364,7 @@
 
           post_proc_fe->getPostProcMesh(), post_proc_fe->getMapGaussPts(), 
           
-          {{"U", u_ptr}},
+          {{"PHOTON_FLUENCE_RATE", u_ptr}},
 
           {},
 
@@ -378,7 +374,6 @@
 
   );     
 
->>>>>>> 82ba869e
   pipeline_mng->getDomainRhsFE() = post_proc_fe;
   CHKERR pipeline_mng->loopFiniteElements();
   CHKERR post_proc_fe->writeFile("out_initial.h5m");
