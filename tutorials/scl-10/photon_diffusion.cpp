--- conflicted
+++ resolved
@@ -27,8 +27,6 @@
     PostProcBrokenMeshInMoab<FaceElementForcesAndSourcesCore>;
 
 using OpPPMap = OpPostProcMapInMoab<SPACE_DIM, SPACE_DIM>;
-
-using VolSideFe = VolumeElementForcesAndSourcesCoreOnSide;
 
 using VolSideFe = VolumeElementForcesAndSourcesCoreOnSide;
 
@@ -70,10 +68,7 @@
 
 char init_data_file_name[255] = "init_file.dat";
 int numHoLevels = 1;
-<<<<<<< HEAD
-=======
-
->>>>>>> d00d36b7
+
 
 struct PhotonDiffusion {
 public:
@@ -147,11 +142,7 @@
   struct Monitor : public FEMethod {
 
     Monitor(SmartPetscObj<DM> dm, boost::shared_ptr<PostProcEle> post_proc,
-<<<<<<< HEAD
-            boost::shared_ptr<PostProcFaceOnRefinedMesh> skin_post_proc,
-=======
             boost::shared_ptr<PostProcFaceEle> skin_post_proc,
->>>>>>> d00d36b7
             boost::shared_ptr<BoundaryEle> skin_post_proc_integ,
             boost::shared_ptr<CommonData> common_data_ptr)
         : dM(dm), postProc(post_proc), skinPostProc(skin_post_proc),
@@ -210,11 +201,7 @@
   private:
     SmartPetscObj<DM> dM;
     boost::shared_ptr<PostProcEle> postProc;
-<<<<<<< HEAD
-    boost::shared_ptr<PostProcFaceOnRefinedMesh> skinPostProc;
-=======
     boost::shared_ptr<PostProcFaceEle> skinPostProc;
->>>>>>> d00d36b7
     boost::shared_ptr<BoundaryEle> skinPostProcInteg;
     boost::shared_ptr<CommonData> commonDataPtr;
   };
@@ -502,13 +489,6 @@
   auto *pipeline_mng = mField.getInterface<PipelineManager>();
 
   auto create_post_process_element = [&]() {
-<<<<<<< HEAD
-    auto post_proc_fe = boost::make_shared<PostProcEle>(mField);
-    post_proc_fe->generateReferenceElementMesh();
-    post_proc_fe->addFieldValuesPostProc("PHOTON_FLUENCE_RATE");
-    post_proc_fe->addFieldValuesGradientPostProc("PHOTON_FLUENCE_RATE");
-    return post_proc_fe;
-=======
     auto post_froc_fe = boost::make_shared<PostProcEle>(mField);
     auto u_ptr = boost::make_shared<VectorDouble>();
     auto grad_ptr = boost::make_shared<MatrixDouble>();
@@ -522,19 +502,10 @@
         {{"PHOTON_FLUENCE_RATE", u_ptr}},
         {{"GRAD_PHOTON_FLUENCE_RATE", grad_ptr}}, {}, {}));
     return post_froc_fe;
->>>>>>> d00d36b7
   };
 
   auto create_post_process_camera_element = [&]() {
     if (mField.check_finite_element("CAMERA_FE")) {
-<<<<<<< HEAD
-      auto post_proc_skin =
-          boost::make_shared<PostProcFaceOnRefinedMesh>(mField);
-      post_proc_skin->generateReferenceElementMesh();
-      CHKERR post_proc_skin->addFieldValuesPostProc("PHOTON_FLUENCE_RATE");
-      CHKERR post_proc_skin->addFieldValuesGradientPostProcOnSkin(
-          "PHOTON_FLUENCE_RATE", simple->getDomainFEName());
-=======
 
       auto post_proc_skin = boost::make_shared<PostProcFaceEle>(mField);
 
@@ -567,28 +538,9 @@
           {{"PHOTON_FLUENCE_RATE", u_ptr}},
           {{"GRAD_PHOTON_FLUENCE_RATE", grad_ptr}}, {}, {}));
 
->>>>>>> d00d36b7
       return post_proc_skin;
     } else {
       return boost::shared_ptr<PostProcFaceEle>();
-    }
-  };
-
-  auto create_post_process_integ_camera_element = [&]() {
-    if (mField.check_finite_element("CAMERA_FE")) {
-
-      auto post_proc_integ_skin = boost::make_shared<BoundaryEle>(mField);
-      post_proc_integ_skin->getOpPtrVector().push_back(
-          new OpSetHOWeightsOnFace());
-      post_proc_integ_skin->getOpPtrVector().push_back(
-          new OpCalculateScalarFieldValues("PHOTON_FLUENCE_RATE",
-                                           commonDataPtr->approxVals));
-      post_proc_integ_skin->getOpPtrVector().push_back(
-          new OpCameraInteg(commonDataPtr));
-
-      return post_proc_integ_skin;
-    } else {
-      return boost::shared_ptr<BoundaryEle>();
     }
   };
 
