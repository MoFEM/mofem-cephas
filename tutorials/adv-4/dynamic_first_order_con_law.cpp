/**
 * \file dynamic_first_order_con_law.cpp
 * \example dynamic_first_order_con_law.cpp
 *
 * Explicit first order conservation laws for solid dynamics
 *
 */

#include <MoFEM.hpp>
#include <MatrixFunction.hpp>
using namespace MoFEM;

template <int DIM> struct ElementsAndOps {};

template <> struct ElementsAndOps<2> {
  using DomainEle = FaceElementForcesAndSourcesCore;
};

template <> struct ElementsAndOps<3> {
  using DomainEle = VolumeElementForcesAndSourcesCore;
};

template <typename T> inline double trace(FTensor::Tensor2<T, 2> &t_stress) {
  constexpr double third = boost::math::constants::third<double>();
  return (t_stress(0, 0) + t_stress(1, 1)) * third;
};

template <typename T>
inline double trace(FTensor::Tensor2<T, 3> &t_stress) {
  constexpr double third = boost::math::constants::third<double>();
  return (t_stress(0, 0) + t_stress(1, 1) + t_stress(2, 2)) * third;
};

// Operator to Calculate F
template <int DIM_0, int DIM_1>
struct OpCalculateF : public ForcesAndSourcesCore::UserDataOperator {
  OpCalculateFStab(boost::shared_ptr<MatrixDouble> def_grad_ptr,
                   boost::shared_ptr<MatrixDouble> def_grad_stab_ptr,
                   boost::shared_ptr<MatrixDouble> def_grad_dot_ptr,
                   boost::shared_ptr<double> tau_F_ptr,
                   boost::shared_ptr<MatrixDouble> grad_x_ptr,
                   boost::shared_ptr<MatrixDouble> grad_vel_ptr)
      : ForcesAndSourcesCore::UserDataOperator(NOSPACE, OPLAST), defGradPtr(def_grad_ptr),  defGradStabPtr(def_grad_stab_ptr),
        defGradDotPtr(def_grad_dot_ptr), tauFPtr(tau_F_ptr),
        gradxPtr(grad_x_ptr), gradVelPtr(grad_vel_ptr) {}

  MoFEMErrorCode doWork(int side, EntityType type,
                        DataForcesAndSourcesCore::EntData &data) {
    MoFEMFunctionBegin;
    // Define Indicies
    FTensor::Index<'i', SPACE_DIM> i;
    FTensor::Index<'j', SPACE_DIM> j;

    // Number of Gauss points
    const size_t nb_gauss_pts = getGaussPts().size2();
   
    // Extract matrix from data matrix
    auto t_F = getFTensor2FromMat<SPACE_DIM>(*defGradPtr);
    auto t_Fstab = getFTensor2FromMat<SPACE_DIM>(*defGradStabPtr);
    auto t_F_dot = getFTensor2FromMat<SPACE_DIM>(*defGradDotPtr);
    
    // tau_F = alpha deltaT
    auto tau_F = *tauFPtr;
    double xi_F = 0.0;
    auto t_gradx = getFTensor2FromMat<SPACE_DIM>(*gradxPtr);
    auto t_gradVel = getFTensor2FromMat<SPACE_DIM>(*gradVelPtr);

    for (auto gg = 0; gg != nb_gauss_pts; ++gg) {
      // Stabilised Deformation Gradient
      t_Fstab(i, j) = t_F(i, j) + tau_F(i) * (t_gradVel(i, j) - t_F_dot(i, j)) +
                    xi_F * (t_gradx(i, j) - t_F(i, j))
      
      ++t_F;
      ++t_Fstab;
      ++t_gradVel;
      ++t_F_dot;
      ++xi_F;
      ++t_gradx;
    }

    MoFEMFunctionReturn(0);
  }

// Operator to Calculate P
template <int DIM_0, int DIM_1>
struct OpCalculatePiola : public ForcesAndSourcesCore::UserDataOperator {
  OpCalculatePiola(double shear_modulus,
                    double bulk_modulus,
                   boost::shared_ptr<MatrixDouble> first_piola_ptr,
                   boost::shared_ptr<MatrixDouble> def_grad_ptr)
      : ForcesAndSourcesCore::UserDataOperator(NOSPACE, OPLAST), shearModulus(shear_modulus), bulkModulus(bulk_modulus)
        firstPiolaPtr(first_piola_ptr), defGradPtr(def_grad_ptr) {}

  MoFEMErrorCode doWork(int side, EntityType type,
                        DataForcesAndSourcesCore::EntData &data) {
    MoFEMFunctionBegin;
    // Define Indicies
    FTensor::Index<'i', SPACE_DIM> i;
    FTensor::Index<'j', SPACE_DIM> j;

    // Define Kronecker Delta
    constexpr auto t_kd = FTensor::Kronecker_Delta<int>();

    // Number of Gauss points
    const size_t nb_gauss_pts = getGaussPts().size2();
   
    // Resize Piola
    firstPiolaPtr->resize(DIM_0 * DIM_1, nb_gauss_pts, false);
    firstPiolaPtr->clear();

    // Extract matrix from data matrix
    auto t_P = getFTensor2FromMat<SPACE_DIM>(*firstPiolaPtr);
    auto t_F = getFTensor2FromMat<SPACE_DIM>(*defGradPtr);

    for (auto gg = 0; gg != nb_gauss_pts; ++gg) {

      // Calculate P- assuming neo-hookean
      t_P(i, j) = mU * (t_F(i, j) + t_F(j, i) - 2 / 3 trace(t_F) * t_kd(i, j)) 
                    + bulkModulus * (trace(t_F) - 3) * t_kd(i, j)
      
      ++t_F;
      ++t_P;
    }

    MoFEMFunctionReturn(0);
  }

private:
  double shearModulus;
  double bulkModulus;
  boost::shared_ptr<MatrixDouble> firstPiolaPtr;
  boost::shared_ptr<MatrixDouble> defGradPtr;
};

constexpr int SPACE_DIM =
    EXECUTABLE_DIMENSION; //< Space dimension of problem, mesh

using EntData = EntitiesFieldData::EntData;
using DomainEle = ElementsAndOps<SPACE_DIM>::DomainEle;
using DomainEleOp = DomainEle::UserDataOperator;
using PostProcEle = PostProcBrokenMeshInMoab<DomainEle>;

using OpMass = FormsIntegrators<DomainEleOp>::Assembly<PETSC>::BiLinearForm<
    GAUSS>::OpMass<1, SPACE_DIM>;
using OpMassForTensor = FormsIntegrators<DomainEleOp>::Assembly<PETSC>::BiLinearForm<
    GAUSS>::OpMass<1, SPACE_DIM * SPACE_DIM>;

using OpInertiaForce = FormsIntegrators<DomainEleOp>::Assembly<
    PETSC>::LinearForm<GAUSS>::OpBaseTimesVector<1, SPACE_DIM, 1>;

using OpBodyForce = FormsIntegrators<DomainEleOp>::Assembly<PETSC>::LinearForm<
    GAUSS>::OpBaseTimesVector<1, SPACE_DIM, 0>;

using DomainNaturalBC =
    NaturalBC<DomainEleOp>::Assembly<PETSC>::LinearForm<GAUSS>;
using OpBodyForceVector =
    DomainNaturalBC::OpFlux<NaturalMeshsetTypeVectorScaling<BLOCKSET>, 1,
                            SPACE_DIM>;
using OpGradTimesTensor2 = FormsIntegrators<DomainEleOp>::Assembly<
<<<<<<< HEAD
          PETSC>::LinearForm<GAUSS>::OpGradTimesTensor<1, SPACE_DIM, SPACE_DIM>;

using OpGradTimesPiola = FormsIntegrators<DomainEleOp>::Assembly<
          PETSC>::LinearForm<GAUSS>::OpGradTimesTensor<1, SPACE_DIM, SPACE_DIM>;

using OpRhsTestPiola = FormsIntegrators<DomainEleOp>::Assembly<
    PETSC>::LinearForm<GAUSS>::OpBaseTimesVector<1, SPACE_DIM * SPACE_DIM, 1>;
=======
    PETSC>::LinearForm<GAUSS>::OpGradTimesTensor<1, SPACE_DIM, SPACE_DIM>;
>>>>>>> 49602eb7

constexpr double rho = 1;
constexpr double omega = 2.4;
constexpr double young_modulus = 1;
constexpr double poisson_ratio = 0.25;
double bulk_modulus_K = young_modulus / (3 * (1 - 2 * poisson_ratio));
double shear_modulus_G = young_modulus / (2 * (1 + poisson_ratio));

#include <HenckyOps.hpp>
using namespace HenckyOps;

static double *ts_time_ptr;
static double *ts_aa_ptr;


struct Example;
struct TSPrePostProc {

  TSPrePostProc() = default;
  virtual ~TSPrePostProc() = default;

  /**
   * @brief Used to setup TS solver
   *
   * @param ts
   * @return MoFEMErrorCode
   */
  MoFEMErrorCode tsSetUp(TS ts);

  // SmartPetscObj<VecScatter> getScatter(Vec x, Vec y, enum FR fr);
  SmartPetscObj<Vec> getSubVector();

  SmartPetscObj<DM> solverSubDM;
  SmartPetscObj<Vec> globSol;
  Example *fsRawPtr;
  static MoFEMErrorCode tsPreStage(TS ts, double a);
  static MoFEMErrorCode tsPostStep(TS ts);

private:
  /**
   * @brief Pre process time step
   *
   * Refine mesh and update fields
   *
   * @param ts
   * @return MoFEMErrorCode
   */
  // static MoFEMErrorCode tsPreProc(TS ts);

  /**
   * @brief Post process time step.
   *
   * Currently that function do not make anything major
   *
   * @param ts
   * @return MoFEMErrorCode
   */
  // static MoFEMErrorCode tsPostProc(TS ts);

  

  // static MoFEMErrorCode tsSetIFunction(TS ts, PetscReal t, Vec u, Vec u_t,
  //                                      Vec f,
  //                                      void *ctx); //< Wrapper for SNES Rhs
  // static MoFEMErrorCode tsSetIJacobian(TS ts, PetscReal t, Vec u, Vec u_t,
  //                                      PetscReal a, Mat A, Mat B,
  //                                      void *ctx); ///< Wrapper for SNES Lhs
  // static MoFEMErrorCode tsMonitor(TS ts, PetscInt step, PetscReal t, Vec u,
  //                                 void *ctx);      ///< Wrapper for TS monitor
  // static MoFEMErrorCode pcSetup(PC pc);
  // static MoFEMErrorCode pcApply(PC pc, Vec pc_f, Vec pc_x);

  SmartPetscObj<Vec> globRes; //< global residual
  SmartPetscObj<Mat> subB;    //< sub problem tangent matrix
  SmartPetscObj<KSP> subKSP;  //< sub problem KSP solver

  boost::shared_ptr<SnesCtx>
      snesCtxPtr; //< infernal data (context) for MoFEM SNES fuctions
  boost::shared_ptr<TsCtx>
      tsCtxPtr;   //<  internal data (context) for MoFEM TS functions.
};

static boost::weak_ptr<TSPrePostProc> tsPrePostProc;


struct Example {

  Example(MoFEM::Interface &m_field) : mField(m_field) {}

  MoFEMErrorCode runProblem();

private:
  MoFEM::Interface &mField;

  MoFEMErrorCode readMesh();
  MoFEMErrorCode setupProblem();
  MoFEMErrorCode boundaryCondition();
  MoFEMErrorCode assembleSystem();
  MoFEMErrorCode solveSystem();
  MoFEMErrorCode outputResults();
  MoFEMErrorCode checkResults();
  friend struct TSPrePostProc;
};

//! [Run problem]
MoFEMErrorCode Example::runProblem() {
  MoFEMFunctionBegin;
  CHKERR readMesh();
  CHKERR setupProblem();
  CHKERR boundaryCondition();
  CHKERR assembleSystem();
  CHKERR solveSystem();
  CHKERR outputResults();
  CHKERR checkResults();
  MoFEMFunctionReturn(0);
}
//! [Run problem]

//! [Read mesh]
MoFEMErrorCode Example::readMesh() {
  MoFEMFunctionBegin;
  auto simple = mField.getInterface<Simple>();
  CHKERR simple->getOptions();
  CHKERR simple->loadFile();
  MoFEMFunctionReturn(0);
}
//! [Read mesh]

//! [Set up problem]
MoFEMErrorCode Example::setupProblem() {
  MoFEMFunctionBegin;
  Simple *simple = mField.getInterface<Simple>();
  // Add field
  CHKERR simple->addDomainField("V", H1, AINSWORTH_LEGENDRE_BASE, SPACE_DIM);
  CHKERR simple->addBoundaryField("V", H1, AINSWORTH_LEGENDRE_BASE, SPACE_DIM);
  CHKERR simple->addDomainField("F", H1, AINSWORTH_LEGENDRE_BASE,
                                SPACE_DIM * SPACE_DIM);
<<<<<<< HEAD
  CHKERR simple->addDataField("x_1", H1, AINSWORTH_LEGENDRE_BASE,
                              SPACE_DIM);
  CHKERR simple->addDataField("x_2", H1, AINSWORTH_LEGENDRE_BASE,
                              SPACE_DIM);
=======
  CHKERR simple->addDataField("x", H1, AINSWORTH_LEGENDRE_BASE, SPACE_DIM);
>>>>>>> 49602eb7
  CHKERR simple->addDataField("GEOMETRY", H1, AINSWORTH_LEGENDRE_BASE,
                              SPACE_DIM);
  int order = 2;
  CHKERR PetscOptionsGetInt(PETSC_NULL, "", "-order", &order, PETSC_NULL);
  CHKERR simple->setFieldOrder("V", order);
  CHKERR simple->setFieldOrder("F", order);
<<<<<<< HEAD
  CHKERR simple->setFieldOrder("x_1", order); 
  CHKERR simple->setFieldOrder("x_2", order); 
=======
  CHKERR simple->setFieldOrder("x", order);
>>>>>>> 49602eb7
  CHKERR simple->setFieldOrder("GEOMETRY", order);
  CHKERR simple->setUp();

  auto project_ho_geometry = [&]() {
    Projection10NodeCoordsOnField ent_method(mField, "GEOMETRY");
    return mField.loop_dofs("GEOMETRY", ent_method);
    Projection10NodeCoordsOnField ent_method_x(mField, "x_1");
    return mField.loop_dofs("x_1", ent_method_x);
  };
  CHKERR project_ho_geometry();

  MoFEMFunctionReturn(0);
}
//! [Set up problem]

//! [Boundary condition]
MoFEMErrorCode Example::boundaryCondition() {
  MoFEMFunctionBegin;

  auto simple = mField.getInterface<Simple>();
  auto bc_mng = mField.getInterface<BcManager>();

  CHKERR bc_mng->removeBlockDOFsOnEntities<DisplacementCubitBcData>(
      simple->getProblemName(), "U");

  MoFEMFunctionReturn(0);
}
//! [Boundary condition]

MoFEMErrorCode TSPrePostProc::tsPreStage(TS ts, double a) {
  MoFEMFunctionBegin;

if (auto ptr = tsPrePostProc.lock()) {
    auto &m_field = ptr->fsRawPtr->mField;
    auto fb = m_field.getInterface<FieldBlas>();
    double dt;
    TSGetTimeStep(ts, &dt);
    //x_t+1 = Δt * v + x_t 
    CHKERR fb->fieldCopy(1., "x_1", "x_2");
    CHKERR fb->fieldAxpy(dt, "V", "x_2");
}
  MoFEMFunctionReturn(0);
}

MoFEMErrorCode TSPrePostProc::tsPostStep(TS ts) {
  MoFEMFunctionBegin;

if (auto ptr = tsPrePostProc.lock()) {
    auto &m_field = ptr->fsRawPtr->mField;
    auto fb = m_field.getInterface<FieldBlas>();
    //x_t+1 = Δt * v + x_t 
    CHKERR fb->fieldCopy(1., "x_2", "x_1");
}
  MoFEMFunctionReturn(0);
}

//! [Push operators to pipeline]
MoFEMErrorCode Example::assembleSystem() {
  MoFEMFunctionBegin;
  auto *simple = mField.getInterface<Simple>();
  auto *pipeline_mng = mField.getInterface<PipelineManager>();

  auto get_body_force = [this](const double, const double, const double) {
    FTensor::Index<'i', SPACE_DIM> i;
    FTensor::Tensor1<double, SPACE_DIM> t_source;
    t_source(i) = 0.;
    t_source(0) = 0.1;
    t_source(1) = 1.;
    return t_source;
  };

  auto rho_ptr = boost::make_shared<double>(rho);

  auto add_rho_block = [this, rho_ptr](auto &pip, auto block_name, Sev sev) {
    MoFEMFunctionBegin;

    struct OpMatRhoBlocks : public DomainEleOp {
      OpMatRhoBlocks(boost::shared_ptr<double> rho_ptr,
                     MoFEM::Interface &m_field, Sev sev,
                     std::vector<const CubitMeshSets *> meshset_vec_ptr)
          : DomainEleOp(NOSPACE, DomainEleOp::OPSPACE), rhoPtr(rho_ptr) {
        CHK_THROW_MESSAGE(extractRhoData(m_field, meshset_vec_ptr, sev),
                          "Can not get data from block");
      }

      MoFEMErrorCode doWork(int side, EntityType type,
                            EntitiesFieldData::EntData &data) {

        MoFEMFunctionBegin;

        for (auto &b : blockData) {
          if (b.blockEnts.find(getFEEntityHandle()) != b.blockEnts.end()) {
            *rhoPtr = b.rho;
            MoFEMFunctionReturnHot(0);
          }
        }

        *rhoPtr = rho;

        MoFEMFunctionReturn(0);
      }

    private:
      struct BlockData {
        double rho;
        Range blockEnts;
      };

      std::vector<BlockData> blockData;

      MoFEMErrorCode
      extractRhoData(MoFEM::Interface &m_field,
                     std::vector<const CubitMeshSets *> meshset_vec_ptr,
                     Sev sev) {
        MoFEMFunctionBegin;

        for (auto m : meshset_vec_ptr) {
          MOFEM_TAG_AND_LOG("WORLD", sev, "Mat Rho Block") << *m;
          std::vector<double> block_data;
          CHKERR m->getAttributes(block_data);
          if (block_data.size() < 1) {
            SETERRQ(PETSC_COMM_SELF, MOFEM_DATA_INCONSISTENCY,
                    "Expected that block has two attributes");
          }
          auto get_block_ents = [&]() {
            Range ents;
            CHKERR
            m_field.get_moab().get_entities_by_handle(m->meshset, ents, true);
            return ents;
          };

          MOFEM_TAG_AND_LOG("WORLD", sev, "Mat Rho Block")
              << m->getName() << ": ro = " << block_data[0];

          blockData.push_back({block_data[0], get_block_ents()});
        }
        MOFEM_LOG_CHANNEL("WORLD");
        MOFEM_LOG_CHANNEL("WORLD");
        MoFEMFunctionReturn(0);
      }

      boost::shared_ptr<double> rhoPtr;
    };

    pip.push_back(new OpMatRhoBlocks(
        rho_ptr, mField, sev,

        // Get blockset using regular expression
        mField.getInterface<MeshsetsManager>()->getCubitMeshsetPtr(std::regex(

            (boost::format("%s(.*)") % block_name).str()

                ))

            ));
    MoFEMFunctionReturn(0);
  };

  // Get pointer to U_tt shift in domain element
  auto get_rho = [rho_ptr](const double, const double, const double) {
    return *rho_ptr;
  };

  // specific time scaling
  auto get_time_scale = [this](const double time) {
    return sin(time * omega * M_PI);
  };

  auto apply_lhs = [&](auto &pip) {
    MoFEMFunctionBegin;
    CHKERR AddHOOps<SPACE_DIM, SPACE_DIM, SPACE_DIM>::add(pip, {H1},
                                                          "GEOMETRY");
    CHKERR HenckyOps::opFactoryDomainLhs<SPACE_DIM, PETSC, GAUSS, DomainEleOp>(
        mField, pip, "U", "MAT_ELASTIC", Sev::verbose);
    CHKERR add_rho_block(pip, "MAT_RHO", Sev::verbose);

    pip.push_back(new OpMass("V", "V", get_rho));
    pip.push_back(new OpMassForTensor("F", "F"));
    // static_cast<OpMass &>(pip.back()).feScalingFun =
    //     [](const FEMethod *fe_ptr) { return fe_ptr->ts_aa; };
    MoFEMFunctionReturn(0);
  };

  auto apply_rhs = [&](auto &pip) {
    MoFEMFunctionBegin;

    CHKERR AddHOOps<SPACE_DIM, SPACE_DIM, SPACE_DIM>::add(
        pipeline_mng->getOpDomainRhsPipeline(), {H1}, "GEOMETRY");

    // Calculate unknown F
    auto mat_F_tensor_ptr = boost::make_shared<MatrixDouble>();
    pip.push_back(new OpCalculateTensor2FieldValues<SPACE_DIM, SPACE_DIM>(
        "F", mat_F_tensor_ptr));
<<<<<<< HEAD

    auto mat_dot_F_tensor_ptr = boost::make_shared<MatrixDouble>();
    pip.push_back(new OpCalculateTensor2FieldValuesDot<SPACE_DIM, SPACE_DIM>(
        "F", mat_dot_F_tensor_ptr));
=======
    
    // Calculate rate of F
    // auto mat_dot_F_tensor_ptr = boost::make_shared<MatrixDouble>();
    // pip.push_back(new OpCalculateTensor2FieldValuesDot<SPACE_DIM, SPACE_DIM>(
    //     "F", mat_dot_F_tensor_ptr));
>>>>>>> 49602eb7

    // Calculate Gradient of velocity
    auto mat_v_grad_ptr = boost::make_shared<MatrixDouble>();
    pip.push_back(new OpCalculateVectorFieldGradient<SPACE_DIM, SPACE_DIM>(
        "V", mat_v_grad_ptr));

    // Calculate Gradient of Spatial Positions
    auto mat_x_grad_ptr = boost::make_shared<MatrixDouble>();
<<<<<<< HEAD
    pip.push_back(
      new OpCalculateVectorFieldGradient<SPACE_DIM, SPACE_DIM>("x",
                                                               mat_x_grad_ptr));

    auto gravity_vector_ptr = boost::make_shared<MatrixDouble>();
    gravity_vector_ptr->resize(SPACE_DIM, 1);
    auto set_body_force = [&]() {
      FTensor::Index<'i', SPACE_DIM> i;
      MoFEMFunctionBegin;
      auto t_force = getFTensor1FromMat<SPACE_DIM, 0>(*gravity_vector_ptr);
      double unit_weight = 1.;
      CHKERR PetscOptionsGetReal(PETSC_NULL, "", "-unit_weight", &unit_weight,
                                 PETSC_NULL);
      t_force(i) = 0;
      if (SPACE_DIM == 2) {
        t_force(1) = -unit_weight;
      } else if (SPACE_DIM == 3) {
        t_force(2) = -unit_weight;
      }
      MoFEMFunctionReturn(0);
    };

    CHKERR set_body_force();
    pip.push_back(new OpBodyForce(
      "U", gravity_vector_ptr, [](double, double, double) { return 1.; }));


    //some operator that calculates F^st
=======
    pip.push_back(new OpCalculateVectorFieldGradient<SPACE_DIM, SPACE_DIM>(
        "x", mat_x_grad_ptr));
    
   // Calculate P
    auto mat_P_ptr = boost::make_shared<MatrixDouble>();
    pip.push_back(new OpCalculatePiola<SPACE_DIM, SPACE_DIM>(shear_modulus_G,bulk_modulus_K, mat_P_ptr,mat_F_tensor_ptr));
   
   // Calculate F
    auto mat_F_stab_ptr = boost::make_shared<MatrixDouble>();
    pip.push_back(new OpCalculateF<SPACE_DIM, SPACE_DIM>(mat_F_tensor_ptr,mat_F_stab_ptr,
                mat_dot_F_tensor_ptr, tau_F_ptr, mat_x_grad_ptr, mat_v_grad_ptr));

    // Calculate P stab
>>>>>>> 49602eb7
    auto mat_P_stab_ptr = boost::make_shared<MatrixDouble>();
    pip.push_back(new OpCalculatePiola<SPACE_DIM, SPACE_DIM>(shear_modulus_G,bulk_modulus_K, mat_P_stab_ptr,mat_F_stab_ptr));

    auto one = [](const double, const double, const double) { return 1; };
<<<<<<< HEAD
    pip.push_back(new OpGradTimesTensor2("V", mat_P_stab_ptr));
    pip.push_back(new OpGradTimesPiola("V", mat_P_stab_ptr, one));
    
    pip.push_back(new OpRhsTestPiola("F", mat_v_grad_ptr, one));
=======
    
    pip.push_back(new OpGradTimesTensor2("U", mat_P_stab_ptr));
>>>>>>> 49602eb7

    // CHKERR add_rho_block(pip, "MAT_RHO", Sev::inform);

    // auto mat_acceleration_ptr = boost::make_shared<MatrixDouble>();
    // // Apply inertia
    // pip.push_back(new OpCalculateVectorFieldValuesDotDot<SPACE_DIM>(
    //     "U", mat_acceleration_ptr));
    // pip.push_back(new OpInertiaForce("U", mat_acceleration_ptr, get_rho));

    // CHKERR DomainNaturalBC::AddFluxToPipeline<OpBodyForceVector>::add(
    //     pip, mField, "U", {},
    //     {boost::make_shared<TimeScaleVector<SPACE_DIM>>("-time_vector_file",
    //                                                     true)},
    //     "BODY_FORCE", Sev::inform);

    MoFEMFunctionReturn(0);
  };

  CHKERR apply_lhs(pipeline_mng->getOpDomainLhsPipeline());
  CHKERR apply_rhs(pipeline_mng->getOpDomainRhsPipeline());

  auto integration_rule = [](int, int, int approx_order) {
    return 2 * approx_order;
  };
  CHKERR pipeline_mng->setDomainRhsIntegrationRule(integration_rule);
  CHKERR pipeline_mng->setDomainLhsIntegrationRule(integration_rule);

  auto get_bc_hook = [&]() {
    EssentialPreProc<DisplacementCubitBcData> hook(
        mField, pipeline_mng->getDomainRhsFE(),
        {boost::make_shared<TimeScale>()});
    return hook;
  };

  pipeline_mng->getDomainRhsFE()->preProcessHook = get_bc_hook();

  MoFEMFunctionReturn(0);
}
//! [Push operators to pipeline]

/**
 * @brief Monitor solution
 *
 * This functions is called by TS solver at the end of each step. It is used
 * to output results to the hard drive.
 */
struct Monitor : public FEMethod {
  Monitor(SmartPetscObj<DM> dm, boost::shared_ptr<PostProcEle> post_proc)
      : dM(dm), postProc(post_proc){};
  MoFEMErrorCode postProcess() {
    MoFEMFunctionBegin;
    constexpr int save_every_nth_step = 1;
    if (ts_step % save_every_nth_step == 0) {
      CHKERR DMoFEMLoopFiniteElements(dM, "dFE", postProc);
      CHKERR postProc->writeFile(
          "out_step_" + boost::lexical_cast<std::string>(ts_step) + ".h5m");
    }
    MoFEMFunctionReturn(0);
  }

private:
  SmartPetscObj<DM> dM;
  boost::shared_ptr<PostProcEle> postProc;
};

//! [Solve]
MoFEMErrorCode Example::solveSystem() {
  MoFEMFunctionBegin;
  auto *simple = mField.getInterface<Simple>();
  auto *pipeline_mng = mField.getInterface<PipelineManager>();

  auto dm = simple->getDM();
  MoFEM::SmartPetscObj<TS> ts;
  ts = pipeline_mng->createTSEX();

  // Setup postprocessing
  auto post_proc_fe = boost::make_shared<PostProcEle>(mField);
  CHKERR AddHOOps<SPACE_DIM, SPACE_DIM, SPACE_DIM>::add(
      post_proc_fe->getOpPtrVector(), {H1});
  auto common_ptr = commonDataFactory<SPACE_DIM, GAUSS, DomainEleOp>(
      mField, post_proc_fe->getOpPtrVector(), "U", "MAT_ELASTIC", Sev::inform);

  auto u_ptr = boost::make_shared<MatrixDouble>();
  post_proc_fe->getOpPtrVector().push_back(
      new OpCalculateVectorFieldValues<SPACE_DIM>("U", u_ptr));
  auto X_ptr = boost::make_shared<MatrixDouble>();
  post_proc_fe->getOpPtrVector().push_back(
      new OpCalculateVectorFieldValues<SPACE_DIM>("GEOMETRY", X_ptr));

  using OpPPMap = OpPostProcMapInMoab<SPACE_DIM, SPACE_DIM>;

  post_proc_fe->getOpPtrVector().push_back(

      new OpPPMap(

          post_proc_fe->getPostProcMesh(), post_proc_fe->getMapGaussPts(),

          {},

          {{"U", u_ptr}, {"GEOMETRY", X_ptr}},

          {{"GRAD", common_ptr->matGradPtr},
           {"FIRST_PIOLA", common_ptr->getMatFirstPiolaStress()}},

          {}

          )

  );

  // Add monitor to time solver
  boost::shared_ptr<FEMethod> null_fe;
  auto monitor_ptr = boost::make_shared<Monitor>(dm, post_proc_fe);
  CHKERR DMMoFEMTSSetMonitor(dm, ts, simple->getDomainFEName(), null_fe,
                             null_fe, monitor_ptr);

  double ftime = 1;
  // CHKERR TSSetMaxTime(ts, ftime);
  CHKERR TSSetExactFinalTime(ts, TS_EXACTFINALTIME_MATCHSTEP);

  {
    // SmartPetscObj<Mat> M;   ///< Mass matrix
    // SmartPetscObj<KSP> ksp; ///< Linear solver
    // CHKERR DMCreateMatrix_MoFEM(dm, M);
    // CHKERR MatZeroEntries(M);
    // CHKERR DMoFEMLoopFiniteElements(dm, simple_interface->getDomainFEName(),
    //                                 vol_mass_ele);
    // CHKERR MatAssemblyBegin(M, MAT_FINAL_ASSEMBLY);
    // CHKERR MatAssemblyEnd(M, MAT_FINAL_ASSEMBLY);

    // // Create and septup KSP (linear solver), we need this to calculate g(t,u) =
    // // M^-1G(t,u)
    // ksp = createKSP(m_field.get_comm());
    // CHKERR KSPSetOperators(ksp, M, M);
    // CHKERR KSPSetFromOptions(ksp);
    // CHKERR KSPSetUp(ksp);
  }

  auto T = createDMVector(simple->getDM());
  CHKERR DMoFEMMeshToLocalVector(simple->getDM(), T, INSERT_VALUES,
                                 SCATTER_FORWARD);
  // auto TT = vectorDuplicate(T);
  // CHKERR TS2SetSolution(ts, T, TT);
  CHKERR TSSetFromOptions(ts);

  auto fb = mField.getInterface<FieldBlas>();

  auto ts_pre_post_proc = boost::make_shared<TSPrePostProc>();
  tsPrePostProc = ts_pre_post_proc;

  CHKERR TSSetPreStage(ts, TSPrePostProc::tsPreStage);
  CHKERR TSSetPostStep(ts, TSPrePostProc::tsPostStep);

  CHKERR TSSolve(ts, NULL);
  CHKERR TSGetTime(ts, &ftime);

  PetscInt steps, snesfails, rejects, nonlinits, linits;
#if PETSC_VERSION_GE(3, 8, 0)
  CHKERR TSGetStepNumber(ts, &steps);
#else
  CHKERR TSGetTimeStepNumber(ts, &steps);
#endif
  CHKERR TSGetSNESFailures(ts, &snesfails);
  CHKERR TSGetStepRejections(ts, &rejects);
  CHKERR TSGetSNESIterations(ts, &nonlinits);
  CHKERR TSGetKSPIterations(ts, &linits);
  MOFEM_LOG_C("EXAMPLE", Sev::inform,
              "steps %d (%d rejected, %d SNES fails), ftime %g, nonlinits "
              "%d, linits %d\n",
              steps, rejects, snesfails, ftime, nonlinits, linits);

  MoFEMFunctionReturn(0);
}
//! [Solve]

//! [Postprocess results]
MoFEMErrorCode Example::outputResults() {
  MoFEMFunctionBegin;
  PetscBool test_flg = PETSC_FALSE;
  CHKERR PetscOptionsGetBool(PETSC_NULL, "", "-test", &test_flg, PETSC_NULL);
  if (test_flg) {
    auto *simple = mField.getInterface<Simple>();
    auto T = createDMVector(simple->getDM());
    CHKERR DMoFEMMeshToLocalVector(simple->getDM(), T, INSERT_VALUES,
                                   SCATTER_FORWARD);
    double nrm2;
    CHKERR VecNorm(T, NORM_2, &nrm2);
    MOFEM_LOG("EXAMPLE", Sev::inform) << "Regression norm " << nrm2;
    constexpr double regression_value = 0.0194561;
    if (fabs(nrm2 - regression_value) > 1e-2)
      SETERRQ(PETSC_COMM_WORLD, MOFEM_ATOM_TEST_INVALID,
              "Regression test failed; wrong norm value.");
  }
  MoFEMFunctionReturn(0);
}
//! [Postprocess results]

//! [Check]
MoFEMErrorCode Example::checkResults() {
  MoFEMFunctionBegin;
  MoFEMFunctionReturn(0);
}
//! [Check]

static char help[] = "...\n\n";

int main(int argc, char *argv[]) {

  // Initialisation of MoFEM/PETSc and MOAB data structures
  const char param_file[] = "param_file.petsc";
  MoFEM::Core::Initialize(&argc, &argv, param_file, help);

  // Add logging channel for example
  auto core_log = logging::core::get();
  core_log->add_sink(
      LogManager::createSink(LogManager::getStrmWorld(), "EXAMPLE"));
  LogManager::setLog("EXAMPLE");
  MOFEM_LOG_TAG("EXAMPLE", "example");

  try {

    //! [Register MoFEM discrete manager in PETSc]
    DMType dm_name = "DMMOFEM";
    CHKERR DMRegister_MoFEM(dm_name);
    //! [Register MoFEM discrete manager in PETSc

    //! [Create MoAB]
    moab::Core mb_instance;              ///< mesh database
    moab::Interface &moab = mb_instance; ///< mesh database interface
    //! [Create MoAB]

    //! [Create MoFEM]
    MoFEM::Core core(moab);           ///< finite element database
    MoFEM::Interface &m_field = core; ///< finite element database interface
    //! [Create MoFEM]

    //! [Example]
    Example ex(m_field);
    CHKERR ex.runProblem();
    //! [Example]
  }
  CATCH_ERRORS;

  CHKERR MoFEM::Core::Finalize();
}<|MERGE_RESOLUTION|>--- conflicted
+++ resolved
@@ -20,27 +20,257 @@
   using DomainEle = VolumeElementForcesAndSourcesCore;
 };
 
-template <typename T> inline double trace(FTensor::Tensor2<T, 2> &t_stress) {
+
+template <typename T> 
+inline double trace(FTensor::Tensor2<T, 2, 2> &t_stress) {
   constexpr double third = boost::math::constants::third<double>();
   return (t_stress(0, 0) + t_stress(1, 1)) * third;
 };
 
 template <typename T>
-inline double trace(FTensor::Tensor2<T, 3> &t_stress) {
+inline double trace(FTensor::Tensor2<T, 3, 3> &t_stress) {
   constexpr double third = boost::math::constants::third<double>();
   return (t_stress(0, 0) + t_stress(1, 1) + t_stress(2, 2)) * third;
 };
 
+constexpr int SPACE_DIM =
+    EXECUTABLE_DIMENSION; //< Space dimension of problem, mesh
+
+using EntData = EntitiesFieldData::EntData;
+using DomainEle = ElementsAndOps<SPACE_DIM>::DomainEle;
+using DomainEleOp = DomainEle::UserDataOperator;
+using PostProcEle = PostProcBrokenMeshInMoab<DomainEle>;
+using BoundaryEle =
+    PipelineManager::ElementsAndOpsByDim<SPACE_DIM>::BoundaryEle;
+  using BoundaryEleOp = BoundaryEle::UserDataOperator;
+
+using OpMassV = FormsIntegrators<DomainEleOp>::Assembly<PETSC>::BiLinearForm<
+    GAUSS>::OpMass<1, SPACE_DIM>;
+using OpMassF = FormsIntegrators<DomainEleOp>::Assembly<PETSC>::BiLinearForm<
+    GAUSS>::OpMass<1, SPACE_DIM * SPACE_DIM>;
+
+using OpInertiaForce = FormsIntegrators<DomainEleOp>::Assembly<
+    PETSC>::LinearForm<GAUSS>::OpBaseTimesVector<1, SPACE_DIM, 1>;
+
+using OpBodyForce = FormsIntegrators<DomainEleOp>::Assembly<PETSC>::LinearForm<
+    GAUSS>::OpBaseTimesVector<1, SPACE_DIM, 0>;
+
+using DomainNaturalBC =
+    NaturalBC<DomainEleOp>::Assembly<PETSC>::LinearForm<GAUSS>;
+using OpBodyForceVector =
+    DomainNaturalBC::OpFlux<NaturalMeshsetTypeVectorScaling<BLOCKSET>, 1,
+                            SPACE_DIM>;
+using OpGradTimesTensor2 = FormsIntegrators<DomainEleOp>::Assembly<
+          PETSC>::LinearForm<GAUSS>::OpGradTimesTensor<1, SPACE_DIM, SPACE_DIM>;
+
+using OpGradTimesPiola = FormsIntegrators<DomainEleOp>::Assembly<
+          PETSC>::LinearForm<GAUSS>::OpGradTimesTensor<1, SPACE_DIM, SPACE_DIM>;
+
+using OpRhsTestPiola = FormsIntegrators<DomainEleOp>::Assembly<
+    PETSC>::LinearForm<GAUSS>::OpBaseTimesVector<1, SPACE_DIM * SPACE_DIM, 1>;
+
+using BoundaryNaturalBC =
+    NaturalBC<BoundaryEleOp>::Assembly<PETSC>::LinearForm<GAUSS>;
+using OpForce = BoundaryNaturalBC::OpFlux<NaturalForceMeshsets, 1, SPACE_DIM>;
+
+
+
+/** \brief Save field DOFS on vertices/tags
+ */
+template <int FIELD_DIM> 
+struct InitialiseDeformationGradient : public MoFEM::DofMethod {
+
+  MoFEM::Interface &mField;
+  std::string tagName;
+  InitialiseDeformationGradient(MoFEM::Interface &m_field, std::string tag_name)
+      : mField(m_field), tagName(tag_name) {}
+
+  Tag tH;
+
+  MoFEMErrorCode preProcess() {
+    MoFEMFunctionBegin;
+    if (!fieldPtr) {
+      SETERRQ(mField.get_comm(), MOFEM_DATA_INCONSISTENCY,
+              "Null pointer, probably field not found");
+    }
+    // if (fieldPtr->getSpace() != H1) {
+    //   SETERRQ(mField.get_comm(), MOFEM_DATA_INCONSISTENCY,
+    //           "Field must be in H1 space");
+    // }
+    std::vector<double> def_vals(fieldPtr->getNbOfCoeffs(), 0);
+    rval = mField.get_moab().tag_get_handle(tagName.c_str(), tH);
+    if (rval != MB_SUCCESS) {
+      CHKERR mField.get_moab().tag_get_handle(
+          tagName.c_str(), fieldPtr->getNbOfCoeffs(), MB_TYPE_DOUBLE, tH,
+          MB_TAG_CREAT | MB_TAG_SPARSE, &def_vals[0]);
+    }
+
+    MoFEMFunctionReturn(0);
+  }
+
+  MoFEMErrorCode postProcess() {
+    MoFEMFunctionBegin;
+    MoFEMFunctionReturn(0);
+  }
+
+  MoFEMErrorCode operator()() {
+    MoFEMFunctionBegin;
+    FTensor::Index<'i', SPACE_DIM> i;
+    FTensor::Index<'j', SPACE_DIM> j;
+    constexpr auto t_kd = FTensor::Kronecker_Delta<double>();
+    // if (dofPtr->getEntType() != MBVERTEX)
+    //   MoFEMFunctionReturnHot(0);
+    EntityHandle ent = dofPtr->getEnt();
+    int rank = dofPtr->getNbOfCoeffs();
+
+    // double tag_val[rank];
+    // CHKERR mField.get_moab().tag_get_data(tH, &ent, 1, tag_val);
+    // auto t_F = getFTensor2FromPtr<FIELD_DIM,FIELD_DIM>(tag_val);
+    // t_F(i, j) = t_kd(i, j);
+    // CHKERR mField.get_moab().tag_set_data(tH, &ent, 1, &tag_val);
+    
+    
+
+    Range nodes;
+    CHKERR mField.get_moab().get_entities_by_type(0, dofPtr->getEntType(), nodes);
+    int length;
+    CHKERR mField.get_moab().tag_get_length(tH, length);
+
+    std::vector<double> check(/*nodes.size() */ length);
+    CHKERR mField.get_moab().tag_get_data(tH, &ent, 1, &*check.begin());
+    cerr << "check " << check << "\n";
+    cerr << "check[]" << check[0] << " "<< check[1] << " "<< check[2] << " "<< check[3] << " "<< check[4] << " "<< check[5] << " "<< check[6] << " "<< check[7] << " "<< check[8] << " " << "\n";
+
+    std::vector<double> data(/*nodes.size() */ length);
+    CHKERR mField.get_moab().tag_get_data(tH, &ent, 1, &*data.begin());
+    auto t_F = getFTensor2FromPtr<FIELD_DIM, FIELD_DIM>(&*data.begin());
+    t_F(i, j) = t_kd(i, j);
+    cerr << "data " << data << " t_F " << t_F << "\n";
+    
+    CHKERR mField.get_moab().tag_set_data(tH, &ent, 1, &*data.begin());
+
+    
+    
+    MoFEMFunctionReturn(0);
+  }
+};
+
+template <int FIELD_DIM> struct OpCalculateExplicitMass : public DomainEleOp {
+  OpCalculateExplicitMass(const std::string row_field_name,
+                          const std::string col_field_name,
+                          SmartPetscObj<Mat> explicit_mat,
+                          ScalarFun beta = scalar_fun_one)
+      : DomainEleOp(row_field_name, col_field_name, DomainEleOp::OPROWCOL),
+        M(explicit_mat), betaCoeff(beta) {
+          // sYmm = true;
+          sYmm = false;
+        }
+
+  MoFEMErrorCode doWork(int row_side, int col_side, EntityType row_type,
+                        EntityType col_type, EntData &row_data,
+                        EntData &col_data) {
+
+    MoFEMFunctionBegin;
+
+    const int nb_row_dofs = row_data.getIndices().size();
+    const int nb_col_dofs = col_data.getIndices().size();
+    if (nb_row_dofs && nb_col_dofs) {
+      const int nb_integration_pts = getGaussPts().size2();
+      mat.resize(nb_row_dofs, nb_col_dofs, false);
+      mat.clear();
+
+      const double nb_row_base_functions = row_data.getN().size2();
+
+      // get element volume
+      const double vol = getMeasure();
+      // get integration weights
+      auto t_w = getFTensor0IntegrationWeight();
+      // get base function gradient on rows
+      auto t_row_base = row_data.getFTensor0N();
+      // get coordinate at integration points
+      auto t_coords = getFTensor1CoordsAtGaussPts();
+
+      FTensor::Index<'i', FIELD_DIM> i;
+      auto get_t_vec = [&](const int rr) {
+        std::array<double *, FIELD_DIM> ptrs;
+        for (auto i = 0; i != FIELD_DIM; ++i)
+          ptrs[i] = &mat(rr + i, i);
+        return FTensor::Tensor1<FTensor::PackPtr<double *, FIELD_DIM>,
+                                FIELD_DIM>(ptrs);
+      };
+
+      // loop over integration points
+      for (int gg = 0; gg != nb_integration_pts; gg++) {
+        const double beta =
+            vol * betaCoeff(t_coords(0), t_coords(1), t_coords(2));
+        // take into account Jacobian
+        const double alpha = t_w * beta;
+        // loop over rows base functions
+        int rr = 0;
+        for (; rr != nb_row_dofs / FIELD_DIM; rr++) {
+          // get column base functions gradient at gauss point gg
+          auto t_col_base = col_data.getFTensor0N(gg, 0);
+          // get mat vec
+          auto t_vec = get_t_vec(FIELD_DIM * rr);
+          // loop over columns
+          for (int cc = 0; cc != nb_col_dofs / FIELD_DIM; cc++) {
+            // calculate element of local matrix
+            t_vec(i) += alpha * (t_row_base * t_col_base);
+            ++t_col_base;
+            ++t_vec;
+          }
+          ++t_row_base;
+        }
+        for (; rr < nb_row_base_functions; ++rr)
+          ++t_row_base;
+        ++t_coords;
+        ++t_w; // move to another integration weight
+      }
+            CHKERR MatSetValues(M, row_data, col_data, &mat(0,
+            0),
+                                ADD_VALUES);
+            // if (row_side != col_side || row_type != col_type) {
+            //   transMat.resize(nb_col_dofs, nb_row_dofs, false);
+            //   noalias(transMat) = trans(mat);
+            //   CHKERR MatSetValues(M, col_data, row_data,
+            //   &transMat(0, 0),
+            //                       ADD_VALUES);
+            // }
+    }
+  MoFEMFunctionReturn(0);
+};
+private:
+MatrixDouble mat, transMat;
+ScalarFun betaCoeff;
+SmartPetscObj<Mat> M;
+};
+
+constexpr double rho = 1;
+constexpr double omega = 1.;
+constexpr double young_modulus = 1.;
+constexpr double poisson_ratio = 0.;
+double bulk_modulus_K = young_modulus / (3. * (1. - 2. * poisson_ratio));
+double shear_modulus_G = young_modulus / (2. * (1. + poisson_ratio));
+double mu = young_modulus/(2. * (1. + poisson_ratio));
+double lamme_lambda = young_modulus * poisson_ratio /( (1. + poisson_ratio) * (1. - 2. * poisson_ratio) );
+
+// #include <HenckyOps.hpp>
+// using namespace HenckyOps;
+
+static double *ts_time_ptr;
+static double *ts_aa_ptr;
+
 // Operator to Calculate F
 template <int DIM_0, int DIM_1>
-struct OpCalculateF : public ForcesAndSourcesCore::UserDataOperator {
+struct OpCalculateFStab : public ForcesAndSourcesCore::UserDataOperator {
   OpCalculateFStab(boost::shared_ptr<MatrixDouble> def_grad_ptr,
                    boost::shared_ptr<MatrixDouble> def_grad_stab_ptr,
                    boost::shared_ptr<MatrixDouble> def_grad_dot_ptr,
-                   boost::shared_ptr<double> tau_F_ptr,
+                   double tau_F_ptr,
                    boost::shared_ptr<MatrixDouble> grad_x_ptr,
                    boost::shared_ptr<MatrixDouble> grad_vel_ptr)
-      : ForcesAndSourcesCore::UserDataOperator(NOSPACE, OPLAST), defGradPtr(def_grad_ptr),  defGradStabPtr(def_grad_stab_ptr),
+      : ForcesAndSourcesCore::UserDataOperator(NOSPACE, OPLAST),
+        defGradPtr(def_grad_ptr), defGradStabPtr(def_grad_stab_ptr),
         defGradDotPtr(def_grad_dot_ptr), tauFPtr(tau_F_ptr),
         gradxPtr(grad_x_ptr), gradVelPtr(grad_vel_ptr) {}
 
@@ -54,134 +284,151 @@
     // Number of Gauss points
     const size_t nb_gauss_pts = getGaussPts().size2();
    
+    defGradStabPtr->resize(DIM_0 * DIM_1, nb_gauss_pts, false);
+    defGradStabPtr->clear();
+
     // Extract matrix from data matrix
-    auto t_F = getFTensor2FromMat<SPACE_DIM>(*defGradPtr);
-    auto t_Fstab = getFTensor2FromMat<SPACE_DIM>(*defGradStabPtr);
-    auto t_F_dot = getFTensor2FromMat<SPACE_DIM>(*defGradDotPtr);
+    auto t_F = getFTensor2FromMat<SPACE_DIM, SPACE_DIM>(*defGradPtr);
+    auto t_Fstab = getFTensor2FromMat<SPACE_DIM, SPACE_DIM>(*defGradStabPtr);
+    // auto t_F_dot = getFTensor2FromMat<SPACE_DIM, SPACE_DIM>(*defGradDotPtr);
     
     // tau_F = alpha deltaT
-    auto tau_F = *tauFPtr;
+    auto tau_F = tauFPtr;
     double xi_F = 0.0;
-    auto t_gradx = getFTensor2FromMat<SPACE_DIM>(*gradxPtr);
-    auto t_gradVel = getFTensor2FromMat<SPACE_DIM>(*gradVelPtr);
+    auto t_gradx = getFTensor2FromMat<SPACE_DIM, SPACE_DIM>(*gradxPtr);
+    auto t_gradVel = getFTensor2FromMat<SPACE_DIM, SPACE_DIM>(*gradVelPtr);
 
     for (auto gg = 0; gg != nb_gauss_pts; ++gg) {
       // Stabilised Deformation Gradient
-      t_Fstab(i, j) = t_F(i, j) + tau_F(i) * (t_gradVel(i, j) - t_F_dot(i, j)) +
-                    xi_F * (t_gradx(i, j) - t_F(i, j))
+      t_Fstab(i, j) = t_F(i, j) + tau_F *  (t_gradVel(i, j) /*- t_F_dot(i, j)*/) +
+                    xi_F * (t_gradx(i, j) - t_F(i, j));
       
       ++t_F;
       ++t_Fstab;
       ++t_gradVel;
-      ++t_F_dot;
+      //++t_F_dot;
       ++xi_F;
       ++t_gradx;
     }
 
     MoFEMFunctionReturn(0);
   }
+  private:
+    double tauFPtr;
+    boost::shared_ptr<MatrixDouble> defGradPtr;
+    boost::shared_ptr<MatrixDouble> defGradStabPtr;
+    boost::shared_ptr<MatrixDouble> defGradDotPtr;
+    boost::shared_ptr<MatrixDouble> gradxPtr;
+    boost::shared_ptr<MatrixDouble> gradVelPtr;
+};
+
 
 // Operator to Calculate P
-template <int DIM_0, int DIM_1>
-struct OpCalculatePiola : public ForcesAndSourcesCore::UserDataOperator {
-  OpCalculatePiola(double shear_modulus,
-                    double bulk_modulus,
-                   boost::shared_ptr<MatrixDouble> first_piola_ptr,
-                   boost::shared_ptr<MatrixDouble> def_grad_ptr)
-      : ForcesAndSourcesCore::UserDataOperator(NOSPACE, OPLAST), shearModulus(shear_modulus), bulkModulus(bulk_modulus)
-        firstPiolaPtr(first_piola_ptr), defGradPtr(def_grad_ptr) {}
-
-  MoFEMErrorCode doWork(int side, EntityType type,
-                        DataForcesAndSourcesCore::EntData &data) {
-    MoFEMFunctionBegin;
-    // Define Indicies
-    FTensor::Index<'i', SPACE_DIM> i;
-    FTensor::Index<'j', SPACE_DIM> j;
-
-    // Define Kronecker Delta
-    constexpr auto t_kd = FTensor::Kronecker_Delta<int>();
-
-    // Number of Gauss points
-    const size_t nb_gauss_pts = getGaussPts().size2();
-   
-    // Resize Piola
-    firstPiolaPtr->resize(DIM_0 * DIM_1, nb_gauss_pts, false);
-    firstPiolaPtr->clear();
-
-    // Extract matrix from data matrix
-    auto t_P = getFTensor2FromMat<SPACE_DIM>(*firstPiolaPtr);
-    auto t_F = getFTensor2FromMat<SPACE_DIM>(*defGradPtr);
-
-    for (auto gg = 0; gg != nb_gauss_pts; ++gg) {
+  template <int DIM_0, int DIM_1>
+  struct OpCalculatePiola : public ForcesAndSourcesCore::UserDataOperator {
+    OpCalculatePiola(double shear_modulus, double bulk_modulus, double m_u, double lambda_lamme,
+                     boost::shared_ptr<MatrixDouble> first_piola_ptr,
+                     boost::shared_ptr<MatrixDouble> def_grad_ptr)
+        : ForcesAndSourcesCore::UserDataOperator(NOSPACE, OPLAST),
+          shearModulus(shear_modulus),
+          bulkModulus(bulk_modulus), mU(m_u), lammeLambda(lambda_lamme), firstPiolaPtr(first_piola_ptr),
+          defGradPtr(def_grad_ptr) {}
+
+    MoFEMErrorCode doWork(int side, EntityType type,
+                          DataForcesAndSourcesCore::EntData &data) {
+      MoFEMFunctionBegin;
+      // Define Indicies
+      FTensor::Index<'i', SPACE_DIM> i;
+      FTensor::Index<'j', SPACE_DIM> j;
+      FTensor::Index<'k', SPACE_DIM> k;
+
+      // Define Kronecker Delta
+      constexpr auto t_kd = FTensor::Kronecker_Delta<double>();
+
+      // Number of Gauss points
+      const size_t nb_gauss_pts = getGaussPts().size2();
+
+      // Resize Piola
+      firstPiolaPtr->resize(DIM_0 * DIM_1, nb_gauss_pts, false);
+      firstPiolaPtr->clear();
+
+      // Extract matrix from data matrix
+      auto t_P = getFTensor2FromMat<SPACE_DIM, SPACE_DIM>(*firstPiolaPtr);
+      auto t_F = getFTensor2FromMat<SPACE_DIM, SPACE_DIM>(*defGradPtr);
+      const double two_o_three = 2. / 3.;
+      for (auto gg = 0; gg != nb_gauss_pts; ++gg) {
 
       // Calculate P- assuming neo-hookean
-      t_P(i, j) = mU * (t_F(i, j) + t_F(j, i) - 2 / 3 trace(t_F) * t_kd(i, j)) 
-                    + bulkModulus * (trace(t_F) - 3) * t_kd(i, j)
-      
+      //  t_P(i, j) =
+      //     shearModulus * (t_F(i, j) + t_F(j, i)) +
+      //     lammeLambda * ( trace(t_F) ) * t_kd(i, j);
+
+      t_P(i, j) =
+          shearModulus * (t_F(i, j) + t_F(j, i) -  two_o_three * trace(t_F) * t_kd(i, j)) +
+          bulkModulus * trace(t_F) * t_kd(i, j);
+      // cerr << "kolokitha!\n";
+      // t_P(i, j) =
+      //     mU * (t_F(i, j) + t_F(j, i) - two_o_three * trace(t_F) * t_kd(i, j)) +
+      //     bulkModulus * (trace(t_F) - 3.) * t_kd(i, j);
       ++t_F;
       ++t_P;
+      }
+
+      MoFEMFunctionReturn(0);
     }
 
-    MoFEMFunctionReturn(0);
-  }
-
-private:
-  double shearModulus;
-  double bulkModulus;
-  boost::shared_ptr<MatrixDouble> firstPiolaPtr;
-  boost::shared_ptr<MatrixDouble> defGradPtr;
-};
-
-constexpr int SPACE_DIM =
-    EXECUTABLE_DIMENSION; //< Space dimension of problem, mesh
-
-using EntData = EntitiesFieldData::EntData;
-using DomainEle = ElementsAndOps<SPACE_DIM>::DomainEle;
-using DomainEleOp = DomainEle::UserDataOperator;
-using PostProcEle = PostProcBrokenMeshInMoab<DomainEle>;
-
-using OpMass = FormsIntegrators<DomainEleOp>::Assembly<PETSC>::BiLinearForm<
-    GAUSS>::OpMass<1, SPACE_DIM>;
-using OpMassForTensor = FormsIntegrators<DomainEleOp>::Assembly<PETSC>::BiLinearForm<
-    GAUSS>::OpMass<1, SPACE_DIM * SPACE_DIM>;
-
-using OpInertiaForce = FormsIntegrators<DomainEleOp>::Assembly<
-    PETSC>::LinearForm<GAUSS>::OpBaseTimesVector<1, SPACE_DIM, 1>;
-
-using OpBodyForce = FormsIntegrators<DomainEleOp>::Assembly<PETSC>::LinearForm<
-    GAUSS>::OpBaseTimesVector<1, SPACE_DIM, 0>;
-
-using DomainNaturalBC =
-    NaturalBC<DomainEleOp>::Assembly<PETSC>::LinearForm<GAUSS>;
-using OpBodyForceVector =
-    DomainNaturalBC::OpFlux<NaturalMeshsetTypeVectorScaling<BLOCKSET>, 1,
-                            SPACE_DIM>;
-using OpGradTimesTensor2 = FormsIntegrators<DomainEleOp>::Assembly<
-<<<<<<< HEAD
-          PETSC>::LinearForm<GAUSS>::OpGradTimesTensor<1, SPACE_DIM, SPACE_DIM>;
-
-using OpGradTimesPiola = FormsIntegrators<DomainEleOp>::Assembly<
-          PETSC>::LinearForm<GAUSS>::OpGradTimesTensor<1, SPACE_DIM, SPACE_DIM>;
-
-using OpRhsTestPiola = FormsIntegrators<DomainEleOp>::Assembly<
-    PETSC>::LinearForm<GAUSS>::OpBaseTimesVector<1, SPACE_DIM * SPACE_DIM, 1>;
-=======
-    PETSC>::LinearForm<GAUSS>::OpGradTimesTensor<1, SPACE_DIM, SPACE_DIM>;
->>>>>>> 49602eb7
-
-constexpr double rho = 1;
-constexpr double omega = 2.4;
-constexpr double young_modulus = 1;
-constexpr double poisson_ratio = 0.25;
-double bulk_modulus_K = young_modulus / (3 * (1 - 2 * poisson_ratio));
-double shear_modulus_G = young_modulus / (2 * (1 + poisson_ratio));
-
-#include <HenckyOps.hpp>
-using namespace HenckyOps;
-
-static double *ts_time_ptr;
-static double *ts_aa_ptr;
-
+  private:
+    double shearModulus;
+    double bulkModulus;
+    double mU;
+    double lammeLambda;
+    boost::shared_ptr<MatrixDouble> firstPiolaPtr;
+    boost::shared_ptr<MatrixDouble> defGradPtr;
+  };
+
+template <int DIM_0, int DIM_1>
+  struct OpCalculateDeformationGradient : public ForcesAndSourcesCore::UserDataOperator {
+    OpCalculateDeformationGradient(boost::shared_ptr<MatrixDouble> def_grad_ptr,
+                     boost::shared_ptr<MatrixDouble> grad_tensor_ptr)
+        : ForcesAndSourcesCore::UserDataOperator(NOSPACE, OPLAST),
+          defGradPtr(def_grad_ptr),
+          gradTensorPtr(grad_tensor_ptr) {}
+
+    MoFEMErrorCode doWork(int side, EntityType type,
+                          DataForcesAndSourcesCore::EntData &data) {
+      MoFEMFunctionBegin;
+      // Define Indicies
+      FTensor::Index<'i', SPACE_DIM> i;
+      FTensor::Index<'j', SPACE_DIM> j;
+
+      // Define Kronecker Delta
+      constexpr auto t_kd = FTensor::Kronecker_Delta<double>();
+
+      // Number of Gauss points
+      const size_t nb_gauss_pts = getGaussPts().size2();
+
+      // Resize Piola
+      defGradPtr->resize(DIM_0 * DIM_1, nb_gauss_pts, false);
+      defGradPtr->clear();
+
+      // Extract matrix from data matrix
+      auto t_F = getFTensor2FromMat<SPACE_DIM, SPACE_DIM>(*defGradPtr);
+      auto t_H = getFTensor2FromMat<SPACE_DIM, SPACE_DIM>(*gradTensorPtr);
+      for (auto gg = 0; gg != nb_gauss_pts; ++gg) {
+
+      t_F(i, j) = t_H(i, j) + t_kd(i, j);
+
+      ++t_F;
+      ++t_H;
+      }
+
+      MoFEMFunctionReturn(0);
+    }
+
+  private:
+    boost::shared_ptr<MatrixDouble> gradTensorPtr;
+    boost::shared_ptr<MatrixDouble> defGradPtr;
+  };
 
 struct Example;
 struct TSPrePostProc {
@@ -199,6 +446,7 @@
 
   // SmartPetscObj<VecScatter> getScatter(Vec x, Vec y, enum FR fr);
   SmartPetscObj<Vec> getSubVector();
+  SmartPetscObj<Vec> T;
 
   SmartPetscObj<DM> solverSubDM;
   SmartPetscObj<Vec> globSol;
@@ -252,6 +500,18 @@
 
 static boost::weak_ptr<TSPrePostProc> tsPrePostProc;
 
+struct LinMomTimeScale : public MoFEM::TimeScale {
+    using MoFEM::TimeScale::TimeScale;
+    double getScale(const double time) {
+      return sin(2. * M_PI  * MoFEM::TimeScale::getScale(time));
+    };
+  };
+
+struct CommonData {
+  SmartPetscObj<Mat> M;   ///< Mass matrix
+  SmartPetscObj<KSP> ksp; ///< Linear solver
+};
+
 
 struct Example {
 
@@ -270,6 +530,13 @@
   MoFEMErrorCode outputResults();
   MoFEMErrorCode checkResults();
   friend struct TSPrePostProc;
+
+  struct DynamicFirstOrderConsTimeScale : public MoFEM::TimeScale {
+    using MoFEM::TimeScale::TimeScale;
+    double getScale(const double time) {
+      return 0.001 * sin( 0.1 * MoFEM::TimeScale::getScale(time));
+    };
+  };
 };
 
 //! [Run problem]
@@ -305,37 +572,33 @@
   CHKERR simple->addBoundaryField("V", H1, AINSWORTH_LEGENDRE_BASE, SPACE_DIM);
   CHKERR simple->addDomainField("F", H1, AINSWORTH_LEGENDRE_BASE,
                                 SPACE_DIM * SPACE_DIM);
-<<<<<<< HEAD
   CHKERR simple->addDataField("x_1", H1, AINSWORTH_LEGENDRE_BASE,
                               SPACE_DIM);
   CHKERR simple->addDataField("x_2", H1, AINSWORTH_LEGENDRE_BASE,
                               SPACE_DIM);
-=======
-  CHKERR simple->addDataField("x", H1, AINSWORTH_LEGENDRE_BASE, SPACE_DIM);
->>>>>>> 49602eb7
   CHKERR simple->addDataField("GEOMETRY", H1, AINSWORTH_LEGENDRE_BASE,
                               SPACE_DIM);
   int order = 2;
   CHKERR PetscOptionsGetInt(PETSC_NULL, "", "-order", &order, PETSC_NULL);
   CHKERR simple->setFieldOrder("V", order);
   CHKERR simple->setFieldOrder("F", order);
-<<<<<<< HEAD
   CHKERR simple->setFieldOrder("x_1", order); 
   CHKERR simple->setFieldOrder("x_2", order); 
-=======
-  CHKERR simple->setFieldOrder("x", order);
->>>>>>> 49602eb7
   CHKERR simple->setFieldOrder("GEOMETRY", order);
   CHKERR simple->setUp();
 
   auto project_ho_geometry = [&]() {
     Projection10NodeCoordsOnField ent_method(mField, "GEOMETRY");
-    return mField.loop_dofs("GEOMETRY", ent_method);
+    mField.loop_dofs("GEOMETRY", ent_method);
     Projection10NodeCoordsOnField ent_method_x(mField, "x_1");
     return mField.loop_dofs("x_1", ent_method_x);
+    // Projection10NodeCoordsOnField ent_method_x_2(mField, "x_2");
+    // return mField.loop_dofs("x_2", ent_method_x_2);
   };
   CHKERR project_ho_geometry();
-
+  // InitialiseDeformationGradient<SPACE_DIM> ent_method_F(mField, "F");
+  // mField.loop_dofs("F", ent_method_F);
+  
   MoFEMFunctionReturn(0);
 }
 //! [Set up problem]
@@ -346,9 +609,36 @@
 
   auto simple = mField.getInterface<Simple>();
   auto bc_mng = mField.getInterface<BcManager>();
+  auto *pipeline_mng = mField.getInterface<PipelineManager>();
+  auto time_scale = boost::make_shared<TimeScale>();
+
+  
+  CHKERR AddHOOps<SPACE_DIM - 1, SPACE_DIM, SPACE_DIM>::add(
+        pipeline_mng->getOpBoundaryExplicitRhsPipeline(), {NOSPACE}, "GEOMETRY");
+
+  CHKERR BoundaryNaturalBC::AddFluxToPipeline<OpForce>::add(
+      pipeline_mng->getOpBoundaryExplicitRhsPipeline(), mField, "V",
+      {boost::make_shared<DynamicFirstOrderConsTimeScale>()}, "FORCE",
+      Sev::inform);
+
+  auto integration_rule = [](int, int, int approx_order) {
+    return 2 * (approx_order);
+  };
+
+  CHKERR pipeline_mng->setBoundaryExplicitRhsIntegrationRule(integration_rule);
+  // CHKERR pipeline_mng->setDomainExplicitRhsIntegrationRule(integration_rule);
+
 
   CHKERR bc_mng->removeBlockDOFsOnEntities<DisplacementCubitBcData>(
-      simple->getProblemName(), "U");
+      simple->getProblemName(), "V");
+  
+
+  auto get_bc_hook_rhs = [&]() {
+    EssentialPreProc<DisplacementCubitBcData> hook(
+        mField, pipeline_mng->getDomainExplicitRhsFE(), {boost::make_shared<DynamicFirstOrderConsTimeScale>()}, false);
+    return hook;
+  };
+  // pipeline_mng->getDomainExplicitRhsFE()->preProcessHook = get_bc_hook_rhs();
 
   MoFEMFunctionReturn(0);
 }
@@ -356,13 +646,25 @@
 
 MoFEMErrorCode TSPrePostProc::tsPreStage(TS ts, double a) {
   MoFEMFunctionBegin;
-
+cerr << "tsPreStage " <<"\n";
 if (auto ptr = tsPrePostProc.lock()) {
+
+    int size;
+    // CHKERR VecGetSize(ptr->T, &size);
+    // CHKERR VecGhostUpdateBegin(ptr->T, INSERT_VALUES, SCATTER_FORWARD);
+    // CHKERR VecGhostUpdateEnd(ptr->T, INSERT_VALUES, SCATTER_FORWARD);
+    // CHKERR DMoFEMMeshToLocalVector(ptr->solverSubDM, ptr->T, INSERT_VALUES, SCATTER_REVERSE);
+    
+    // CHKERR VecView(ptr->T, PETSC_VIEWER_STDOUT_WORLD);
+    
+
     auto &m_field = ptr->fsRawPtr->mField;
     auto fb = m_field.getInterface<FieldBlas>();
     double dt;
     TSGetTimeStep(ts, &dt);
+    //v = (x_t+1 - x_t) / Δt
     //x_t+1 = Δt * v + x_t 
+    // cerr << "dt " << dt <<"\n";
     CHKERR fb->fieldCopy(1., "x_1", "x_2");
     CHKERR fb->fieldAxpy(dt, "V", "x_2");
 }
@@ -469,17 +771,17 @@
       boost::shared_ptr<double> rhoPtr;
     };
 
-    pip.push_back(new OpMatRhoBlocks(
-        rho_ptr, mField, sev,
-
-        // Get blockset using regular expression
-        mField.getInterface<MeshsetsManager>()->getCubitMeshsetPtr(std::regex(
-
-            (boost::format("%s(.*)") % block_name).str()
-
-                ))
-
-            ));
+  //   pip.push_back(new OpMatRhoBlocks(
+  //       rho_ptr, mField, sev,
+
+  //       // Get blockset using regular expression
+  //       mField.getInterface<MeshsetsManager>()->getCubitMeshsetPtr(std::regex(
+
+  //           (boost::format("%s(.*)") % block_name).str()
+
+  //               ))
+
+  //           ));
     MoFEMFunctionReturn(0);
   };
 
@@ -493,20 +795,20 @@
     return sin(time * omega * M_PI);
   };
 
-  auto apply_lhs = [&](auto &pip) {
-    MoFEMFunctionBegin;
-    CHKERR AddHOOps<SPACE_DIM, SPACE_DIM, SPACE_DIM>::add(pip, {H1},
-                                                          "GEOMETRY");
-    CHKERR HenckyOps::opFactoryDomainLhs<SPACE_DIM, PETSC, GAUSS, DomainEleOp>(
-        mField, pip, "U", "MAT_ELASTIC", Sev::verbose);
-    CHKERR add_rho_block(pip, "MAT_RHO", Sev::verbose);
-
-    pip.push_back(new OpMass("V", "V", get_rho));
-    pip.push_back(new OpMassForTensor("F", "F"));
-    // static_cast<OpMass &>(pip.back()).feScalingFun =
-    //     [](const FEMethod *fe_ptr) { return fe_ptr->ts_aa; };
-    MoFEMFunctionReturn(0);
-  };
+  // auto apply_lhs = [&](auto &pip) {
+  //   MoFEMFunctionBegin;
+  //   CHKERR AddHOOps<SPACE_DIM, SPACE_DIM, SPACE_DIM>::add(pip, {H1},
+  //                                                         "GEOMETRY");
+  //   CHKERR HenckyOps::opFactoryDomainLhs<SPACE_DIM, PETSC, GAUSS, DomainEleOp>(
+  //       mField, pip, "V", "MAT_ELASTIC", Sev::verbose);
+  //   CHKERR add_rho_block(pip, "MAT_RHO", Sev::verbose);
+
+  //   pip.push_back(new OpMass("V", "V", get_rho));
+  //   pip.push_back(new OpMassForTensor("F", "F"));
+  //   // static_cast<OpMass &>(pip.back()).feScalingFun =
+  //   //     [](const FEMethod *fe_ptr) { return fe_ptr->ts_aa; };
+  //   MoFEMFunctionReturn(0);
+  // };
 
   auto apply_rhs = [&](auto &pip) {
     MoFEMFunctionBegin;
@@ -518,18 +820,17 @@
     auto mat_F_tensor_ptr = boost::make_shared<MatrixDouble>();
     pip.push_back(new OpCalculateTensor2FieldValues<SPACE_DIM, SPACE_DIM>(
         "F", mat_F_tensor_ptr));
-<<<<<<< HEAD
 
     auto mat_dot_F_tensor_ptr = boost::make_shared<MatrixDouble>();
-    pip.push_back(new OpCalculateTensor2FieldValuesDot<SPACE_DIM, SPACE_DIM>(
-        "F", mat_dot_F_tensor_ptr));
-=======
+    // pip.push_back(new OpCalculateTensor2FieldValuesDot<SPACE_DIM, SPACE_DIM>(
+    //     "F", mat_dot_F_tensor_ptr));
     
+    //  pip.push_back(new OpCalculateVectorFieldValuesDot<SPACE_DIM*SPACE_DIM>("F", mat_dot_F_tensor_ptr));
+
     // Calculate rate of F
     // auto mat_dot_F_tensor_ptr = boost::make_shared<MatrixDouble>();
     // pip.push_back(new OpCalculateTensor2FieldValuesDot<SPACE_DIM, SPACE_DIM>(
     //     "F", mat_dot_F_tensor_ptr));
->>>>>>> 49602eb7
 
     // Calculate Gradient of velocity
     auto mat_v_grad_ptr = boost::make_shared<MatrixDouble>();
@@ -538,9 +839,8 @@
 
     // Calculate Gradient of Spatial Positions
     auto mat_x_grad_ptr = boost::make_shared<MatrixDouble>();
-<<<<<<< HEAD
     pip.push_back(
-      new OpCalculateVectorFieldGradient<SPACE_DIM, SPACE_DIM>("x",
+      new OpCalculateVectorFieldGradient<SPACE_DIM, SPACE_DIM>("x_2",
                                                                mat_x_grad_ptr));
 
     auto gravity_vector_ptr = boost::make_shared<MatrixDouble>();
@@ -556,56 +856,52 @@
       if (SPACE_DIM == 2) {
         t_force(1) = -unit_weight;
       } else if (SPACE_DIM == 3) {
-        t_force(2) = -unit_weight;
+        t_force(1) = -unit_weight;
       }
       MoFEMFunctionReturn(0);
     };
 
-    CHKERR set_body_force();
-    pip.push_back(new OpBodyForce(
-      "U", gravity_vector_ptr, [](double, double, double) { return 1.; }));
+    // CHKERR set_body_force();
+    // pip.push_back(new OpBodyForce(
+    //   "V", gravity_vector_ptr, [](double, double, double) { return 1.; }));
 
 
     //some operator that calculates F^st
-=======
     pip.push_back(new OpCalculateVectorFieldGradient<SPACE_DIM, SPACE_DIM>(
-        "x", mat_x_grad_ptr));
+        "x_2", mat_x_grad_ptr));
     
-   // Calculate P
-    auto mat_P_ptr = boost::make_shared<MatrixDouble>();
-    pip.push_back(new OpCalculatePiola<SPACE_DIM, SPACE_DIM>(shear_modulus_G,bulk_modulus_K, mat_P_ptr,mat_F_tensor_ptr));
+  //  // Calculate P
+  //   auto mat_P_ptr = boost::make_shared<MatrixDouble>();
+  //   pip.push_back(new OpCalculatePiola<SPACE_DIM, SPACE_DIM>(shear_modulus_G, bulk_modulus_K, mu, lamme_lambda, mat_P_ptr, mat_F_tensor_ptr));
    
-   // Calculate F
-    auto mat_F_stab_ptr = boost::make_shared<MatrixDouble>();
-    pip.push_back(new OpCalculateF<SPACE_DIM, SPACE_DIM>(mat_F_tensor_ptr,mat_F_stab_ptr,
-                mat_dot_F_tensor_ptr, tau_F_ptr, mat_x_grad_ptr, mat_v_grad_ptr));
+  //  // Calculate F
+  //  double tau = 1.;
+  //   auto mat_F_stab_ptr = boost::make_shared<MatrixDouble>();
+  //   pip.push_back(new OpCalculateFStab<SPACE_DIM, SPACE_DIM>(mat_F_tensor_ptr,mat_F_stab_ptr,
+  //               mat_dot_F_tensor_ptr, tau, mat_x_grad_ptr, mat_v_grad_ptr));
 
     // Calculate P stab
->>>>>>> 49602eb7
     auto mat_P_stab_ptr = boost::make_shared<MatrixDouble>();
-    pip.push_back(new OpCalculatePiola<SPACE_DIM, SPACE_DIM>(shear_modulus_G,bulk_modulus_K, mat_P_stab_ptr,mat_F_stab_ptr));
+    pip.push_back(new OpCalculatePiola<SPACE_DIM, SPACE_DIM>(
+        shear_modulus_G, bulk_modulus_K, mu, lamme_lambda, mat_P_stab_ptr,
+        mat_F_tensor_ptr));
 
     auto one = [](const double, const double, const double) { return 1; };
-<<<<<<< HEAD
     pip.push_back(new OpGradTimesTensor2("V", mat_P_stab_ptr));
-    pip.push_back(new OpGradTimesPiola("V", mat_P_stab_ptr, one));
+    // pip.push_back(new OpGradTimesPiola("V", mat_P_stab_ptr, one));
     
     pip.push_back(new OpRhsTestPiola("F", mat_v_grad_ptr, one));
-=======
-    
-    pip.push_back(new OpGradTimesTensor2("U", mat_P_stab_ptr));
->>>>>>> 49602eb7
 
     // CHKERR add_rho_block(pip, "MAT_RHO", Sev::inform);
 
     // auto mat_acceleration_ptr = boost::make_shared<MatrixDouble>();
     // // Apply inertia
     // pip.push_back(new OpCalculateVectorFieldValuesDotDot<SPACE_DIM>(
-    //     "U", mat_acceleration_ptr));
-    // pip.push_back(new OpInertiaForce("U", mat_acceleration_ptr, get_rho));
+    //     "V", mat_acceleration_ptr));
+    // pip.push_back(new OpInertiaForce("V", mat_acceleration_ptr, get_rho));
 
     // CHKERR DomainNaturalBC::AddFluxToPipeline<OpBodyForceVector>::add(
-    //     pip, mField, "U", {},
+    //     pip, mField, "V", {},
     //     {boost::make_shared<TimeScaleVector<SPACE_DIM>>("-time_vector_file",
     //                                                     true)},
     //     "BODY_FORCE", Sev::inform);
@@ -613,23 +909,23 @@
     MoFEMFunctionReturn(0);
   };
 
-  CHKERR apply_lhs(pipeline_mng->getOpDomainLhsPipeline());
-  CHKERR apply_rhs(pipeline_mng->getOpDomainRhsPipeline());
+  
+  CHKERR apply_rhs(pipeline_mng->getOpDomainExplicitRhsPipeline());
 
   auto integration_rule = [](int, int, int approx_order) {
     return 2 * approx_order;
   };
-  CHKERR pipeline_mng->setDomainRhsIntegrationRule(integration_rule);
-  CHKERR pipeline_mng->setDomainLhsIntegrationRule(integration_rule);
+  CHKERR pipeline_mng->setDomainExplicitRhsIntegrationRule(integration_rule);
+  // CHKERR pipeline_mng->setDomainLhsIntegrationRule(integration_rule);
 
   auto get_bc_hook = [&]() {
     EssentialPreProc<DisplacementCubitBcData> hook(
-        mField, pipeline_mng->getDomainRhsFE(),
+        mField, pipeline_mng->getDomainExplicitRhsFE(),
         {boost::make_shared<TimeScale>()});
     return hook;
   };
 
-  pipeline_mng->getDomainRhsFE()->preProcessHook = get_bc_hook();
+  pipeline_mng->getDomainExplicitRhsFE()->preProcessHook = get_bc_hook();
 
   MoFEMFunctionReturn(0);
 }
@@ -667,23 +963,39 @@
   auto *pipeline_mng = mField.getInterface<PipelineManager>();
 
   auto dm = simple->getDM();
-  MoFEM::SmartPetscObj<TS> ts;
-  ts = pipeline_mng->createTSEX();
-
+  
   // Setup postprocessing
   auto post_proc_fe = boost::make_shared<PostProcEle>(mField);
   CHKERR AddHOOps<SPACE_DIM, SPACE_DIM, SPACE_DIM>::add(
       post_proc_fe->getOpPtrVector(), {H1});
-  auto common_ptr = commonDataFactory<SPACE_DIM, GAUSS, DomainEleOp>(
-      mField, post_proc_fe->getOpPtrVector(), "U", "MAT_ELASTIC", Sev::inform);
-
   auto u_ptr = boost::make_shared<MatrixDouble>();
   post_proc_fe->getOpPtrVector().push_back(
-      new OpCalculateVectorFieldValues<SPACE_DIM>("U", u_ptr));
+      new OpCalculateVectorFieldValues<SPACE_DIM>("V", u_ptr));
   auto X_ptr = boost::make_shared<MatrixDouble>();
   post_proc_fe->getOpPtrVector().push_back(
       new OpCalculateVectorFieldValues<SPACE_DIM>("GEOMETRY", X_ptr));
 
+  auto x_ptr = boost::make_shared<MatrixDouble>();
+  post_proc_fe->getOpPtrVector().push_back(
+      new OpCalculateVectorFieldValues<SPACE_DIM>("x_1", x_ptr));
+
+  // Calculate unknown F
+  auto mat_H_tensor_ptr = boost::make_shared<MatrixDouble>();
+  post_proc_fe->getOpPtrVector().push_back(
+      new OpCalculateTensor2FieldValues<SPACE_DIM, SPACE_DIM>(
+          "F", mat_H_tensor_ptr));
+
+  // Calculate P
+  auto mat_P_ptr = boost::make_shared<MatrixDouble>();
+  post_proc_fe->getOpPtrVector().push_back(
+      new OpCalculatePiola<SPACE_DIM, SPACE_DIM>(
+          shear_modulus_G, bulk_modulus_K, mu, lamme_lambda, mat_P_ptr, mat_H_tensor_ptr));
+
+  auto mat_F_ptr = boost::make_shared<MatrixDouble>();
+  post_proc_fe->getOpPtrVector().push_back(
+      new OpCalculateDeformationGradient<SPACE_DIM, SPACE_DIM>(
+          mat_F_ptr, mat_H_tensor_ptr));
+
   using OpPPMap = OpPostProcMapInMoab<SPACE_DIM, SPACE_DIM>;
 
   post_proc_fe->getOpPtrVector().push_back(
@@ -694,10 +1006,9 @@
 
           {},
 
-          {{"U", u_ptr}, {"GEOMETRY", X_ptr}},
-
-          {{"GRAD", common_ptr->matGradPtr},
-           {"FIRST_PIOLA", common_ptr->getMatFirstPiolaStress()}},
+          {{"V", u_ptr}, {"GEOMETRY", X_ptr}, {"x", x_ptr}},
+
+          {{"FIRST_PIOLA", mat_P_ptr}, {"F", mat_F_ptr}},
 
           {}
 
@@ -706,6 +1017,168 @@
   );
 
   // Add monitor to time solver
+  
+  auto rho_ptr = boost::make_shared<double>(rho);
+  auto get_rho = [rho_ptr](const double, const double, const double) {
+    return *rho_ptr;
+  };
+
+  auto add_rho_block = [this, rho_ptr](auto &pip, auto block_name, Sev sev) {
+    MoFEMFunctionBegin;
+
+    struct OpMatRhoBlocks : public DomainEleOp {
+      OpMatRhoBlocks(boost::shared_ptr<double> rho_ptr,
+                     MoFEM::Interface &m_field, Sev sev,
+                     std::vector<const CubitMeshSets *> meshset_vec_ptr)
+          : DomainEleOp(NOSPACE, DomainEleOp::OPSPACE), rhoPtr(rho_ptr) {
+        CHK_THROW_MESSAGE(extractRhoData(m_field, meshset_vec_ptr, sev),
+                          "Can not get data from block");
+      }
+
+      MoFEMErrorCode doWork(int side, EntityType type,
+                            EntitiesFieldData::EntData &data) {
+
+        MoFEMFunctionBegin;
+
+        for (auto &b : blockData) {
+          if (b.blockEnts.find(getFEEntityHandle()) != b.blockEnts.end()) {
+            *rhoPtr = b.rho;
+            MoFEMFunctionReturnHot(0);
+          }
+        }
+
+        *rhoPtr = rho;
+
+        MoFEMFunctionReturn(0);
+      }
+
+    private:
+      struct BlockData {
+        double rho;
+        Range blockEnts;
+      };
+
+      std::vector<BlockData> blockData;
+
+      MoFEMErrorCode
+      extractRhoData(MoFEM::Interface &m_field,
+                     std::vector<const CubitMeshSets *> meshset_vec_ptr,
+                     Sev sev) {
+        MoFEMFunctionBegin;
+
+        for (auto m : meshset_vec_ptr) {
+          MOFEM_TAG_AND_LOG("WORLD", sev, "Mat Rho Block") << *m;
+          std::vector<double> block_data;
+          CHKERR m->getAttributes(block_data);
+          if (block_data.size() < 1) {
+            SETERRQ(PETSC_COMM_SELF, MOFEM_DATA_INCONSISTENCY,
+                    "Expected that block has two attributes");
+          }
+          auto get_block_ents = [&]() {
+            Range ents;
+            CHKERR
+            m_field.get_moab().get_entities_by_handle(m->meshset, ents, true);
+            return ents;
+          };
+
+          MOFEM_TAG_AND_LOG("WORLD", sev, "Mat Rho Block")
+              << m->getName() << ": ro = " << block_data[0];
+
+          blockData.push_back({block_data[0], get_block_ents()});
+        }
+        MOFEM_LOG_CHANNEL("WORLD");
+        MOFEM_LOG_CHANNEL("WORLD");
+        MoFEMFunctionReturn(0);
+      }
+
+      boost::shared_ptr<double> rhoPtr;
+    };
+
+    // pip.push_back(new OpMatRhoBlocks(
+    //     rho_ptr, mField, sev,
+
+    //     // Get blockset using regular expression
+    //     mField.getInterface<MeshsetsManager>()->getCubitMeshsetPtr(std::regex(
+
+    //         (boost::format("%s(.*)") % block_name).str()
+
+    //             ))
+
+    //         ));
+    MoFEMFunctionReturn(0);
+  };
+
+  
+    SmartPetscObj<Mat> M;   ///< Mass matrix
+    SmartPetscObj<KSP> ksp; ///< Linear solver
+    
+    // boost::shared_ptr<CommonData> data(new CommonData());
+
+    auto ts_pre_post_proc = boost::make_shared<TSPrePostProc>();
+    tsPrePostProc = ts_pre_post_proc;
+
+    CHKERR DMCreateMatrix_MoFEM(dm, M);
+    CHKERR MatZeroEntries(M);
+    
+    boost::shared_ptr<DomainEle> vol_mass_ele(new DomainEle(mField));
+    
+    vol_mass_ele->B = M;
+    vol_mass_ele->getOpPtrVector().push_back(new OpMassV("V", "V", get_rho));
+    vol_mass_ele->getOpPtrVector().push_back(new OpMassF("F", "F"));
+
+    // vol_mass_ele->getOpPtrVector().push_back(new OpCalculateExplicitMass<SPACE_DIM>("V", "V", M, get_rho));
+    // vol_mass_ele->getOpPtrVector().push_back(new OpCalculateExplicitMass<SPACE_DIM*SPACE_DIM>("F", "F", M));
+        
+    CHKERR DMoFEMLoopFiniteElements(dm, simple->getDomainFEName(),
+                                    vol_mass_ele);
+    CHKERR MatAssemblyBegin(M, MAT_FINAL_ASSEMBLY);
+    CHKERR MatAssemblyEnd(M, MAT_FINAL_ASSEMBLY);
+
+    // MatView(M,PETSC_VIEWER_STDOUT_WORLD);
+    // Create and septup KSP (linear solver), we need this to calculate g(t,u) =
+    // M^-1G(t,u)
+    ksp = createKSP(mField.get_comm());
+    CHKERR KSPSetOperators(ksp, M, M);
+    CHKERR KSPSetFromOptions(ksp);
+    CHKERR KSPSetUp(ksp);
+
+  auto solve_boundary_for_g = [&]() {
+      MoFEMFunctionBegin;
+      if (*(pipeline_mng->getBoundaryExplicitRhsFE()->vecAssembleSwitch)) {
+
+        CHKERR VecGhostUpdateBegin(pipeline_mng->getBoundaryExplicitRhsFE()->ts_F, ADD_VALUES,
+                                   SCATTER_REVERSE);
+        CHKERR VecGhostUpdateEnd(pipeline_mng->getBoundaryExplicitRhsFE()->ts_F, ADD_VALUES,
+                                 SCATTER_REVERSE);
+        CHKERR VecAssemblyBegin(pipeline_mng->getBoundaryExplicitRhsFE()->ts_F);
+        CHKERR VecAssemblyEnd(pipeline_mng->getBoundaryExplicitRhsFE()->ts_F);
+        *(pipeline_mng->getBoundaryExplicitRhsFE()->vecAssembleSwitch) = false;
+        
+  
+        auto D = smartVectorDuplicate(pipeline_mng->getBoundaryExplicitRhsFE()->ts_F);
+        cerr << "ksp.use_count() " <<  ksp.use_count() <<"\n";
+      // auto ptr_ksp = ksp();
+      CHKERR KSPSolve(ksp, pipeline_mng->getBoundaryExplicitRhsFE()->ts_F, D);
+      CHKERR VecGhostUpdateBegin(D, INSERT_VALUES, SCATTER_FORWARD);
+      CHKERR VecGhostUpdateEnd(D, INSERT_VALUES, SCATTER_FORWARD);
+      CHKERR VecCopy(D, pipeline_mng->getBoundaryExplicitRhsFE()->ts_F);
+      }
+      
+      MoFEMFunctionReturn(0);
+    };
+
+    // Add hook to the element to calculate g.
+    pipeline_mng->getBoundaryExplicitRhsFE()->postProcessHook = solve_boundary_for_g;
+
+
+  
+if (auto ptr = tsPrePostProc.lock()) {
+  // if (true) {
+
+    ptr->fsRawPtr = this;
+  MoFEM::SmartPetscObj<TS> ts;
+  ts = pipeline_mng->createTSEX(dm);
+
   boost::shared_ptr<FEMethod> null_fe;
   auto monitor_ptr = boost::make_shared<Monitor>(dm, post_proc_fe);
   CHKERR DMMoFEMTSSetMonitor(dm, ts, simple->getDomainFEName(), null_fe,
@@ -715,56 +1188,43 @@
   // CHKERR TSSetMaxTime(ts, ftime);
   CHKERR TSSetExactFinalTime(ts, TS_EXACTFINALTIME_MATCHSTEP);
 
-  {
-    // SmartPetscObj<Mat> M;   ///< Mass matrix
-    // SmartPetscObj<KSP> ksp; ///< Linear solver
-    // CHKERR DMCreateMatrix_MoFEM(dm, M);
-    // CHKERR MatZeroEntries(M);
-    // CHKERR DMoFEMLoopFiniteElements(dm, simple_interface->getDomainFEName(),
-    //                                 vol_mass_ele);
-    // CHKERR MatAssemblyBegin(M, MAT_FINAL_ASSEMBLY);
-    // CHKERR MatAssemblyEnd(M, MAT_FINAL_ASSEMBLY);
-
-    // // Create and septup KSP (linear solver), we need this to calculate g(t,u) =
-    // // M^-1G(t,u)
-    // ksp = createKSP(m_field.get_comm());
-    // CHKERR KSPSetOperators(ksp, M, M);
-    // CHKERR KSPSetFromOptions(ksp);
-    // CHKERR KSPSetUp(ksp);
-  }
-
   auto T = createDMVector(simple->getDM());
   CHKERR DMoFEMMeshToLocalVector(simple->getDM(), T, INSERT_VALUES,
                                  SCATTER_FORWARD);
-  // auto TT = vectorDuplicate(T);
-  // CHKERR TS2SetSolution(ts, T, TT);
+  CHKERR TSSetSolution(ts, T);
   CHKERR TSSetFromOptions(ts);
 
   auto fb = mField.getInterface<FieldBlas>();
 
-  auto ts_pre_post_proc = boost::make_shared<TSPrePostProc>();
-  tsPrePostProc = ts_pre_post_proc;
-
+  
   CHKERR TSSetPreStage(ts, TSPrePostProc::tsPreStage);
   CHKERR TSSetPostStep(ts, TSPrePostProc::tsPostStep);
-
-  CHKERR TSSolve(ts, NULL);
+  
+  boost::shared_ptr<ForcesAndSourcesCore> null;
+  
+  //   ptr->T = createDMVector(dm);
+  // ptr->T = T;
+  // ptr->solverSubDM = simple->getDM();
+  CHKERR TSSetUp(ts);
+  CHKERR TSSolve(ts, T);
+
   CHKERR TSGetTime(ts, &ftime);
 
-  PetscInt steps, snesfails, rejects, nonlinits, linits;
-#if PETSC_VERSION_GE(3, 8, 0)
-  CHKERR TSGetStepNumber(ts, &steps);
-#else
-  CHKERR TSGetTimeStepNumber(ts, &steps);
-#endif
-  CHKERR TSGetSNESFailures(ts, &snesfails);
-  CHKERR TSGetStepRejections(ts, &rejects);
-  CHKERR TSGetSNESIterations(ts, &nonlinits);
-  CHKERR TSGetKSPIterations(ts, &linits);
-  MOFEM_LOG_C("EXAMPLE", Sev::inform,
-              "steps %d (%d rejected, %d SNES fails), ftime %g, nonlinits "
-              "%d, linits %d\n",
-              steps, rejects, snesfails, ftime, nonlinits, linits);
+//   PetscInt steps, snesfails, rejects, nonlimits, limits;
+// #if PETSC_VERSION_GE(3, 8, 0)
+//   CHKERR TSGetStepNumber(ts, &steps);
+// #else
+//   CHKERR TSGetTimeStepNumber(ts, &steps);
+// #endif
+//   // CHKERR TSGetSNESFailures(ts, &snesfails);
+//   // CHKERR TSGetStepRejections(ts, &rejects);
+//   // CHKERR TSGetSNESIterations(ts, &nonlimits);
+//   CHKERR TSGetKSPIterations(ts, &limits);
+//   MOFEM_LOG_C("EXAMPLE", Sev::inform,
+//               "steps %d (%d rejected, %d SNES fails), ftime %g, nonlimits "
+//               "%d, limits %d\n",
+//               steps, rejects, snesfails, ftime, nonlimits, limits);
+  } 
 
   MoFEMFunctionReturn(0);
 }
