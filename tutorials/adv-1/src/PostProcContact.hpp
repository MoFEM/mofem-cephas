/**
 * \file PostProcContact.hpp
 *
 *
 * @copyright Copyright (c) 2023
 */

namespace ContactOps {

template <int DIM> struct PostProcEleByDim;

template <> struct PostProcEleByDim<2> {
  using PostProcEleDomain = PostProcBrokenMeshInMoabBaseCont<DomainEle>;
  using PostProcEleBdy = PostProcBrokenMeshInMoabBaseCont<BoundaryEle>;
  using SideEle = PipelineManager::ElementsAndOpsByDim<2>::FaceSideEle;
};

template <> struct PostProcEleByDim<3> {
  using PostProcEleDomain = PostProcBrokenMeshInMoabBaseCont<BoundaryEle>;
  using PostProcEleBdy = PostProcBrokenMeshInMoabBaseCont<BoundaryEle>;
  using SideEle = PipelineManager::ElementsAndOpsByDim<3>::FaceSideEle;
};

using PostProcEleDomain = PostProcEleByDim<SPACE_DIM>::PostProcEleDomain;
using SideEle = PostProcEleByDim<SPACE_DIM>::SideEle;
using PostProcEleBdy = PostProcEleByDim<SPACE_DIM>::PostProcEleBdy;

struct Monitor : public FEMethod {

  Monitor(SmartPetscObj<DM> &dm,
          boost::shared_ptr<GenericElementInterface> mfront_interface = nullptr,
          bool is_axisymmetric = false)
      : dM(dm), moabVertex(mbVertexPostproc), sTEP(0),
        mfrontInterface(mfront_interface) {

    MoFEM::Interface *m_field_ptr;
    CHKERR DMoFEMGetInterfacePtr(dM, &m_field_ptr);

    using OpPPMap = OpPostProcMapInMoab<SPACE_DIM, SPACE_DIM>;

    struct OpScale : public ForcesAndSourcesCore::UserDataOperator {
      OpScale(boost::shared_ptr<MatrixDouble> m_ptr, double s)
          : ForcesAndSourcesCore::UserDataOperator(NOSPACE, OPSPACE),
            mPtr(m_ptr), scale(s) {}
      MoFEMErrorCode doWork(int, EntityType, EntitiesFieldData::EntData &) {
        *mPtr *= 1./scale;
        return 0;
      }

    private:
      boost::shared_ptr<MatrixDouble> mPtr;
      double scale;
    };

    auto push_domain_ops = [&](auto &pip) {
      CHK_THROW_MESSAGE((AddHOOps<SPACE_DIM, SPACE_DIM, SPACE_DIM>::add(
                            pip, {H1, HDIV}, "GEOMETRY")),
                        "Apply base transform");
      auto henky_common_data_ptr =
          commonDataFactory<SPACE_DIM, GAUSS, DomainEleOp>(
              *m_field_ptr, pip, "U", "MAT_ELASTIC", Sev::inform);
      auto contact_stress_ptr = boost::make_shared<MatrixDouble>();
      pip.push_back(new OpCalculateHVecTensorField<SPACE_DIM, SPACE_DIM>(
          "SIGMA", contact_stress_ptr));
      pip.push_back(new OpScale(contact_stress_ptr, scale));
      return std::make_tuple(henky_common_data_ptr, contact_stress_ptr);
    };

    auto push_bdy_ops = [&](auto &pip) {
      // evaluate traction
      auto common_data_ptr = boost::make_shared<ContactOps::CommonData>();
      pip.push_back(new OpCalculateVectorFieldValues<SPACE_DIM>(
          "U", common_data_ptr->contactDispPtr()));
      pip.push_back(new OpCalculateHVecTensorTrace<SPACE_DIM, BoundaryEleOp>(
          "SIGMA", common_data_ptr->contactTractionPtr()));
      pip.push_back(new OpScale(common_data_ptr->contactTractionPtr(), scale));
      using C = ContactIntegrators<BoundaryEleOp>;
      pip.push_back(new typename C::template OpEvaluateSDF<SPACE_DIM, GAUSS>(
          common_data_ptr));
      return common_data_ptr;
    };

    auto get_domain_pip = [&](auto &pip)
        -> boost::ptr_deque<ForcesAndSourcesCore::UserDataOperator> & {
      if constexpr (SPACE_DIM == 3) {
        auto op_loop_side = new OpLoopSide<SideEle>(
            *m_field_ptr, "dFE", SPACE_DIM, Sev::noisy,
            boost::make_shared<
                ForcesAndSourcesCore::UserDataOperator::AdjCache>());
        pip.push_back(op_loop_side);
        return op_loop_side->getOpPtrVector();
      } else {
        return pip;
      }
    };

    auto get_post_proc_domain_fe = [&]() {
      auto post_proc_fe =
          boost::make_shared<PostProcEleDomain>(*m_field_ptr, postProcMesh);
      auto &pip = post_proc_fe->getOpPtrVector();

      auto [henky_common_data_ptr, contact_stress_ptr] =
          push_domain_ops(get_domain_pip(pip));

      auto u_ptr = boost::make_shared<MatrixDouble>();
      pip.push_back(new OpCalculateVectorFieldValues<SPACE_DIM>("U", u_ptr));
      auto X_ptr = boost::make_shared<MatrixDouble>();
      pip.push_back(
          new OpCalculateVectorFieldValues<SPACE_DIM>("GEOMETRY", X_ptr));



      pip.push_back(

          new OpPPMap(

              post_proc_fe->getPostProcMesh(), post_proc_fe->getMapGaussPts(),

              {},
              {

                  {"U", u_ptr}, {"GEOMETRY", X_ptr}

              },
              {

                  {"SIGMA", contact_stress_ptr},

                  {"G", henky_common_data_ptr->matGradPtr},

                  {"P2", henky_common_data_ptr->getMatFirstPiolaStress()}

              },
              {}

              )

      );

      if (SPACE_DIM == 3) {

        CHK_THROW_MESSAGE((AddHOOps<SPACE_DIM - 1, SPACE_DIM, SPACE_DIM>::add(
                              pip, {HDIV}, "GEOMETRY")),
                          "Apply transform");
        auto common_data_ptr = push_bdy_ops(pip);

        pip.push_back(

            new OpPPMap(

                post_proc_fe->getPostProcMesh(), post_proc_fe->getMapGaussPts(),

                {{"SDF", common_data_ptr->sdfPtr()},
                 {"CONSTRAINT_CONTACT", common_data_ptr->constraintPtr()}},

                {

                    {"TRACTION_CONTACT", common_data_ptr->contactTractionPtr()},
                    {"GRAD_SDF", common_data_ptr->gradSdfPtr()}

                },

                {},

                {{"HESS_SDF", common_data_ptr->hessSdfPtr()}}

                )

        );
      }

      return post_proc_fe;
    };

    auto get_post_proc_bdy_fe = [&]() {
      auto post_proc_fe =
          boost::make_shared<PostProcEleBdy>(*m_field_ptr, postProcMesh);
      auto &pip = post_proc_fe->getOpPtrVector();

      CHK_THROW_MESSAGE((AddHOOps<SPACE_DIM - 1, SPACE_DIM, SPACE_DIM>::add(
                            pip, {HDIV}, "GEOMETRY")),
                        "Apply transform");
      auto common_data_ptr = push_bdy_ops(pip);

      // create OP which run element on side
      auto op_loop_side = new OpLoopSide<SideEle>(
          *m_field_ptr, "dFE", SPACE_DIM, Sev::noisy,
          boost::make_shared<
              ForcesAndSourcesCore::UserDataOperator::AdjCache>());
      pip.push_back(op_loop_side);

      auto [henky_common_data_ptr, contact_stress_ptr] =
          push_domain_ops(op_loop_side->getOpPtrVector());

      auto X_ptr = boost::make_shared<MatrixDouble>();
      pip.push_back(
          new OpCalculateVectorFieldValues<SPACE_DIM>("GEOMETRY", X_ptr));

      pip.push_back(

          new OpPPMap(

              post_proc_fe->getPostProcMesh(), post_proc_fe->getMapGaussPts(),

              {{"SDF", common_data_ptr->sdfPtr()},
               {"CONSTRAINT_CONTACT", common_data_ptr->constraintPtr()}},

              {{"U", common_data_ptr->contactDispPtr()},
               {"GEOMETRY", X_ptr},
               {"TRACTION_CONTACT", common_data_ptr->contactTractionPtr()},
               {"GRAD_SDF", common_data_ptr->gradSdfPtr()}

              },

              {},

              {{"HESS_SDF", common_data_ptr->hessSdfPtr()}}

              )

      );

      return post_proc_fe;
    };

    auto get_integrate_traction = [&]() {
      auto integrate_traction = boost::make_shared<BoundaryEle>(*m_field_ptr);
      auto common_data_ptr = boost::make_shared<ContactOps::CommonData>();
      CHK_THROW_MESSAGE(
          (AddHOOps<SPACE_DIM - 1, SPACE_DIM, SPACE_DIM>::add(
              integrate_traction->getOpPtrVector(), {HDIV}, "GEOMETRY")),
          "Apply transform");
      // We have to integrate on curved face geometry, thus integration weight
      // have to adjusted.
      integrate_traction->getOpPtrVector().push_back(
          new OpSetHOWeightsOnSubDim<SPACE_DIM>());
      integrate_traction->getRuleHook = [](int, int, int approx_order) {
        return 2 * approx_order + geom_order - 1;
      };

      CHK_THROW_MESSAGE(
          (opFactoryCalculateTraction<SPACE_DIM, GAUSS, BoundaryEleOp>(
              integrate_traction->getOpPtrVector(), "SIGMA", is_axisymmetric)),
          "push operators to calculate traction");

      return integrate_traction;
    };

    postProcDomainFe = get_post_proc_domain_fe();
    if constexpr (SPACE_DIM == 2)
      postProcBdyFe = get_post_proc_bdy_fe();
    integrateTraction = get_integrate_traction();
  }

  MoFEMErrorCode preProcess() { return 0; }
  MoFEMErrorCode operator()() { return 0; }

  MoFEMErrorCode postProcess() {
    MoFEMFunctionBegin;
    MoFEM::Interface *m_field_ptr;
    CHKERR DMoFEMGetInterfacePtr(dM, &m_field_ptr);

    auto post_proc = [&]() {
      MoFEMFunctionBegin;

      if (!mfrontInterface) {
        auto post_proc_begin =
            boost::make_shared<PostProcBrokenMeshInMoabBaseBegin>(*m_field_ptr,
                                                                  postProcMesh);
        auto post_proc_end =
            boost::make_shared<PostProcBrokenMeshInMoabBaseEnd>(*m_field_ptr,
                                                                postProcMesh);

        CHKERR DMoFEMPreProcessFiniteElements(dM,
                                              post_proc_begin->getFEMethod());
        if (!postProcBdyFe) {
          postProcDomainFe->copyTs(*this); // this here is a Monitor
          CHKERR DMoFEMLoopFiniteElements(dM, "bFE", postProcDomainFe);
        } else {
          postProcDomainFe->copyTs(*this); // this here is a Monitor
          postProcBdyFe->copyTs(*this);
          CHKERR DMoFEMLoopFiniteElements(dM, "dFE", postProcDomainFe);
          CHKERR DMoFEMLoopFiniteElements(dM, "bFE", postProcBdyFe);
        }
        CHKERR DMoFEMPostProcessFiniteElements(dM,
                                               post_proc_end->getFEMethod());

        CHKERR post_proc_end->writeFile(
            "out_contact_" + boost::lexical_cast<std::string>(sTEP) + ".h5m");
      } else {
        CHKERR mfrontInterface->updateElementVariables();
        CHKERR mfrontInterface->postProcessElement(ts_step);
      }

      MoFEMFunctionReturn(0);
    };

    auto calculate_traction = [&] {
      MoFEMFunctionBegin;
      CHKERR VecZeroEntries(CommonData::totalTraction);
      CHKERR DMoFEMLoopFiniteElements(dM, "bFE", integrateTraction);
      CHKERR VecAssemblyBegin(CommonData::totalTraction);
      CHKERR VecAssemblyEnd(CommonData::totalTraction);
      MoFEMFunctionReturn(0);
    };

    auto calculate_reactions = [&]() {
      MoFEMFunctionBegin;

      auto res = createDMVector(dM);

      auto assemble_domain = [&]() {
        MoFEMFunctionBegin;
        auto fe_rhs = boost::make_shared<DomainEle>(*m_field_ptr);
        auto &pip = fe_rhs->getOpPtrVector();
        fe_rhs->f = res;

<<<<<<< HEAD
        if (!mfrontInterface) {
          auto integration_rule = [](int, int, int approx_order) {
            return 2 * approx_order + geom_order - 1;
          };
          fe_rhs->getRuleHook = integration_rule;
          CHKERR
          HenckyOps::opFactoryDomainRhs<SPACE_DIM, PETSC, IT, DomainEleOp>(
              *m_field_ptr, pip, "U", "MAT_ELASTIC", Sev::inform);
        } else {
          CHKERR mfrontInterface->setRhsOperators(fe_rhs);
        }
=======
        auto integration_rule = [](int, int, int approx_order) {
          return 2 * approx_order + geom_order - 1;
        };
        fe_rhs->getRuleHook = integration_rule;

        CHKERR AddHOOps<SPACE_DIM, SPACE_DIM, SPACE_DIM>::add(pip, {H1},
                                                              "GEOMETRY");
        CHKERR HenckyOps::opFactoryDomainRhs<SPACE_DIM, PETSC, IT, DomainEleOp>(
            *m_field_ptr, pip, "U", "MAT_ELASTIC", Sev::inform);
>>>>>>> 996f1b8e
        CHKERR DMoFEMLoopFiniteElements(dM, "dFE", fe_rhs);
        MoFEMFunctionReturn(0);
      };

      auto assemble_boundary = [&]() {
        MoFEMFunctionBegin;
        auto fe_rhs = boost::make_shared<BoundaryEle>(*m_field_ptr);
        auto &pip = fe_rhs->getOpPtrVector();
        fe_rhs->f = res;

        auto integration_rule = [](int, int, int approx_order) {
          return 2 * approx_order + geom_order - 1;
        };
        fe_rhs->getRuleHook = integration_rule;

        CHKERR AddHOOps<SPACE_DIM - 1, SPACE_DIM, SPACE_DIM>::add(pip, {},
                                                                  "GEOMETRY");
        // We have to integrate on curved face geometry, thus integration weight
        // have to adjusted.
        pip.push_back(new OpSetHOWeightsOnSubDim<SPACE_DIM>());

        auto u_disp = boost::make_shared<MatrixDouble>();
        pip.push_back(new OpCalculateVectorFieldValues<SPACE_DIM>("U", u_disp));
        pip.push_back(
            new OpSpringRhs("U", u_disp, [this](double, double, double) {
              return spring_stiffness;
            }));

        CHKERR DMoFEMLoopFiniteElements(dM, "bFE", fe_rhs);

        MoFEMFunctionReturn(0);
      };

      CHKERR assemble_domain();
      CHKERR assemble_boundary();

      auto fe_post_proc_ptr = boost::make_shared<FEMethod>();
      auto get_post_proc_hook_rhs = [this, fe_post_proc_ptr, res,
                                     m_field_ptr]() {
        MoFEMFunctionBegin;
        CHKERR EssentialPreProcReaction<DisplacementCubitBcData>(
            *m_field_ptr, fe_post_proc_ptr, res)();
        MoFEMFunctionReturn(0);
      };
      fe_post_proc_ptr->postProcessHook = get_post_proc_hook_rhs;
      CHKERR DMoFEMPostProcessFiniteElements(dM, fe_post_proc_ptr.get());

      MoFEMFunctionReturn(0);
    };

    auto print_max_min = [&](auto &tuple, const std::string msg) {
      MoFEMFunctionBegin;
      CHKERR VecScatterBegin(std::get<1>(tuple), ts_u, std::get<0>(tuple),
                             INSERT_VALUES, SCATTER_FORWARD);
      CHKERR VecScatterEnd(std::get<1>(tuple), ts_u, std::get<0>(tuple),
                           INSERT_VALUES, SCATTER_FORWARD);
      double max, min;
      CHKERR VecMax(std::get<0>(tuple), PETSC_NULL, &max);
      CHKERR VecMin(std::get<0>(tuple), PETSC_NULL, &min);
      MOFEM_LOG_C("CONTACT", Sev::inform, "%s time %3.4e min %3.4e max %3.4e",
                  msg.c_str(), ts_t, min, max);
      MoFEMFunctionReturn(0);
    };

    auto print_traction = [&](const std::string msg) {
      MoFEMFunctionBegin;
      MoFEM::Interface *m_field_ptr;
      CHKERR DMoFEMGetInterfacePtr(dM, &m_field_ptr);
      if (!m_field_ptr->get_comm_rank()) {
        const double *t_ptr;
        CHKERR VecGetArrayRead(CommonData::totalTraction, &t_ptr);
        MOFEM_LOG_C("CONTACT", Sev::inform, "%s time %3.4e %3.4e %3.4e %3.4e",
                    msg.c_str(), ts_t, t_ptr[0], t_ptr[1], t_ptr[2]);
        CHKERR VecRestoreArrayRead(CommonData::totalTraction, &t_ptr);
      }
      MoFEMFunctionReturn(0);
    };

    int se = 1;
    CHKERR PetscOptionsGetInt(PETSC_NULL, "", "-save_every", &se, PETSC_NULL);

    if (!(ts_step % se)) {
      MOFEM_LOG("CONTACT", Sev::inform)
        << "Write file at time " << ts_t << " write step " << sTEP;
      CHKERR post_proc();
    }
    CHKERR calculate_traction();
    CHKERR calculate_reactions();

    CHKERR print_max_min(uXScatter, "Ux");
    CHKERR print_max_min(uYScatter, "Uy");
    if (SPACE_DIM == 3)
      CHKERR print_max_min(uZScatter, "Uz");
    CHKERR print_traction("Contact force");

    ++sTEP;

    MoFEMFunctionReturn(0);
  }

  MoFEMErrorCode setScatterVectors(
      std::tuple<SmartPetscObj<Vec>, SmartPetscObj<VecScatter>> ux_scatter,
      std::tuple<SmartPetscObj<Vec>, SmartPetscObj<VecScatter>> uy_scatter,
      std::tuple<SmartPetscObj<Vec>, SmartPetscObj<VecScatter>> uz_scatter) {
    MoFEMFunctionBegin;
    uXScatter = ux_scatter;
    uYScatter = uy_scatter;
    uZScatter = uz_scatter;
    MoFEMFunctionReturn(0);
  }

private:
  SmartPetscObj<DM> dM;
  std::tuple<SmartPetscObj<Vec>, SmartPetscObj<VecScatter>> uXScatter;
  std::tuple<SmartPetscObj<Vec>, SmartPetscObj<VecScatter>> uYScatter;
  std::tuple<SmartPetscObj<Vec>, SmartPetscObj<VecScatter>> uZScatter;

  boost::shared_ptr<moab::Core> postProcMesh = boost::make_shared<moab::Core>();

  boost::shared_ptr<PostProcEleDomain> postProcDomainFe;
  boost::shared_ptr<PostProcEleBdy> postProcBdyFe;

  boost::shared_ptr<BoundaryEle> integrateTraction;

  moab::Core mbVertexPostproc;
  moab::Interface &moabVertex;

  double lastTime;
  double deltaTime;
  int sTEP;

  boost::shared_ptr<GenericElementInterface> mfrontInterface;
};

} // namespace ContactOps<|MERGE_RESOLUTION|>--- conflicted
+++ resolved
@@ -315,29 +315,20 @@
         auto &pip = fe_rhs->getOpPtrVector();
         fe_rhs->f = res;
 
-<<<<<<< HEAD
         if (!mfrontInterface) {
           auto integration_rule = [](int, int, int approx_order) {
             return 2 * approx_order + geom_order - 1;
           };
           fe_rhs->getRuleHook = integration_rule;
+
+          CHKERR AddHOOps<SPACE_DIM, SPACE_DIM, SPACE_DIM>::add(pip, {H1},
+                                                                "GEOMETRY");
           CHKERR
           HenckyOps::opFactoryDomainRhs<SPACE_DIM, PETSC, IT, DomainEleOp>(
               *m_field_ptr, pip, "U", "MAT_ELASTIC", Sev::inform);
         } else {
           CHKERR mfrontInterface->setRhsOperators(fe_rhs);
         }
-=======
-        auto integration_rule = [](int, int, int approx_order) {
-          return 2 * approx_order + geom_order - 1;
-        };
-        fe_rhs->getRuleHook = integration_rule;
-
-        CHKERR AddHOOps<SPACE_DIM, SPACE_DIM, SPACE_DIM>::add(pip, {H1},
-                                                              "GEOMETRY");
-        CHKERR HenckyOps::opFactoryDomainRhs<SPACE_DIM, PETSC, IT, DomainEleOp>(
-            *m_field_ptr, pip, "U", "MAT_ELASTIC", Sev::inform);
->>>>>>> 996f1b8e
         CHKERR DMoFEMLoopFiniteElements(dM, "dFE", fe_rhs);
         MoFEMFunctionReturn(0);
       };
