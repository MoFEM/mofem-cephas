--- conflicted
+++ resolved
@@ -310,12 +310,8 @@
   if (bc_map.size()) {
     boundaryMarker = boost::make_shared<std::vector<char unsigned>>();
     for (auto b : bc_map) {
-<<<<<<< HEAD
       if (std::regex_match(b.first, std::regex("(.*)_FIX_(.*)")) ||
           std::regex_match(b.first, std::regex("(.*)_ROTATE_(.*)"))) {
-=======
-      if (std::regex_match(b.first, std::regex("(.*)_FIX_(.*)"))) {
->>>>>>> 864e140e
         boundaryMarker->resize(b.second->bcMarkers.size(), 0);
         for (int i = 0; i != b.second->bcMarkers.size(); ++i) {
           (*boundaryMarker)[i] |= b.second->bcMarkers[i];
@@ -481,12 +477,8 @@
     MoFEMFunctionBegin;
     auto &bc_map = mField.getInterface<BcManager>()->getBcMapByBlockName();
     for (auto bc : bc_map) {
-<<<<<<< HEAD
       if (std::regex_match(bc.first, std::regex("(.*)_FIX_(.*)")) ||
           std::regex_match(bc.first, std::regex("(.*)_ROTATE_(.*)"))) {
-=======
-      if (std::regex_match(bc.first, std::regex("(.*)_FIX_(.*)"))) {
->>>>>>> 864e140e
         MOFEM_LOG("EXAMPLE", Sev::inform)
             << "Set boundary matrix for " << bc.first;
         pipeline.push_back(
@@ -512,10 +504,7 @@
         ));
     if (boundaryMarker)
       pipeline.push_back(new OpUnSetBc("U"));
-<<<<<<< HEAD
-=======
     MoFEMFunctionReturn(0);
->>>>>>> 864e140e
   };
 
   auto time_scaled = [&](double, double, double) {
@@ -588,16 +577,10 @@
     pipeline.push_back(new OpConstrainBoundaryRhs("SIGMA", commonDataPtr));
     pipeline.push_back(new OpSpringRhs(
         "U", commonDataPtr->contactDispPtr,
-<<<<<<< HEAD
-        [](double, double, double) { return spring_stiffness; }));
-    if (boundaryMarker)
-      pipeline.push_back(new OpUnSetBc("U"));
-=======
         [this](double, double, double) { return spring_stiffness; }));
     if (boundaryMarker)
       pipeline.push_back(new OpUnSetBc("U"));
     MoFEMFunctionReturn(0);
->>>>>>> 864e140e
   };
 
   add_domain_base_ops(pipeline_mng->getOpDomainLhsPipeline());
