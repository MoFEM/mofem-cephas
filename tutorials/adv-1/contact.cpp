--- conflicted
+++ resolved
@@ -346,19 +346,11 @@
 
   if (is_axisymmetric) {
     if (SPACE_DIM == 3) {
-<<<<<<< HEAD
-      SETERRQ(PETSC_COMM_SELF, MOFEM_NOT_IMPLEMENTED,
+      SETERRQ(PETSC_COMM_SELF, MOFEM_DATA_INCONSISTENCY,
               "Use executable contact_2d with axisymmetric model");
     } else {
       if (!use_mfront) {
         SETERRQ(PETSC_COMM_SELF, MOFEM_NOT_IMPLEMENTED,
-=======
-      SETERRQ(PETSC_COMM_SELF, MOFEM_DATA_INCONSISTENCY,
-              "Use executable contact_2d with axisymmetric model");
-    } else {
-      if (!use_mfront) {
-        SETERRQ(PETSC_COMM_SELF, MOFEM_DATA_INCONSISTENCY,
->>>>>>> 98469231
                 "Axisymmetric model is only available with MFront (set "
                 "use_mfront to 1)");
       } else {
@@ -376,19 +368,11 @@
   } else {
 #ifndef WITH_MODULE_MFRONT_INTERFACE
     SETERRQ(
-<<<<<<< HEAD
         PETSC_COMM_SELF, MOFEM_NOT_FOUND,
         "MFrontInterface module was not found while use_mfront was set to 1");
 #else
     if (SCHUR_ASSEMBLE) {
       SETERRQ(PETSC_COMM_SELF, MOFEM_NOT_IMPLEMENTED,
-=======
-        PETSC_COMM_SELF, MOFEM_DATA_INCONSISTENCY,
-        "MFrontInterface module was not found while use_mfront was set to 1");
-#else
-    if (SCHUR_ASSEMBLE) {
-      SETERRQ(PETSC_COMM_SELF, MOFEM_DATA_INCONSISTENCY,
->>>>>>> 98469231
               "MFrontInterface module is not compatible with Schur assembly");
     }
     if (SPACE_DIM == 3) {
@@ -423,17 +407,9 @@
   }
 
   auto dm = simple->getDM();
-<<<<<<< HEAD
-  monitorPtr = boost::make_shared<Monitor>(dm, use_mfront, mfrontInterface,
-                                           is_axisymmetric);
+  monitorPtr = boost::make_shared<Monitor>(dm, use_mfront, mfrontInterface);
   if (use_mfront) {
     mfrontInterface->setMonitorPtr(monitorPtr);
-=======
-  monitorPtr = boost::make_shared<Monitor>(dm, mfrontInterface, is_axisymmetric,
-                                           atom_test);
-  if (mfrontInterface) {
-    CHKERR mfrontInterface->setMonitorPtr(monitorPtr);
->>>>>>> 98469231
   }
 
   auto project_ho_geometry = [&]() {
