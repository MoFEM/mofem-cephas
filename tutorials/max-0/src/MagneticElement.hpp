--- conflicted
+++ resolved
@@ -517,11 +517,6 @@
 
         // get integration weight scaled by volume
         double w = getGaussPts()(3, gg) * getVolume();
-<<<<<<< HEAD
-        // if ho geometry is given
-        w *= getHoGaussPtsDetJac()(gg);
-=======
->>>>>>> 864e140e
 
         FTensor::Tensor1<double, 3> t_row_curl;
         for (int aa = 0; aa != nb_row_dofs; aa++) {
@@ -815,15 +810,6 @@
                                          mapGaussPts.size(), tags_ptr);
       auto t_curl_base = row_data.getFTensor2DiffN<3, 3>();
       for (int gg = 0; gg != nb_gauss_pts; gg++) {
-<<<<<<< HEAD
-
-        // get curl of base functions
-        FTensor::Tensor1<double *, 3> t_base_curl(&row_curl_mat(0, HVEC0),
-                                                  &row_curl_mat(0, HVEC1),
-                                                  &row_curl_mat(0, HVEC2), 3);
-
-=======
->>>>>>> 864e140e
         // get pointer to tag values on entity (i.e. vertex on refined
         // post-processing mesh)
         double *ptr = &((double *)tags_ptr[gg])[0];
@@ -832,12 +818,7 @@
         // calculate curl value
         auto t_dof = row_data.getFTensor0FieldData();
         for (int aa = 0; aa != nb_row_dofs; aa++) {
-<<<<<<< HEAD
-          t_curl(i) += row_data.getFieldData()[aa] *
-                       (levi_civita(j, i, k) * t_curl_base(j, k));
-=======
           t_curl(i) += t_dof * (levi_civita(j, i, k) * t_curl_base(j, k));
->>>>>>> 864e140e
           ++t_curl_base;
           ++t_dof;
         }
