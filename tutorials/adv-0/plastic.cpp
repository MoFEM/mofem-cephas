--- conflicted
+++ resolved
@@ -774,25 +774,6 @@
 
       if (is_large_strains) {
 
-<<<<<<< HEAD
-      pipeline.push_back(
-          new OpCalculateEigenVals<SPACE_DIM>("U", commonHenckyDataPtr));
-      pipeline.push_back(
-          new OpCalculateLogC<SPACE_DIM>("U", commonHenckyDataPtr));
-      pipeline.push_back(
-          new OpCalculateLogC_dC<SPACE_DIM>("U", commonHenckyDataPtr));
-      pipeline.push_back(new OpCalculateHenckyPlasticStress<SPACE_DIM>(
-          "U", commonHenckyDataPtr, scale));
-      pipeline.push_back(
-          new OpCalculatePiolaStress<SPACE_DIM>("U", commonHenckyDataPtr));
-
-    } else {
-      pipeline.push_back(
-          new OpSymmetrizeTensor<SPACE_DIM>("U", commonPlasticDataPtr->mGradPtr,
-                                            commonPlasticDataPtr->mStrainPtr));
-      pipeline.push_back(new OpPlasticStress("U", commonPlasticDataPtr, scale));
-    }
-=======
         if (commonPlasticDataPtr->mGradPtr != commonHenckyDataPtr->matGradPtr)
           SETERRQ(PETSC_COMM_SELF, MOFEM_DATA_INCONSISTENCY,
                   "Wrong pointer for grad");
@@ -807,7 +788,6 @@
             "U", commonHenckyDataPtr));
         pipeline.push_back(
             new OpCalculatePiolaStress<SPACE_DIM>("U", commonHenckyDataPtr));
->>>>>>> 9a4f5131
 
       } else {
         pipeline.push_back(new OpSymmetrizeTensor<SPACE_DIM>(
@@ -827,6 +807,7 @@
       }
       pipeline.push_back(new OpUnSetBc("U"));
     }
+    
     MoFEMFunctionReturn(0);
   };
 
@@ -926,15 +907,10 @@
               commonPlasticDataPtr->mStrainPtr,
               commonPlasticDataPtr->mStressPtr));
     }
-<<<<<<< HEAD
+
     postProcFe->getOpPtrVector().push_back(
         new OpCalculatePlasticSurface("U", commonPlasticDataPtr));
-=======
-
-    postProcFe->getOpPtrVector().push_back(
-        new OpCalculatePlasticSurface("U", commonPlasticDataPtr));
-
->>>>>>> 9a4f5131
+
     postProcFe->getOpPtrVector().push_back(
         new OpPostProcPlastic("U", postProcFe->postProcMesh,
                               postProcFe->mapGaussPts, commonPlasticDataPtr));
