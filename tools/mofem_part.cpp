--- conflicted
+++ resolved
@@ -133,13 +133,8 @@
       CHKERR prb_mng_ptr->partitionMesh(ents_dim, dim, adj_dim, n_partas,
                                         nullptr, nullptr, nullptr, VERBOSE);
     }
-<<<<<<< HEAD
-    
-    if (m_field.get_comm_rank() == 0)
-=======
 
     if (m_field.get_comm_rank() == 0) 
->>>>>>> b62769f5
       CHKERR moab.write_file(mesh_out_file);
   }
   CATCH_ERRORS;
