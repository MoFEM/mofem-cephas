<<<<<<< HEAD

Linear Helmholtz problem,

make -j4 && /opt/build_for_gcc-mp-4.4/local/bin/mpirun -np 1 ./acoustic_steady -my_file cube_No_reflecting_BC_Problem.cub -ksp_type fgmres -pc_type lu -pc_factor_mat_solver_package superlu_dist -ksp_monitor -my_order 1 -my_max_post_proc_ref_level 0

/* command for L2 and H1 norm calculation. */
/opt/build_for_gcc-mp-4.4/local/bin/mpirun -np 1 \
./error_norm.cpp \
-my_file impinging_sphere.cub \
-my_file1 exact_out.h5m \
-my_file2 acoustic_impinging_out.h5m \
-ksp_type fgmres \
-pc_type lu \
-pc_factor_mat_solver_package superlu_dist \
-ksp_monitor \
-my_order 2 \
-my_max_post_proc_ref_level 2






/* the error norm analysis chain */
//analytical


make -j2 && mpirun -np 5 ./best_approximation -my_file plane_wave_cube.cub -my_is_partitioned false -wave_number 2 -wave_direction 1,0,0 -analytical_solution_type plane_wave -save_postproc_mesh true -ksp_type fgmres -pc_type lu -pc_factor_mat_solver_package superlu_dist -ksp_monitor -my_order 5 -my_max_post_proc_ref_level 0 -add_incident_wave false wave_guide_angle 0

&& mpirun -np 5 ./fe_approximation -my_file analytical_solution.h5m -my_is_partitioned false -wave_number 2 -wave_direction 1,0,0 -analytical_solution_type plane_wave -save_postproc_mesh true -ksp_type fgmres -pc_type lu -pc_factor_mat_solver_package mumps -ksp_monitor -my_order 2 -my_max_post_proc_ref_level 0 -add_incident_wave false wave_guide_angle 0






make -j3 && mpirun -np 2 ./best_approximation -my_file impinging_sphere.cub -ksp_type fgmres -pc_type lu -pc_factor_mat_solver_package superlu_dist -ksp_monitor -my_order 1 -my_max_post_proc_ref_level 0 && mpirun -np 2 ./acoustic_steady -my_file analytical_solution_mesh.h5m -use_impedance false -ksp_type fgmres -pc_type lu -pc_factor_mat_solver_package superlu_dist -ksp_monitor -my_order 1 -my_max_post_proc_ref_level 0 && mpirun -np 2 ./error_norm -my_file impinging_numerical.h5m -norm_type l2 -relative_error false -ksp_type fgmres -pc_type lu -pc_factor_mat_solver_package superlu_dist  -ksp_monitor  -my_order 1 -my_max_post_proc_refb_level 0

//numerical
make -j3 && mpirun -np 2 ./acoustic_steady -my_file analytical_solution_mesh.h5m -use_impedance false -ksp_type fgmres -pc_type lu -pc_factor_mat_solver_package superlu_dist -ksp_monitor -my_order 1 -my_max_post_proc_ref_level 0

//calculate error inside specific norm.

make -j4 && mpirun -np 1 ./error_norm -my_file1 impinging_numerical.h5m -norm_type l2 -relative_error false -ksp_type fgmres -pc_type lu -pc_factor_mat_solver_package superlu_dist  -ksp_monitor  -my_order 1 -my_max_post_proc_ref_level 2


mbconvert ./four_fields.h5m ./four_fields.vtk && cp ./four_fields.vtk ../../../../../mnt/home/Desktop/U_pan/helmholtz_results/

mbconvert norm_error.h5m ./norm_error.vtk && cp ./norm_error.vtk ../../../../mnt/home/Desktop/U_pan/helmholtz_results/


/************ Finite Element Analysis ***************/
mpirun -np 2 ./acoustic_steady -my_file impinging_sphere.cub -use_impedance false -ksp_type fgmres -pc_type lu -pc_factor_mat_solver_package superlu_dist -ksp_monitor -my_order 3 -my_max_post_proc_ref_level 0

=======
Solves Helmoholtz problem for wave propagation in fluid.
>>>>>>> ef534674
<|MERGE_RESOLUTION|>--- conflicted
+++ resolved
@@ -1,4 +1,4 @@
-<<<<<<< HEAD
+
 
 Linear Helmholtz problem,
 
@@ -53,6 +53,6 @@
 /************ Finite Element Analysis ***************/
 mpirun -np 2 ./acoustic_steady -my_file impinging_sphere.cub -use_impedance false -ksp_type fgmres -pc_type lu -pc_factor_mat_solver_package superlu_dist -ksp_monitor -my_order 3 -my_max_post_proc_ref_level 0
 
-=======
-Solves Helmoholtz problem for wave propagation in fluid.
->>>>>>> ef534674
+
+
+Solves Helmoholtz problem for wave propagation in fluid.