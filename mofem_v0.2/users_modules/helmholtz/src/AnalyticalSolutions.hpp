/** \file AnalyticalSolutions.hpp
  \ingroup mofem_helmholtz_elem

  Analytical solutions

 */

/* This file is part of MoFEM.
 * MoFEM is free software: you can redistribute it and/or modify it under
 * the terms of the GNU Lesser General Public License as published by the
 * Free Software Foundation, either version 3 of the License, or (at your
 * option) any later version.

 * MoFEM is distributed in the hope that it will be useful, but WITHOUT
 * ANY WARRANTY; without even the implied warranty of MERCHANTABILITY or
 * FITNESS FOR A PARTICULAR PURPOSE.  See the GNU Lesser General Public
 * License for more details.
 *
 * You should have received a copy of the GNU Lesser General Public
 * License along with MoFEM. If not, see <http://www.gnu.org/licenses/>.
*/

/** \brief Generic structure for analytical function
  \ingroup mofem_helmholtz_elem
  \bug point source example not implemented.
*/
struct GenericAnalyticalSolution {

  enum VALUE_TYPE { REAL = 0, IMAG, LAST_VAL_TYPE };

  virtual vector<ublas::vector<double> >& operator()(double x, double y, double z) = 0;
  virtual ~GenericAnalyticalSolution() {}

};

/** List of analytical solution
  \ingroup mofem_helmholtz_elem
*/
enum AnalyticalSolutionTypes {
  HARD_SPHERE_SCATTER_WAVE,
  SOFT_SPHERE_SCATTER_WAVE,
  PLANE_WAVE,
  HARD_CYLINDER_SCATTER_WAVE,
  SOFT_CYLINDER_SCATTER_WAVE,
  INCIDENT_WAVE,
  NO_ANALYTICAL_SOLUTION
};

/** Line command list of analytical solutions
  \ingroup mofem_helmholtz_elem
*/
const char *analytical_solution_types[] = {
  "hard_sphere_incident_wave",
  "soft_sphere_incident_wave",
  "plane_wave",
  "hard_cylinder_scatter_wave",
  "soft_cylinder_scatter_wave",
  "incident_wave",
  "no_analytical_solution"
};

// **** Analytical solutions ****

/** Incident wave
  \ingroup mofem_helmholtz_elem


  Equation from:
  Ihlenburg,Finite element analysis of acoustic scattering Springer Science & Business Media.

  Some details can be found here:
  <http://ansol.us/Products/Coustyx/Validation/MultiDomain/Scattering/PlaneWave/HardSphere/Downloads/dataset_description.pdf>

  \f[
  p_\textrm{inc} = \exp(ikd \cdot \mathbf{x})
  \f]


  */
struct IncidentWave: public GenericAnalyticalSolution {

  vector<ublas::vector<double> > rEsult;
  double wAvenumber;
  ublas::vector<double> dIrection;
  ublas::vector<double> cOordinate;
  double amplitudeReal; ///< The real amplitude of the incident wave
  double amplitudeImag;
  double pHase;

  IncidentWave(double wavenumber,ublas::vector<double> d,double r_amplitude = 1,double i_amplitude = 0,double phase = 0):
    wAvenumber(wavenumber),
    dIrection(d),
    amplitudeReal(r_amplitude),
    amplitudeImag(i_amplitude),
    pHase(phase)
    {}

  ~IncidentWave() {}

  virtual vector<ublas::vector<double> >& operator()(double x, double y, double z) {

    const complex< double > i( 0.0, 1.0 );
    complex< double > result = 0.0;
    cOordinate.resize(3);
    cOordinate[0] = x;
    cOordinate[1] = y;
    cOordinate[2] = z;

    result = (amplitudeReal+i*amplitudeImag)*exp(i*wAvenumber*inner_prod(dIrection,cOordinate)+i*pHase);

    rEsult.resize(2);
    rEsult[REAL].resize(1);
    (rEsult[REAL])[0] = std::real(result);
    rEsult[IMAG].resize(1);
    (rEsult[IMAG])[0] = std::imag(result);

    return rEsult;

  }

};

#ifdef KISS_FFT_H

/**

 Incident wave, i.t. is inverse Fourier transform evaluated at arbitrary
 spatial points.

  */
struct IncidentWaveDFT: public GenericAnalyticalSolution {

  vector<ublas::vector<double> > rEsult;
  double signalLength;
  double signalDuration;
  ublas::vector<double> dIrection;
  boost::shared_array<kiss_fft_cpx> complexOut;
  int sIze;
  int timeStep;
  ublas::vector<double> cOordinate;

  IncidentWaveDFT(
    double signal_length,
    double signal_duration,
    ublas::vector<double> &d,
    boost::shared_array<kiss_fft_cpx> complex_out,
    int size,
    int time_step
    ):
    signalLength(signal_length),
    signalDuration(signal_duration),
    dIrection(d),
    complexOut(complex_out),
    sIze(size),
    timeStep(time_step)
    {}

  ~IncidentWaveDFT() {}

  virtual vector<ublas::vector<double> >& operator()(double x, double y, double z) {

    const complex< double > i( 0.0, 1.0 );
    complex< double > result = 0.0;
    cOordinate.resize(3);
    cOordinate[0] = x;
    cOordinate[1] = y;
    cOordinate[2] = z;

    for(int f = 0;f<sIze;f++) {
      double speed = signalLength/signalDuration;
      double wave_number = 2*M_PI*f/signalLength;
      double delta_t = signalDuration/sIze;
      double distance = speed*delta_t*timeStep;
      double phase= 2*M_PI*f*(distance/signalLength);
      result += (complexOut[f].r+i*complexOut[f].i)*exp(i*wave_number*inner_prod(dIrection,cOordinate)+i*phase);
    }

    rEsult.resize(2);
    rEsult[REAL].resize(1);
    (rEsult[REAL])[0] = std::real(result);
    rEsult[IMAG].resize(1);
    (rEsult[IMAG])[0] = std::imag(result);

    return rEsult;

  }

};

#endif // KISS_FFT_H

/** Calculate the analytical solution of impinging wave on sphere
  \ingroup mofem_helmholtz_elem


  equation from:
  Ihlenburg,Finite element analysis of acoustic scattering Springer Science & Business Media.

  \f[
  p_\textrm{scattered} = \sum_0^N A_l h_l(kr)P_l(\cos(\phi))
  \f]

  where \f$h_l\f$ is the Hankel function of the first kind, \f$\phi\f$ is polar
  angle and \f$A_l\f$ is a constant. Constant is  should be calculated such that
  it satisfies both the Helmholtz wave equation and the Sommerfeld radiation
  condition.

  \f[
  A_l = -(2l+1)i^l \frac{j_{l}'(ka)}{h_{l}'(ka)}
  \f]
  where a is scatter sphere radius and \f$j_l\f$ Spherical Bessel function.

  */
struct HardSphereScatterWave: public GenericAnalyticalSolution {

    vector<complex<double> > vecAl; ///< this is to calculate constant values of series only once
    vector<ublas::vector<double> > rEsult;
    double wAvenumber;
    double sphereRadius;

   
    HardSphereScatterWave(double wavenumber,double sphere_radius = 0.5): 

    wAvenumber(wavenumber),sphereRadius(sphere_radius) {}
    virtual ~HardSphereScatterWave() {}

    virtual vector<ublas::vector<double> >& operator()(double x, double y, double z) {

    const double tol = 1.0e-10;

    double x2 = x*x;
    double y2 = y*y;
    double z2 = z*z;

    double R = sqrt(x2+y2+z2); 
    double cos_theta = z/R; //Incident wave in Z direction, X =>sin_theta*sin_phi, Y =>sin_theta*cos_phi
    //double cos_theta = cos( atan2(y,x)+2.0*M_PI ); //Incident wave in X direction.


    const double k = wAvenumber;    //Wave number
    const double a = sphereRadius;      //radius of the sphere,wait to modify by user

    const complex< double > i( 0.0, 1.0 );
    complex< double > Al;

    complex< double > result = 0.0;
    complex< double > prev_result;

    double error = 100.0;
    unsigned int n = 0; //initialized the infinite series loop

    while( error > tol )  //finding the acoustic potential in one single point.
    {

      if(vecAl.size()>n) {
        Al = vecAl[n];
      } else {
        // spherical Bessel function
        double const1 = k*a;
        double jn_der = n / const1 * sph_bessel( n, const1 ) - sph_bessel( n + 1, const1 );

        // spherical Hankel function
        complex< double > hn_der = n / const1 * sph_hankel_1( n, const1 ) - sph_hankel_1( n + 1, const1 );
        //Constant term
        Al = -(2.0*n+1)*pow(i,n)*jn_der/hn_der;
        vecAl.push_back(Al);
      }

      prev_result = result;

      // Legendre function
      double Pn = legendre_p(n,cos_theta);
      result += Al*sph_hankel_1(n,k*R)*Pn;

      error = abs( abs( result ) - abs( prev_result ) );

      ++n;

    }

    rEsult.resize(2);
    rEsult[REAL].resize(1);
    (rEsult[REAL])[0] = std::real(result);
    rEsult[IMAG].resize(1);
    (rEsult[IMAG])[0] = std::imag(result);

    return rEsult;

  }

};

/** Calculate the analytical solution of impinging wave on sphere
  \ingroup mofem_helmholtz_elem


  Equations from:
  <http://ansol.us/Products/Coustyx/Validation/MultiDomain/Scattering/PlaneWave/SoftSphere/Downloads/dataset_description.pdf>

  \f[
  p_\textrm{scattered} = \sum_0^N A_l h_l(kr)P_l(\cos(\phi))
  \f]

  where \f$h_l\f$ is the Hankel function of the first kind, \f$\phi\f$ is polar
  angle and \f$A_l\f$ is a constant. Constant is  should be caculated such that
  it satisfies both the Helmholtz wave equation and the Sommerfeld radiation
  condition.

  \f[
  A_l = -(2l+1)i^l \frac{j_l(ka)}{h_l(ka)}
  \f]

  where a is scatter sphere radius and \f$j_l\f$ Spherical Bessel function.


  */
struct SoftSphereScatterWave: public GenericAnalyticalSolution {

  vector<complex<double> > vecAl; ///< this is to calculate constant values of series only once
  vector<ublas::vector<double> > rEsult;
  double wAvenumber;
  double sphereRadius;


  SoftSphereScatterWave(double wavenumber,double sphere_radius = 0.5): 

    wAvenumber(wavenumber),sphereRadius(sphere_radius) {}
  virtual ~SoftSphereScatterWave() {}

  virtual vector<ublas::vector<double> >& operator()(double x, double y, double z) {

    const double tol = 1.0e-10;

    double x2 = x*x;
    double y2 = y*y;
    double z2 = z*z;

    double R = sqrt(x2+y2+z2); 
    //double cos_theta = z/R; //incident wave in Z direction
    double cos_theta = cos( atan2(y,x)+2.0*M_PI ); //incident wave in X direction.

    const double k = wAvenumber;    //Wave number
    const double a = sphereRadius;      //radius of the sphere,wait to modify by user

    const complex< double > i( 0.0, 1.0 );
    complex< double > Al;

    complex< double > result = 0.0;
    complex< double > prev_result;

    double error = 100.0;
    unsigned int n = 0; //initialized the infinite series loop

    while( error > tol )  //finding the acoustic potential in one single point.
    {

      if(vecAl.size()>n) {
	Al = vecAl[n];
      } else {
	// spherical Bessel function
	double jn = sph_bessel(n,k*a);
	// spherical Hankel function
	complex<double> hn = sph_hankel_1(n,k*a);
	//Constant term
	Al = -(2.0*n+1)*pow(i,n)*jn/hn;
	vecAl.push_back(Al);
      }

      prev_result = result;

      // Legendre function
      double Pn = legendre_p(n,cos_theta);
      result += Al*sph_hankel_1(n,k*R)*Pn;

      error = abs( abs( result ) - abs( prev_result ) );

      ++n;

    }

    rEsult.resize(2);
    rEsult[REAL].resize(1);
    (rEsult[REAL])[0] = std::real(result);
    rEsult[IMAG].resize(1);
    (rEsult[IMAG])[0] = std::imag(result);

    return rEsult;

  }

};

/** \brief Calculate the analytical solution of plane wave guide propagating in direction theta
  \ingroup mofem_helmholtz_elem

  \f[
  p_\textrm{scattered} = exp^{ik\mathbf{x}\Theta}
  \f]

  where:

  \f[
  \mathbf{x} = [x,y]
  \f]

  \f[
  \Theta = k[\cos(\theta),\sin(\theta)]
  \f]

  \theta is the wave propagating direction from range [0,2\pi]


   Paper: Gillman, A., Djellouli, R., & Amara, M. (2007).
   A mixed hybrid formulation based on oscillated finite element polynomials for solving Helmholtz problems.
   Journal of computational and applied mathematics

*/
struct PlaneWave: public GenericAnalyticalSolution {

  vector<ublas::vector<double> > rEsult;
  double wAvenumber;
  double tHeta;

  PlaneWave(double wavenumber,double theta):
    wAvenumber(wavenumber),tHeta(theta) {}
  virtual ~PlaneWave() {}

  virtual vector<ublas::vector<double> >& operator()(double x, double y, double z) {

    const double k = wAvenumber;  //Wave number

    const complex< double > i( 0.0, 1.0 );
    complex< double > result = 0.0;


    //const complex< double > inc_field = exp( i * k * R * cos( theta ) );  //???? Incident wave
    //const complex< double > total_field = inc_field + result;

    result = exp(i*(k*cos(tHeta)*x+k*sin(tHeta)*y));

    rEsult.resize(2);
    rEsult[REAL].resize(1);
    (rEsult[REAL])[0] = std::real(result);
    rEsult[IMAG].resize(1);
    (rEsult[IMAG])[0] = std::imag(result);

    return rEsult;

  }

};

/** \brief Calculate the analytical solution of impinging wave on cylinder
  \ingroup mofem_helmholtz_elem

   \f[
  p_\textrm{scattered} = \sum_0^N A_l H_l(kr)\cos(l\theta)
  \f]

  where \f$H_l\f$ is the cylindrical Hankel function of the first kind, \f$\theta\f$
  is the polar angle in polar coordinate and \f$A_l\f$ is a constant. Constant is
  should be caculated such that it satisfies both the Helmholtz wave equation and the
  Sommerfeld radiation condition.

  \f[
  A_l = -\epsilon_{l} i^l \frac{J_{l}'(ka)}{H_{l}'(ka)}
  \f]

  where a is scatter sphere radius and \f$J_l\f$ Cylindrical Bessel function.

  \f[
  \epsilon_{l} = 1 \textrm{when}l=0
  \f]

   \f[
  \epsilon_{l} = 2 \textrm{when}l \neq 0
  \f]

  Paper:
    Kechroud, R., Soulaimani, A., & Antoine, X. (2009).
    A performance study of plane wave finite element methods with a Padé-type artificial boundary condition in acoustic scattering.
    Advances in Engineering Software, 40(8), 738-750.

*/
struct HardCylinderScatterWave: public GenericAnalyticalSolution {

  vector<complex<double> > vecAl; ///< this is to calculate constant values of series only once
  vector<ublas::vector<double> > rEsult;
  double wAvenumber;
  //double shereRadius;
  double a;

  HardCylinderScatterWave(double wavenumber,double sphere_radius = 0.5): wAvenumber(wavenumber),a(sphere_radius) {}
  virtual ~HardCylinderScatterWave() {}

  virtual vector<ublas::vector<double> >& operator()(double x, double y, double z) {

    const double tol = 1.0e-10;
    double x2 = x*x,y2 = y*y;
    double R = sqrt(x2+y2);
    double theta = atan2(y,x)+2*M_PI;
    //double cos_theta = z/R;

    const double k = wAvenumber;  //Wave number
    const double const1 = k * a;
    double const2 = k * R;

    const complex< double > i( 0.0, 1.0 );
    complex< double > Al;
    // magnitude of incident wave
    //const double phi_incident_mag = 1.0;

    complex< double > result = 0.0;
    complex< double > prev_result;

    double error = 100.0;
    unsigned int n = 1; //initialized the infinite series loop

    double Jn_der_zero = ( - cyl_bessel_j( 1, const1 ));
    complex< double > Hn_der_zero = ( - cyl_hankel_1( 1, const1 ));
    complex< double >Hn_zero = cyl_hankel_1( 0, const2 );  //S Hankel first kind function

    //n=0;
    result -= (Jn_der_zero * Hn_zero)/Hn_der_zero;

    while( error > tol )  //finding the acoustic potential in one single point.
    {
      if(vecAl.size()>n) {
        Al = vecAl[n-1];
      } else {
        // cylindrical Bessel function
        double Jn_der_ka = n / const1 * cyl_bessel_j( n, const1 ) - cyl_bessel_j( n + 1, const1 );
        // cylindrical Hankel function
        complex<double> Hn_der_ka = n / const1 * cyl_hankel_1( n, const1 ) - cyl_hankel_1( n + 1, const1 );
        //Constant term
        Al = -2.0*pow(i,n)*Jn_der_ka/Hn_der_ka;
        vecAl.push_back(Al);
      }

      prev_result = result;
      complex< double >Hn_kr = cyl_hankel_1( n, const2 );  //S Hankel first kind function

      result += Al * Hn_kr * cos(n*theta);
      error = abs( abs( result ) - abs( prev_result ) );
      ++n;

    }

    //result *= phi_incident_mag;

    //const complex< double > inc_field = exp( i * k * R * cos( theta ) );  //???? Incident wave
    //const complex< double > total_field = inc_field + result;
    //ofs << theta << "\t" << abs( result ) << "\t" << abs( inc_field ) << "\t" << abs( total_field ) <<  "\t" << R << endl; //write the file

    rEsult.resize(2);
    rEsult[REAL].resize(1);
    (rEsult[REAL])[0] = std::real(result);
    rEsult[IMAG].resize(1);
    (rEsult[IMAG])[0] = std::imag(result);

    return rEsult;

  }

};


/** \brief Calculate the analytical solution of impinging wave on cylinder
  \ingroup mofem_helmholtz_elem

   \f[
  p_\textrm{scattered} = \sum_0^N A_l H_l(kr)\cos(l\theta)
  \f]

  where \f$H_l\f$ is the cylindrical Hankel function of the first kind, \f$\theta\f$
  is the polar angle in polar coordinate and \f$A_l\f$ is a constant. Constant is
  should be caculated such that it satisfies both the Helmholtz wave equation and the
  Sommerfeld radiation condition.

  \f[
  A_l = -\epsilon_{l} i^l \frac{J_{l}(ka)}{H_{l}(ka)}
  \f]

  where a is scatter sphere radius and \f$J_l\f$ Cylindrical Bessel function.

  \f[
  \epsilon_{l} = 1 \textrm{when}l=0
  \f]

   \f[
  \epsilon_{l} = 2 \textrm{when}l \neq 0
  \f]

  Paper:
    Kechroud, R., Soulaimani, A., & Antoine, X. (2009).
    A performance study of plane wave finite element methods with a Padé-type artificial boundary condition in acoustic scattering.
    Advances in Engineering Software, 40(8), 738-750.


*/
struct SoftCylinderScatterWave: public GenericAnalyticalSolution {

  vector<complex<double> > vecAl; ///< this is to calculate constant values of series only once
  vector<ublas::vector<double> > rEsult;
  double wAvenumber;
  //double shereRadius;
  double a;

  SoftCylinderScatterWave(double wavenumber,double sphere_radius = 0.5): wAvenumber(wavenumber),a(sphere_radius) {}
  virtual ~SoftCylinderScatterWave() {}

  virtual vector<ublas::vector<double> >& operator()(double x, double y, double z) {

    const double tol = 1.0e-10;
    double x2 = x*x,y2 = y*y;
    double R = sqrt(x2+y2);
    double theta = atan2(y,x)+2*M_PI;

    const double k = wAvenumber;  //Wave number
    const double const1 = k * a;
    double const2 = k * R;

    const complex< double > i( 0.0, 1.0 );
    complex< double > Al;
    // magnitude of incident wave
    //const double phi_incident_mag = 1.0;

    complex< double > result = 0.0;
    complex< double > prev_result;

    double error = 100.0;
    unsigned int n = 1; //initialized the infinite series loop

    double Jn_zero = cyl_bessel_j( 0, const1 );
    complex< double > Hn_zero_kr = cyl_hankel_1( 0, const2 );  //S Hankel first kind function
    complex< double > Hn_zero_ka = cyl_hankel_1( 0, const1 );  //S Hankel first kind function
    //n=0;
    result -= (Jn_zero * Hn_zero_kr)/Hn_zero_ka;

    while( error > tol )  //finding the acoustic potential in one single point.
    {


      if(vecAl.size()>n) {
        Al = vecAl[n-1];
      } else {
        // cylindrical Bessel function
        double Jn_ka = cyl_bessel_j( n, const1 );
        // cylindrical Hankel function
        complex<double> Hn_ka = cyl_hankel_1( n, const1 );
        //Constant term
        Al = -2.0*pow(i,n)*Jn_ka/Hn_ka;
        vecAl.push_back(Al);
      }


      prev_result = result;

      complex< double >Hn_kr = cyl_hankel_1( n, const2 );  //S Hankel first kind function

      result += Al * Hn_kr * cos(n*theta);
      error = abs( abs( result ) - abs( prev_result ) );
      ++n;
    }

    //result *= phi_incident_mag;

    //const complex< double > inc_field = exp( i * k * R * cos( theta ) );  //???? Incident wave
    //const complex< double > total_field = inc_field + result;
    //ofs << theta << "\t" << abs( result ) << "\t" << abs( inc_field ) << "\t" << abs( total_field ) <<  "\t" << R << endl; //write the file

    rEsult.resize(2);
    rEsult[REAL].resize(1);
    (rEsult[REAL])[0] = std::real(result);
    rEsult[IMAG].resize(1);
    (rEsult[IMAG])[0] = std::imag(result);

    return rEsult;

  }

};

// **** Surface boundary conditions ( used to enforce BC on surface ) ****

// ** Dirichlet BC **

// **** Function to solve best approximation problem ****

template <typename FUNVAL>
PetscErrorCode calculate_matrix_and_vector(
  FieldInterface& m_field,const string &problem_name,const string &fe_name,const string &re_field,
  Mat A,vector<Vec> vec_F,FUNVAL &fun_evaluator
) {
  PetscFunctionBegin;

  PetscErrorCode ierr;
  FieldApproximationH1 field_approximation(m_field);
  // This increase rule for numerical integration. In case of 10 node
  // elements jacobian is varying linearly across element, that way to element
  // rule is added 1.
  field_approximation.multRule = 2;

  ierr = field_approximation.loopMatrixAndVector(
    problem_name,fe_name,re_field,A,vec_F,fun_evaluator
  ); CHKERRQ(ierr);

  if(A) {
    ierr = MatAssemblyBegin(A,MAT_FINAL_ASSEMBLY); CHKERRQ(ierr);
    ierr = MatAssemblyEnd(A,MAT_FINAL_ASSEMBLY); CHKERRQ(ierr);
  }

  PetscFunctionReturn(0);
}

PetscErrorCode save_data_on_mesh(
  FieldInterface& m_field,const string &problem_name,const string& re_field,const string &im_field,
  Vec D,int vt,InsertMode mode,PetscBool is_partitioned
) {
  PetscFunctionBegin;

  PetscErrorCode ierr;
  // save data on mesh
  if(vt == GenericAnalyticalSolution::REAL) {
    /* set data to field from solution vec */
    if(is_partitioned) {
      ierr = m_field.set_local_ghost_vector(problem_name,COL,D,mode,SCATTER_REVERSE); CHKERRQ(ierr);
    } else {
      ierr = m_field.set_global_ghost_vector(problem_name,COL,D,mode,SCATTER_REVERSE); CHKERRQ(ierr);
    }

  } else {

    if(is_partitioned) {
      ierr = m_field.set_other_local_ghost_vector(problem_name,re_field,im_field,COL,D,mode,SCATTER_REVERSE); CHKERRQ(ierr);
    } else {
      ierr = m_field.set_other_global_ghost_vector(problem_name,re_field,im_field,COL,D,mode,SCATTER_REVERSE); CHKERRQ(ierr);
    }

  }

  PetscFunctionReturn(0);
}

template <typename FUNEVAL>
PetscErrorCode solve_problem(FieldInterface& m_field,
  const string& problem_name,const string& fe_name,
  const string& re_field,const string &im_field,
  InsertMode mode,
  FUNEVAL &fun_evaluator,PetscBool is_partitioned) {
  PetscFunctionBegin;

  PetscErrorCode ierr;

  Mat A;
  ierr = m_field.MatCreateMPIAIJWithArrays(problem_name,&A); CHKERRQ(ierr);
  ierr = MatZeroEntries(A); CHKERRQ(ierr);
  Vec D;

  vector<Vec> vec_F;
  vec_F.resize(2);

  ierr = m_field.VecCreateGhost(problem_name,ROW,&vec_F[0]); CHKERRQ(ierr); /* real */
  ierr = m_field.VecCreateGhost(problem_name,ROW,&vec_F[1]); CHKERRQ(ierr); /* imag */
  ierr = m_field.VecCreateGhost(problem_name,COL,&D); CHKERRQ(ierr);

  for(int ss = 0;ss<2;ss++) {
    ierr = VecZeroEntries(vec_F[ss]); CHKERRQ(ierr);
    ierr = VecGhostUpdateBegin(vec_F[ss],INSERT_VALUES,SCATTER_FORWARD); CHKERRQ(ierr);
    ierr = VecGhostUpdateEnd(vec_F[ss],INSERT_VALUES,SCATTER_FORWARD); CHKERRQ(ierr);
  }

  ierr = calculate_matrix_and_vector(m_field,problem_name,fe_name,re_field,A,vec_F,fun_evaluator); CHKERRQ(ierr);

  KSP solver;
  ierr = KSPCreate(PETSC_COMM_WORLD,&solver); CHKERRQ(ierr);
  ierr = KSPSetOperators(solver,A,A); CHKERRQ(ierr);
  ierr = KSPSetFromOptions(solver); CHKERRQ(ierr);
  ierr = KSPSetUp(solver); CHKERRQ(ierr);
  
  for(int ss = 0;ss<GenericAnalyticalSolution::LAST_VAL_TYPE;ss++) {
    // solve problem
    ierr = KSPSolve(solver,vec_F[ss],D); CHKERRQ(ierr);
    ierr = VecGhostUpdateBegin(D,INSERT_VALUES,SCATTER_FORWARD); CHKERRQ(ierr);
    ierr = VecGhostUpdateEnd(D,INSERT_VALUES,SCATTER_FORWARD); CHKERRQ(ierr);

<<<<<<< HEAD
    // save data on mesh
    if(ss == GenericAnalyticalSolution::REAL) {
      /* set data to field from solution vec */
      if(is_partitioned) {

        ierr = m_field.set_local_ghost_vector(problem_name,COL,D,mode,SCATTER_REVERSE); CHKERRQ(ierr);
      } else {
        ierr = m_field.set_global_ghost_vector(problem_name,COL,D,mode,SCATTER_REVERSE); CHKERRQ(ierr);

      }

	  
      VecZeroEntries(D);
      ierr = VecGhostUpdateBegin(D,mode,SCATTER_FORWARD); CHKERRQ(ierr);
      ierr = VecGhostUpdateEnd(D,mode,SCATTER_FORWARD); CHKERRQ(ierr);


	  
    } else {
      if(is_partitioned) {
        ierr = m_field.set_other_local_ghost_vector(problem_name,re_field,im_field,COL,D,mode,SCATTER_REVERSE); CHKERRQ(ierr);
      } else {
        ierr = m_field.set_other_global_ghost_vector(problem_name,re_field,im_field,COL,D,mode,SCATTER_REVERSE); CHKERRQ(ierr);
      }
	  
	  
    }

=======
    ierr = save_data_on_mesh(m_field,problem_name,re_field,im_field,D,ss,mode,is_partitioned); CHKERRQ(ierr);
>>>>>>> ef534674
  }

  // clean
  ierr = KSPDestroy(&solver); CHKERRQ(ierr);
  ierr = VecDestroy(&vec_F[GenericAnalyticalSolution::REAL]); CHKERRQ(ierr);
  ierr = VecDestroy(&vec_F[GenericAnalyticalSolution::IMAG]); CHKERRQ(ierr);

  ierr = VecDestroy(&D); CHKERRQ(ierr);
  ierr = MatDestroy(&A); CHKERRQ(ierr);

  PetscFunctionReturn(0);
}<|MERGE_RESOLUTION|>--- conflicted
+++ resolved
@@ -218,8 +218,8 @@
     double wAvenumber;
     double sphereRadius;
 
-   
-    HardSphereScatterWave(double wavenumber,double sphere_radius = 0.5): 
+
+    HardSphereScatterWave(double wavenumber,double sphere_radius = 0.5):
 
     wAvenumber(wavenumber),sphereRadius(sphere_radius) {}
     virtual ~HardSphereScatterWave() {}
@@ -232,7 +232,7 @@
     double y2 = y*y;
     double z2 = z*z;
 
-    double R = sqrt(x2+y2+z2); 
+    double R = sqrt(x2+y2+z2);
     double cos_theta = z/R; //Incident wave in Z direction, X =>sin_theta*sin_phi, Y =>sin_theta*cos_phi
     //double cos_theta = cos( atan2(y,x)+2.0*M_PI ); //Incident wave in X direction.
 
@@ -322,7 +322,7 @@
   double sphereRadius;
 
 
-  SoftSphereScatterWave(double wavenumber,double sphere_radius = 0.5): 
+  SoftSphereScatterWave(double wavenumber,double sphere_radius = 0.5):
 
     wAvenumber(wavenumber),sphereRadius(sphere_radius) {}
   virtual ~SoftSphereScatterWave() {}
@@ -335,7 +335,7 @@
     double y2 = y*y;
     double z2 = z*z;
 
-    double R = sqrt(x2+y2+z2); 
+    double R = sqrt(x2+y2+z2);
     //double cos_theta = z/R; //incident wave in Z direction
     double cos_theta = cos( atan2(y,x)+2.0*M_PI ); //incident wave in X direction.
 
@@ -777,45 +777,16 @@
   ierr = KSPSetOperators(solver,A,A); CHKERRQ(ierr);
   ierr = KSPSetFromOptions(solver); CHKERRQ(ierr);
   ierr = KSPSetUp(solver); CHKERRQ(ierr);
-  
+
   for(int ss = 0;ss<GenericAnalyticalSolution::LAST_VAL_TYPE;ss++) {
     // solve problem
     ierr = KSPSolve(solver,vec_F[ss],D); CHKERRQ(ierr);
     ierr = VecGhostUpdateBegin(D,INSERT_VALUES,SCATTER_FORWARD); CHKERRQ(ierr);
     ierr = VecGhostUpdateEnd(D,INSERT_VALUES,SCATTER_FORWARD); CHKERRQ(ierr);
 
-<<<<<<< HEAD
-    // save data on mesh
-    if(ss == GenericAnalyticalSolution::REAL) {
-      /* set data to field from solution vec */
-      if(is_partitioned) {
-
-        ierr = m_field.set_local_ghost_vector(problem_name,COL,D,mode,SCATTER_REVERSE); CHKERRQ(ierr);
-      } else {
-        ierr = m_field.set_global_ghost_vector(problem_name,COL,D,mode,SCATTER_REVERSE); CHKERRQ(ierr);
-
-      }
-
-	  
-      VecZeroEntries(D);
-      ierr = VecGhostUpdateBegin(D,mode,SCATTER_FORWARD); CHKERRQ(ierr);
-      ierr = VecGhostUpdateEnd(D,mode,SCATTER_FORWARD); CHKERRQ(ierr);
-
-
-	  
-    } else {
-      if(is_partitioned) {
-        ierr = m_field.set_other_local_ghost_vector(problem_name,re_field,im_field,COL,D,mode,SCATTER_REVERSE); CHKERRQ(ierr);
-      } else {
-        ierr = m_field.set_other_global_ghost_vector(problem_name,re_field,im_field,COL,D,mode,SCATTER_REVERSE); CHKERRQ(ierr);
-      }
-	  
-	  
-    }
-
-=======
+
     ierr = save_data_on_mesh(m_field,problem_name,re_field,im_field,D,ss,mode,is_partitioned); CHKERRQ(ierr);
->>>>>>> ef534674
+
   }
 
   // clean
