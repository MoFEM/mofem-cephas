--- conflicted
+++ resolved
@@ -174,11 +174,9 @@
       double phase= 2*M_PI*f*(distance/signalLength);
       result += (complexOut[f].r+i*complexOut[f].i)*exp(i*wave_number*inner_prod(dIrection,cOordinate)+i*phase);
     }
-<<<<<<< HEAD
-    result /= 2*(double)sIze; //?
-=======
+
     result /= sIze;
->>>>>>> 1ee5fac6
+
 
     rEsult.resize(2);
     rEsult[REAL].resize(1);
@@ -670,7 +668,7 @@
 
     //result *= phi_incident_mag;
 
-    //const complex< double > inc_field = exp( i * k * R * cos( theta ) );  
+    //const complex< double > inc_field = exp( i * k * R * cos( theta ) );
     //const complex< double > total_field = inc_field + result;
     //ofs << theta << "\t" << abs( result ) << "\t" << abs( inc_field ) << "\t" << abs( total_field ) <<  "\t" << R << endl; //write the file
 
