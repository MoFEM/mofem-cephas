--- conflicted
+++ resolved
@@ -309,15 +309,11 @@
   
         PetscErrorCode ierr;
        
-	ublas::vector<double> &pressure = commonData.pressureAtGaussPts[fieldName];
-	ublas::matrix<double> &grad_p = commonData.gradPressureAtGaussPts[fieldName];
-
-        Nf.resize(nb_row_dofs);
-<<<<<<< HEAD
+		ublas::vector<double> &pressure = commonData.pressureAtGaussPts[fieldName];
+		ublas::matrix<double> &grad_p = commonData.gradPressureAtGaussPts[fieldName];
+
+		Nf.resize(nb_row_dofs);
 		Nf.clear();
-=======
-	Nf.clear();
->>>>>>> 8ce73e3d
   
         // wave number "k" is the proportional to the frequency of incident wave
         // and represents number of waves per wave length 2Pi - 2Pi/K   
@@ -330,11 +326,9 @@
             val *= getHoGaussPtsDetJac()[gg]; // higher order geometry
           }
 
-<<<<<<< HEAD
-		  const ublas::matrix_row<ublas::matrix<double> > gard_p_at_gauss_pt(grad_p,gg);
-=======
+
 	  const ublas::matrix_row<ublas::matrix<double> > gard_p_at_gauss_pt(grad_p,gg);
->>>>>>> 8ce73e3d
+
 
 	  /// Integrate diffN^T grad_p - k^2 N^T p dV
           ublas::noalias(Nf) += val*prod(data.getDiffN(gg,nb_row_dofs),gard_p_at_gauss_pt);
@@ -718,33 +712,25 @@
   
       try {
   
-	int nb_rows = row_data.getIndices().size();
-	int nb_cols = col_data.getIndices().size();
+		int nb_rows = row_data.getIndices().size();
+		int nb_cols = col_data.getIndices().size();
         if(nb_rows==0) PetscFunctionReturn(0);
         if(nb_cols==0) PetscFunctionReturn(0);
 
-	if(dAta.tRis.find(getMoFEMFEPtr()->get_ent()) == dAta.tRis.end()) {
-	  PetscFunctionReturn(0);
-	}
+	    if(dAta.tRis.find(getMoFEMFEPtr()->get_ent()) == dAta.tRis.end()) {
+		  PetscFunctionReturn(0);
+		}
         
         K.resize(nb_rows,nb_cols);
-<<<<<<< HEAD
-
 		K.clear();
-=======
-	K.clear();
->>>>>>> 8ce73e3d
+
         reF1K.resize(nb_rows,nb_cols);
 		reF1K.clear();
         imF1K.resize(nb_rows,nb_cols);
 		imF1K.clear();
 
-<<<<<<< HEAD
+		K0.resize(nb_rows,nb_cols);
 		nOrmal.resize(3);
-=======
-	K0.resize(nb_rows,nb_cols);
-	nOrmal.resize(3);
->>>>>>> 8ce73e3d
 
         for(unsigned int gg = 0;gg<row_data.getN().size1();gg++) {
             
