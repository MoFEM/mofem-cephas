--- conflicted
+++ resolved
@@ -496,10 +496,8 @@
       vAl[1] = imag(result);
       return vAl;
     }
-
-<<<<<<< HEAD
-  ZeroFunVal zero_fun_val;
-	
+  };
+  	
 	struct BT2FunVal {
     
     ublas::vector<double> vAl;    
@@ -514,10 +512,8 @@
     
   };
 	
-	BT2FunVal bt2_fun_val;
-=======
-  };
->>>>>>> f21128d6
+  BT2FunVal bt2_fun_val;
+
 
   /** \brief Rhs vector for Helmholtz operator
     \ingroup mofem_helmholtz_elem
@@ -562,13 +558,10 @@
 
  
   */
-<<<<<<< HEAD
-  template<typename FUNVAL>
-  struct OpHelmholtzMixBCRhs: public TriElementForcesAndSurcesCore::UserDataOperator {
-=======
+
   template<typename FUNEVAL1,typename FUNEVAL2>
   struct OpHelmholtzMixBCRhs: public FaceElementForcesAndSourcesCore::UserDataOperator {
->>>>>>> f21128d6
+
   
     SurfaceData &dAta;
     CommonData &commonData;
@@ -583,13 +576,8 @@
     OpHelmholtzMixBCRhs(
       const string re_field_name,const string im_field_name,
       Vec _F,SurfaceData &data,CommonData &common_data,
-<<<<<<< HEAD
-      FUNVAL &function_evaluator):
-      TriElementForcesAndSurcesCore::UserDataOperator(re_field_name),
-=======
       boost::shared_ptr<FUNEVAL1> function_evaluator1,boost::shared_ptr<FUNEVAL2> function_evaluator2):
       FaceElementForcesAndSourcesCore::UserDataOperator(re_field_name),
->>>>>>> f21128d6
       dAta(data),commonData(common_data),F(_F),
       rePressure(re_field_name),imPressure(im_field_name),
       functionEvaluator1(function_evaluator1),functionEvaluator2(function_evaluator2) {}
@@ -697,39 +685,22 @@
   transposed and assembled with negative sign.
 
     */
-<<<<<<< HEAD
-	template<typename FUNVAL>
-  struct OpHelmholtzMixBCLhs:public TriElementForcesAndSurcesCore::UserDataOperator {
-=======
+
   template<typename FUNEVAL1>
   struct OpHelmholtzMixBCLhs:public FaceElementForcesAndSourcesCore::UserDataOperator {
->>>>>>> f21128d6
+
 
     SurfaceData &dAta;
     CommonData &commonData;
     const string rePressure;
-<<<<<<< HEAD
-    const string imPressure; 
-		FUNVAL &functionEvaluator;
-			
-=======
     const string imPressure;
 
     boost::shared_ptr<FUNEVAL1> functionEvaluator1;
     
->>>>>>> f21128d6
     Mat A;
     OpHelmholtzMixBCLhs(
       const string re_field_name,const string im_field_name,
       Mat _A,SurfaceData &data,CommonData &common_data,
-<<<<<<< HEAD
-			FUNVAL &function_evaluator):
-      TriElementForcesAndSurcesCore::UserDataOperator(re_field_name,im_field_name),
-      dAta(data),commonData(common_data),rePressure(re_field_name),imPressure(im_field_name),A(_A),
-			functionEvaluator(function_evaluator) {
-      symm = false;
-		}
-=======
       boost::shared_ptr<FUNEVAL1> function_evaluator1):
       FaceElementForcesAndSourcesCore::UserDataOperator(re_field_name,im_field_name),
       dAta(data),commonData(common_data),rePressure(re_field_name),imPressure(im_field_name),
@@ -738,20 +709,13 @@
       symm = false; /// this opetaor is not symmetric
 
     }
->>>>>>> f21128d6
+
   
     ublas::matrix<double> K,K1,reF1K,imF1K;
     ublas::vector<int> imRowIndices,imColIndices;
-<<<<<<< HEAD
     ublas::vector<double> nOrmal;
-    
-		PetscErrorCode doWork(
-=======
-
-    ublas::vector<double> nOrmal;
   
     PetscErrorCode doWork(
->>>>>>> f21128d6
       int row_side,int col_side,
       EntityType row_type,EntityType col_type,
       DataForcesAndSurcesCore::EntData &row_data,
@@ -770,37 +734,37 @@
         if(nb_cols==0) PetscFunctionReturn(0);
         
         K.resize(nb_rows,nb_cols);
-<<<<<<< HEAD
-				K.clear();
-
-        for(unsigned int gg = 0;gg<row_data.getN().size1();gg++) {
-            
-					double area = getArea();
-					if(getNormals_at_GaussPt().size1()) {
-					area = ublas::norm_2(getNormals_at_GaussPt(gg))*0.5;
-					}
-					double val = area*getGaussPts()(2,gg);
-
-					/*get cartesian coordinates */
-					double x,y,z;
-					if(commonData.hoCoords.size1() == row_data.getN().size1()) {
-						x = commonData.hoCoords(gg,0);
-						y = commonData.hoCoords(gg,1);
-						z = commonData.hoCoords(gg,2);	
-						if(gg == 0) {
-							noalias(nOrmal) = getNormal();
-						}
-					} else {
-						x = getCoordsAtGaussPts()(gg,0);
-						y = getCoordsAtGaussPts()(gg,1);
-						z = getCoordsAtGaussPts()(gg,2);
-						noalias(nOrmal) = getNormals_at_GaussPt(gg);
-						
-					}
-					ublas::vector<double>& f = functionEvaluator(x,y,z,nOrmal);
-					
-					noalias(K) += val*f[0]*outer_prod(row_data.getN(gg,nb_rows),col_data.getN(gg,nb_cols));
-=======
+
+		//		K.clear();
+
+        //for(unsigned int gg = 0;gg<row_data.getN().size1();gg++) {
+        //    
+		//			double area = getArea();
+		//			if(getNormals_at_GaussPt().size1()) {
+		//			area = ublas::norm_2(getNormals_at_GaussPt(gg))*0.5;
+		//			}
+		//			double val = area*getGaussPts()(2,gg);
+
+		//			/*get cartesian coordinates */
+		//			double x,y,z;
+		//			if(commonData.hoCoords.size1() == row_data.getN().size1()) {
+		//				x = commonData.hoCoords(gg,0);
+		//				y = commonData.hoCoords(gg,1);
+		//				z = commonData.hoCoords(gg,2);	
+		//				if(gg == 0) {
+		//					noalias(nOrmal) = getNormal();
+		//				}
+		//			} else {
+		//				x = getCoordsAtGaussPts()(gg,0);
+		//				y = getCoordsAtGaussPts()(gg,1);
+		//				z = getCoordsAtGaussPts()(gg,2);
+		//				noalias(nOrmal) = getNormals_at_GaussPt(gg);
+		//				
+		//			}
+		//			ublas::vector<double>& f = functionEvaluator(x,y,z,nOrmal);
+		//			
+		//			noalias(K) += val*f[0]*outer_prod(row_data.getN(gg,nb_rows),col_data.getN(gg,nb_cols));
+
 	K.clear();
         reF1K.resize(nb_rows,nb_cols);
 	reF1K.clear();
@@ -841,7 +805,7 @@
 	    noalias(imF1K) += val*f1[1]*outer_prod(row_data.getN(gg,nb_rows),col_data.getN(gg,nb_cols));
 	  }
 
->>>>>>> f21128d6
+
 
         }
 
@@ -852,43 +816,6 @@
 
 				K1.resize(nb_rows,nb_rows);
 	
-<<<<<<< HEAD
-				// real-real
-				if(dAta.aDmittance_real!=0) {
-				noalias(K1) = dAta.aDmittance_real*K;
-				ierr = MatSetValues(
-					A,  
-					nb_rows,&row_data.getIndices()[0],
-					nb_cols,&col_data.getIndices()[0],
-					&K1(0,0),ADD_VALUES); CHKERRQ(ierr);
-				// imag-imag
-				noalias(K1) = dAta.aDmittance_real*K;
-				ierr = MatSetValues(
-					A,  
-					nb_rows,&imRowIndices[0],
-					nb_cols,&imRowIndices[0],
-					&K1(0,0),ADD_VALUES); CHKERRQ(ierr);   
-				}
-
-				// real-imag
-				if(dAta.aDmittance_imag!=0) {
-					noalias(K1) =  -dAta.aDmittance_imag*K;
-					ierr = MatSetValues(
-						A,  
-						nb_rows,&row_data.getIndices()[0],
-						nb_cols,&imColIndices[0],
-						&K1(0,0),ADD_VALUES); CHKERRQ(ierr);
-				// imag-real
-				noalias(K1) = dAta.aDmittance_imag*K;
-				ierr = MatSetValues(
-					A,  
-					nb_rows,&imRowIndices[0],
-					nb_cols,&col_data.getIndices()[0],
-					&K1(0,0),ADD_VALUES); CHKERRQ(ierr);   
-				}
-  
-			} catch (const std::exception& ex) {
-=======
 	// real-real
 	if(dAta.aDmittance_real!=0) {
 	  noalias(K1) = dAta.aDmittance_real*K+reF1K;
@@ -924,7 +851,6 @@
 	}
   
       } catch (const std::exception& ex) {
->>>>>>> f21128d6
         ostringstream ss;
         ss << "throw in method: " << ex.what() << endl;
         SETERRQ(PETSC_COMM_SELF,1,ss.str().c_str());
@@ -1244,14 +1170,9 @@
 
       // Asembled to C matrix
       feLhs.at("HELMHOLTZ_REIM_FE").get_op_to_do_Lhs().push_back(
-<<<<<<< HEAD
-        new OpHelmholtzMixBCLhs<ZeroFunVal>(re_field_name,im_field_name,A,
-	miit->second,commonData,zero_fun_val));
-=======
         new OpHelmholtzMixBCLhs<SommerfieldOnSphereF1>(re_field_name,im_field_name,A,miit->second,commonData,sommerfield_on_sphere_f1));
 
       // Assembled to the right hand vector
->>>>>>> f21128d6
       feRhs.at("HELMHOLTZ_REIM_FE").get_op_to_do_Rhs().push_back(
         new OpHelmholtzMixBCRhs<SommerfieldOnSphereF1,SommerfieldOnSphereF2>(
 	  re_field_name,im_field_name,F,miit->second,commonData,
