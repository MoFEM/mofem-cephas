--- conflicted
+++ resolved
@@ -74,11 +74,8 @@
 
   };
   map<int,SurfaceData> surfaceIncidentWaveBcData;
-<<<<<<< HEAD
   map<int,SurfaceData> sommerfeldBcData;
-=======
-  map<int,SurfaceData> surfaceMixedBtBcData;
->>>>>>> 47739187
+  map<int,SurfaceData> baylissTurkelBcData;
 
   /** \brief Common data used by volume and surface elements
   * \ingroup mofem_helmholtz_elem
@@ -314,11 +311,11 @@
   
         PetscErrorCode ierr;
        
-		ublas::vector<double> &pressure = commonData.pressureAtGaussPts[fieldName];
-		ublas::matrix<double> &grad_p = commonData.gradPressureAtGaussPts[fieldName];
-
-		Nf.resize(nb_row_dofs);
-		Nf.clear();
+	ublas::vector<double> &pressure = commonData.pressureAtGaussPts[fieldName];
+	ublas::matrix<double> &grad_p = commonData.gradPressureAtGaussPts[fieldName];
+
+        Nf.resize(nb_row_dofs);
+	Nf.clear();
   
         // wave number "k" is the proportional to the frequency of incident wave
         // and represents number of waves per wave length 2Pi - 2Pi/K   
@@ -331,9 +328,7 @@
             val *= getHoGaussPtsDetJac()[gg]; // higher order geometry
           }
 
-
 	  const ublas::matrix_row<ublas::matrix<double> > gard_p_at_gauss_pt(grad_p,gg);
-
 
 	  /// Integrate diffN^T grad_p - k^2 N^T p dV
           ublas::noalias(Nf) += val*prod(data.getDiffN(gg,nb_row_dofs),gard_p_at_gauss_pt);
@@ -476,23 +471,21 @@
   
   struct BaylissTurkel {
     
+    BaylissTurkel() {}
+
     ublas::vector<double> vAl;   
-	double k;
-	BaylissTurkel(double wave_number): 
-      k(wave_number) {}
-	
     ublas::vector<double>& operator()(double x,double y,double z,ublas::vector<double> &normal) {
 	  
-	  const complex< double > i( 0.0, 1.0 );
-	  double x2=x*x,y2=y*y,z2=z*z;
-	  double R = sqrt(x2+y2+z2);
-	  double iNverseR2 = 1.0 / (2.0*R);
-	  
-	  complex< double > result = - i*k + iNverseR2;
+      const complex< double > i( 0.0, 1.0 );
+      double x2=x*x,y2=y*y,z2=z*z;
+      double R = sqrt(x2+y2+z2);
+
+      complex< double > result = 1.0 / (2.0*R);
 	  
       vAl.resize(2);
       vAl[0] = std::real(result);
       vAl[1] = std::imag(result);
+
       return vAl;
     }
     
@@ -638,65 +631,65 @@
         PetscErrorCode ierr;
        
         int nb_row_dofs = data.getIndices().size();
-		if(!nb_row_dofs) {
+	if(!nb_row_dofs) {
           PetscFunctionReturn(0);
-		}
-
-		if(dAta.tRis.find(getMoFEMFEPtr()->get_ent()) == dAta.tRis.end()) {
-		  PetscFunctionReturn(0);
-		}
+	}
+
+	if(dAta.tRis.find(getMoFEMFEPtr()->get_ent()) == dAta.tRis.end()) {
+	  PetscFunctionReturn(0);
+	}
  
         reNf.resize(nb_row_dofs);
-		reNf.clear();
+	reNf.clear();
         imNf.resize(nb_row_dofs);
-		imNf.clear();
-
-		nOrmal.resize(3);
+	imNf.clear();
+
+	nOrmal.resize(3);
   
         for(unsigned int gg = 0;gg<data.getN().size1();gg++) {
 
-		  double area = getArea();
-		  if(getNormals_at_GaussPt().size1()) {
-
-			noalias(nOrmal) = getNormals_at_GaussPt(gg);
-			area = ublas::norm_2(nOrmal)*0.5;
-			nOrmal /= 2*area;
-
-		  }
-		  double val = area*getGaussPts()(2,gg);
-
-		  double x,y,z;
-		  if(commonData.hoCoords.size1()) {
-			x = commonData.hoCoords(gg,0);
-			y = commonData.hoCoords(gg,1);
-			z = commonData.hoCoords(gg,2);	
-		  } else {
-			x = getCoordsAtGaussPts()(gg,0);
-			y = getCoordsAtGaussPts()(gg,1);
-			z = getCoordsAtGaussPts()(gg,2);
-			if(gg == 0) {
-			  noalias(nOrmal) = getNormal();
-			  nOrmal /= 2*area;
-			}
-		  }
-		  ublas::vector<double>& f1 = (*functionEvaluator1)(x,y,z,nOrmal);
-		  ublas::vector<double>& f2 = (*functionEvaluator2)(x,y,z,nOrmal);
-
-		  ierr = calculateResidualRe(gg,f1,f2); CHKERRQ(ierr);
-  
-		  noalias(reNf) += val*(reResidual*data.getN(gg));
-		  noalias(imNf) += val*(imResidual*data.getN(gg));
-
-		}
-  
-		ierr = VecSetValues(F,
-		data.getIndices().size(),&
-		data.getIndices()[0],
-		&reNf[0],ADD_VALUES); CHKERRQ(ierr);
+	  double area = getArea();
+	  if(getNormals_at_GaussPt().size1()) {
+
+	    noalias(nOrmal) = getNormals_at_GaussPt(gg);
+	    area = ublas::norm_2(nOrmal)*0.5;
+	    nOrmal /= 2*area;
+
+	  }
+          double val = area*getGaussPts()(2,gg);
+
+	  double x,y,z;
+	  if(commonData.hoCoords.size1()) {
+	    x = commonData.hoCoords(gg,0);
+	    y = commonData.hoCoords(gg,1);
+	    z = commonData.hoCoords(gg,2);	
+	  } else {
+	    x = getCoordsAtGaussPts()(gg,0);
+	    y = getCoordsAtGaussPts()(gg,1);
+	    z = getCoordsAtGaussPts()(gg,2);
+	    if(gg == 0) {
+	      noalias(nOrmal) = getNormal();
+	      nOrmal /= 2*area;
+	    }
+	  }
+	  ublas::vector<double>& f1 = (*functionEvaluator1)(x,y,z,nOrmal);
+	  ublas::vector<double>& f2 = (*functionEvaluator2)(x,y,z,nOrmal);
+
+	  ierr = calculateResidualRe(gg,f1,f2); CHKERRQ(ierr);
+  
+	  noalias(reNf) += val*(reResidual*data.getN(gg));
+	  noalias(imNf) += val*(imResidual*data.getN(gg));
+
+        }
+  
         ierr = VecSetValues(F,
-		(commonData.imIndices[type][side]).size(),
-		&(commonData.imIndices[type][side])[0],
-		&imNf[0],ADD_VALUES); CHKERRQ(ierr);
+	  data.getIndices().size(),&
+	  data.getIndices()[0],
+	  &reNf[0],ADD_VALUES); CHKERRQ(ierr);
+        ierr = VecSetValues(F,
+	  (commonData.imIndices[type][side]).size(),
+	  &(commonData.imIndices[type][side])[0],
+	  &imNf[0],ADD_VALUES); CHKERRQ(ierr);
 
       } catch (const std::exception& ex) {
         ostringstream ss;
@@ -755,59 +748,58 @@
   
       try {
   
-		int nb_rows = row_data.getIndices().size();
-		int nb_cols = col_data.getIndices().size();
+	int nb_rows = row_data.getIndices().size();
+	int nb_cols = col_data.getIndices().size();
         if(nb_rows==0) PetscFunctionReturn(0);
         if(nb_cols==0) PetscFunctionReturn(0);
 
-	    if(dAta.tRis.find(getMoFEMFEPtr()->get_ent()) == dAta.tRis.end()) {
-		  PetscFunctionReturn(0);
-		}
+	if(dAta.tRis.find(getMoFEMFEPtr()->get_ent()) == dAta.tRis.end()) {
+	  PetscFunctionReturn(0);
+	}
         
         K.resize(nb_rows,nb_cols);
-		K.clear();
-
+	K.clear();
         reF1K.resize(nb_rows,nb_cols);
-		reF1K.clear();
+	reF1K.clear();
         imF1K.resize(nb_rows,nb_cols);
-		imF1K.clear();
-
-		K0.resize(nb_rows,nb_cols);
-		nOrmal.resize(3);
+	imF1K.clear();
+
+	K0.resize(nb_rows,nb_cols);
+	nOrmal.resize(3);
 
         for(unsigned int gg = 0;gg<row_data.getN().size1();gg++) {
             
-		  double area = getArea();
-		  if(getNormals_at_GaussPt().size1()) {
-			noalias(nOrmal) = getNormals_at_GaussPt(gg);
-			area = ublas::norm_2(nOrmal)*0.5;
-		  }
+	  double area = getArea();
+	  if(getNormals_at_GaussPt().size1()) {
+	    noalias(nOrmal) = getNormals_at_GaussPt(gg);
+	    area = ublas::norm_2(nOrmal)*0.5;
+	  }
           double val = area*getGaussPts()(2,gg);
 
-		  double x,y,z;
-		  if(commonData.hoCoords.size1()) {
-			x = commonData.hoCoords(gg,0);
-			y = commonData.hoCoords(gg,1);
-			z = commonData.hoCoords(gg,2);	
-		  } else {
-			x = getCoordsAtGaussPts()(gg,0);
-			y = getCoordsAtGaussPts()(gg,1);
-			z = getCoordsAtGaussPts()(gg,2);
-			if(gg == 0) {
-			  noalias(nOrmal) = getNormal();
-			}
-		  }
-
-		  noalias(K0) = outer_prod(row_data.getN(gg,nb_rows),col_data.getN(gg,nb_cols));
+	  double x,y,z;
+	  if(commonData.hoCoords.size1()) {
+	    x = commonData.hoCoords(gg,0);
+	    y = commonData.hoCoords(gg,1);
+	    z = commonData.hoCoords(gg,2);	
+	  } else {
+	    x = getCoordsAtGaussPts()(gg,0);
+	    y = getCoordsAtGaussPts()(gg,1);
+	    z = getCoordsAtGaussPts()(gg,2);
+	    if(gg == 0) {
+	      noalias(nOrmal) = getNormal();
+	    }
+	  }
+
+	  noalias(K0) = outer_prod(row_data.getN(gg,nb_rows),col_data.getN(gg,nb_cols));
           noalias(K) += val*K0;
 
-		  ublas::vector<double>& f1 = (*functionEvaluator1)(x,y,z,nOrmal);
-		  if(f1[0]!=0) {
-			noalias(reF1K) += val*f1[0]*K0;
-		  }
-		  if(f1[1]!=0) {
-			noalias(imF1K) += val*f1[1]*K0;
-		  }
+	  ublas::vector<double>& f1 = (*functionEvaluator1)(x,y,z,nOrmal);
+	  if(f1[0]!=0) {
+	    noalias(reF1K) += val*f1[0]*K0;
+	  }
+	  if(f1[1]!=0) {
+	    noalias(imF1K) += val*f1[1]*K0;
+	  }
 
 
         }
@@ -1129,32 +1121,29 @@
 
       }
 
-<<<<<<< HEAD
-
       if(it->get_name().compare(0,22,"SOMMERFELD_BC") == 0) {
 
-	surfaceIncidentWaveBcData[it->get_msId()].aDmittance_real = 0;
-	surfaceIncidentWaveBcData[it->get_msId()].aDmittance_imag = -wavenumber;
-
-	rval = mField.get_moab().get_entities_by_type(it->meshset,MBTRI,surfaceIncidentWaveBcData[it->get_msId()].tRis,true); CHKERR_PETSC(rval);
-	ierr = mField.add_ents_to_finite_element_by_TRIs(surfaceIncidentWaveBcData[it->get_msId()].tRis,"HELMHOLTZ_REIM_FE"); CHKERRQ(ierr);
-	ierr = mField.add_ents_to_finite_element_by_TRIs(surfaceIncidentWaveBcData[it->get_msId()].tRis,"HELMHOLTZ_IMRE_FE"); CHKERRQ(ierr);
-
-      }
-
-=======
-	  if(it->get_Cubit_name().compare(0,23,"BT_CONDITION") == 0) {
+	sommerfeldBcData[it->get_msId()].aDmittance_real = 0;
+	sommerfeldBcData[it->get_msId()].aDmittance_imag = -wavenumber;
+
+	rval = mField.get_moab().get_entities_by_type(it->meshset,MBTRI,sommerfeldBcData[it->get_msId()].tRis,true); CHKERR_PETSC(rval);
+	ierr = mField.add_ents_to_finite_element_by_TRIs(sommerfeldBcData[it->get_msId()].tRis,"HELMHOLTZ_REIM_FE"); CHKERRQ(ierr);
+	ierr = mField.add_ents_to_finite_element_by_TRIs(sommerfeldBcData[it->get_msId()].tRis,"HELMHOLTZ_IMRE_FE"); CHKERRQ(ierr);
+
+      }
+
+      if(it->get_name().compare(0,23,"BT_CONDITION") == 0) {
 	  
-		surfaceIncidentWaveBcData[it->get_msId()].aDmittance_real = 0;
-		surfaceIncidentWaveBcData[it->get_msId()].aDmittance_imag = -wavenumber;
+	baylissTurkelBcData[it->get_msId()].aDmittance_real = 0;
+	baylissTurkelBcData[it->get_msId()].aDmittance_imag = -wavenumber;
 		  
 		  
-		rval = mField.get_moab().get_entities_by_type(it->meshset,MBTRI,surfaceIncidentWaveBcData[it->get_msId()].tRis,true); CHKERR_PETSC(rval);
-		ierr = mField.add_ents_to_finite_element_by_TRIs(surfaceIncidentWaveBcData[it->get_msId()].tRis,"HELMHOLTZ_REIM_FE"); CHKERRQ(ierr);
-		ierr = mField.add_ents_to_finite_element_by_TRIs(surfaceIncidentWaveBcData[it->get_msId()].tRis,"HELMHOLTZ_IMRE_FE"); CHKERRQ(ierr);
-	  }
+	rval = mField.get_moab().get_entities_by_type(it->meshset,MBTRI,baylissTurkelBcData[it->get_msId()].tRis,true); CHKERR_PETSC(rval);
+	ierr = mField.add_ents_to_finite_element_by_TRIs(baylissTurkelBcData[it->get_msId()].tRis,"HELMHOLTZ_REIM_FE"); CHKERRQ(ierr);
+	ierr = mField.add_ents_to_finite_element_by_TRIs(baylissTurkelBcData[it->get_msId()].tRis,"HELMHOLTZ_IMRE_FE"); CHKERRQ(ierr);
+
+      }
 	  
->>>>>>> 47739187
     }
   
     PetscFunctionReturn(0);
@@ -1178,13 +1167,9 @@
     feLhs.at("HELMHOLTZ_RERE_FE").getRowOpPtrVector().push_back(
       new OpGetImIndices(re_field_name,im_field_name,commonData));
 
-<<<<<<< HEAD
+    /* real field and imag field */
     feRhs.at("HELMHOLTZ_RERE_FE").getRowOpPtrVector().push_back(
-=======
-	/* real field and imag field */
-    feRhs.at("HELMHOLTZ_RERE_FE").get_op_to_do_Rhs().push_back(
->>>>>>> 47739187
-     new OpGetValueAndGradAtGaussPts(re_field_name,commonData));
+      new OpGetValueAndGradAtGaussPts(re_field_name,commonData));
     feRhs.at("HELMHOLTZ_IMIM_FE").getRowOpPtrVector().push_back(
      new OpGetValueAndGradAtGaussPts(im_field_name,commonData));
 
@@ -1251,7 +1236,7 @@
       ierr = PetscOptionsGetRealArray(PETSC_NULL,"-wave_direction",&wave_direction[0],&nmax,NULL); CHKERRQ(ierr);
       if(nmax > 0 && nmax != 3) {
 
-		SETERRQ(PETSC_COMM_SELF,MOFEM_INVALID_DATA,"*** ERROR -wave_direction [3*1 vector] default:X direction [0,0,1]");
+	SETERRQ(PETSC_COMM_SELF,MOFEM_INVALID_DATA,"*** ERROR -wave_direction [3*1 vector] default:X direction [0,0,1]");
 
       }
 
@@ -1274,33 +1259,15 @@
     }
 	
 	
-	//boost::shared_ptr<BaylissTurkel> bT = 
-	//  boost::shared_ptr<BaylissTurkel>(new BaylissTurkel(wavenumber));
-	
-	//feLhs.at("HELMHOLTZ_REIM_FE").get_op_to_do_Lhs().push_back(
-	//	new OpHelmholtzMixBCLhs<BaylissTurkel>(
-	//	  re_field_name,im_field_name,A,miit->second,commonData,
-	//	  zero_function));
-
     miit = sommerfeldBcData.begin();
     for(;miit!=sommerfeldBcData.end();miit++) {
-
-      PetscErrorCode ierr;
-      PetscBool wavenumber_flg;
-      double wavenumber;
-      // set wave number from line command, that overwrite numbre form block seta
-      ierr = PetscOptionsGetScalar(NULL,"-wave_number",&wavenumber,&wavenumber_flg); CHKERRQ(ierr);
-      if(!wavenumber_flg) {
-
-	SETERRQ(PETSC_COMM_SELF,MOFEM_INVALID_DATA,"wave number not given, set in line command -wave_number to fix problem");
-
-      }
 
       feLhs.at("HELMHOLTZ_REIM_FE").getRowColOpPtrVector().push_back(
 	new OpHelmholtzMixBCLhs<ZeroFunVal>(
 	  re_field_name,re_field_name,A,miit->second,commonData,
 	  zero_function));
 
+      // need to add second functions so that residual is calculated properly
       feRhs.at("HELMHOLTZ_REIM_FE").getRowOpPtrVector().push_back(
         new OpHelmholtzMixBCRhs<ZeroFunVal,ZeroFunVal>(
 	  re_field_name,im_field_name,F,miit->second,commonData,
@@ -1308,6 +1275,25 @@
 
     }
 
+    boost::shared_ptr<BaylissTurkel> bayliss_turkel_bc = 
+      boost::shared_ptr<BaylissTurkel>(new BaylissTurkel());
+
+    miit = baylissTurkelBcData.begin();
+    for(;miit!=baylissTurkelBcData.end();miit++) {
+
+      feLhs.at("HELMHOLTZ_REIM_FE").getRowColOpPtrVector().push_back(
+	new OpHelmholtzMixBCLhs<BaylissTurkel>(
+	  re_field_name,re_field_name,A,miit->second,commonData,
+	  bayliss_turkel_bc));
+
+      // need to add second functions so that residual is calculated properly
+      feRhs.at("HELMHOLTZ_REIM_FE").getRowOpPtrVector().push_back(
+        new OpHelmholtzMixBCRhs<BaylissTurkel,ZeroFunVal>(
+	  re_field_name,im_field_name,F,miit->second,commonData,
+	  bayliss_turkel_bc,zero_function));
+
+    }
+
     PetscFunctionReturn(0);
   } 
 
@@ -1317,7 +1303,9 @@
     PetscErrorCode ierr;
     boost::ptr_map<string,ForcesAndSurcesCore>::iterator mit = feLhs.begin();
     for(;mit!=feLhs.end();mit++) {
+
       ierr = mField.loop_finite_elements(problem_name,mit->first,*(mit->second)); CHKERRQ(ierr); CHKERRQ(ierr);
+
     }
 
 
@@ -1330,7 +1318,9 @@
     PetscErrorCode ierr;
     boost::ptr_map<string,ForcesAndSurcesCore>::iterator mit = feRhs.begin();
     for(;mit!=feRhs.end();mit++) {
+
       ierr = mField.loop_finite_elements(problem_name,mit->first,*(mit->second)); CHKERRQ(ierr); CHKERRQ(ierr);
+
     }
 
     PetscFunctionReturn(0);
