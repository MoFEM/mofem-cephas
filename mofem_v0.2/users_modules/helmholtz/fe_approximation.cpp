/** \file fe_approximation.cpp
 \ingroup mofem_helmholtz_elem

 
  Calculates finite element (Galerkin) approximation for incident wave problem. 

  Note: 

  In this implementation, first acoustic potential field is approximated on
  boundary and then finite element problem is solved. 

  For more rigorous convergence study, trace of best approximations on boundary
  can be calculated and then finite element for domain and Neumann/mix boundary.
  That will give exact pollution error.

 */

/* 
 * This file is part of MoFEM.
 * MoFEM is free software: you can redistribute it and/or modify it under
 * the terms of the GNU Lesser General Public License as published by the
 * Free Software Foundation, either version 3 of the License, or (at your
 * option) any later version.
 *
 * MoFEM is distributed in the hope that it will be useful, but WITHOUT
 * ANY WARRANTY; without even the implied warranty of MERCHANTABILITY or
 * FITNESS FOR A PARTICULAR PURPOSE.  See the GNU Lesser General Public
 * License for more details.
 *
 * You should have received a copy of the GNU Lesser General Public
 * License along with MoFEM. If not, see <http://www.gnu.org/licenses/>. 
 *
 */
 
#include <MoFEM.hpp>

#include <boost/numeric/ublas/vector_proxy.hpp>
#include <boost/shared_ptr.hpp>
#include <boost/ptr_container/ptr_map.hpp>

#include <DirichletBC.hpp>
#include <PotsProcOnRefMesh.hpp>

#include <Projection10NodeCoordsOnField.hpp>
#include <boost/iostreams/tee.hpp>
#include <boost/iostreams/stream.hpp>
#include <petsctime.h>
#include <fstream>
#include <iostream>

#include <stdexcept>
#include <cmath>
#include <boost/math/special_functions.hpp>
#include <complex>

#include <FieldApproximation.hpp>

using namespace std;
using namespace boost::math;

namespace bio = boost::iostreams;
using bio::tee_device;
using bio::stream;

using namespace MoFEM;

#include <AnalyticalSolutions.hpp>
#include <AnalyticalDirihlet.hpp>

#include <HelmholtzElement.hpp>

struct PlaneIncidentWaveSacttrerData {

  Range tRis;

};

static char help[] = "...\n\n";
//argc = argument counts, argv = argument vectors
int main(int argc, char *argv[]) {

  ErrorCode rval;
  PetscErrorCode ierr;

  PetscInitialize(&argc,&argv,(char *)0,help);

  //Core mb_instance;
  moab::Core mb_instance;
  Interface& moab = mb_instance;
  int rank;
  MPI_Comm_rank(PETSC_COMM_WORLD,&rank);

  PetscBool flg = PETSC_TRUE;
  char mesh_file_name[255];
  ierr = PetscOptionsGetString(PETSC_NULL,"-my_file",mesh_file_name,255,&flg); CHKERRQ(ierr);
  if(flg != PETSC_TRUE) {
    SETERRQ(PETSC_COMM_SELF,MOFEM_INVALID_DATA,"*** ERROR -my_file (MESH FILE NEEDED)");
  }
    
  ParallelComm* pcomm = ParallelComm::get_pcomm(&moab,MYPCOMM_INDEX);
  if(pcomm == NULL) pcomm =  new ParallelComm(&moab,PETSC_COMM_WORLD);
  PetscBool is_partitioned = PETSC_FALSE;
  ierr = PetscOptionsGetBool(PETSC_NULL,"-my_is_partitioned",&is_partitioned,&flg); CHKERRQ(ierr);
  if(is_partitioned) {
    //Read mesh to MOAB
    const char *option;
    option = "PARALLEL=BCAST_DELETE;PARALLEL_RESOLVE_SHARED_ENTS;PARTITION=PARALLEL_PARTITION;";
    rval = moab.load_file(mesh_file_name, 0, option); CHKERR_PETSC(rval); 
  } else {
    const char *option;
    option = "";
    rval = moab.load_file(mesh_file_name, 0, option); CHKERR_PETSC(rval); 
  }

  // Create MoFEM (cephas) database
  MoFEM::Core core(moab);
  FieldInterface& m_field = core;

  // Get start time for analyse
  PetscLogDouble t1,t2;
  PetscLogDouble v1,v2;
  ierr = PetscTime(&v1); CHKERRQ(ierr);
  ierr = PetscGetCPUTime(&t1); CHKERRQ(ierr);
  
  //set entitities bit level
  BitRefLevel bit_level0;
  bit_level0.set(0);
  EntityHandle meshset_level0;
  rval = moab.create_meshset(MESHSET_SET,meshset_level0); CHKERR_PETSC(rval);
  ierr = m_field.seed_ref_level_3D(0,bit_level0); CHKERRQ(ierr);

  //Fields
  ierr = m_field.add_field("rePRES",H1,1); CHKERRQ(ierr);  
  ierr = m_field.add_field("imPRES",H1,1); CHKERRQ(ierr);
  
  //meshset consisting all entities in mesh
  EntityHandle root_set = moab.get_root_set(); 
  //add entities to field
  ierr = m_field.add_ents_to_field_by_TETs(root_set,"rePRES"); CHKERRQ(ierr);
  ierr = m_field.add_ents_to_field_by_TETs(root_set,"imPRES"); CHKERRQ(ierr);

  //set app. order
  //see Hierarchic Finite Element Bases on Unstructured Tetrahedral Meshes (Mark Ainsworth & Joe Coyle)
  PetscInt order;
  ierr = PetscOptionsGetInt(PETSC_NULL,"-my_order",&order,&flg); CHKERRQ(ierr);
  if(flg != PETSC_TRUE) {
    order = 2;
  }

  ierr = m_field.set_field_order(root_set,MBTET,"rePRES",order); CHKERRQ(ierr);
  ierr = m_field.set_field_order(root_set,MBTRI,"rePRES",order); CHKERRQ(ierr);
  ierr = m_field.set_field_order(root_set,MBEDGE,"rePRES",order); CHKERRQ(ierr);
  ierr = m_field.set_field_order(root_set,MBVERTEX,"rePRES",1); CHKERRQ(ierr);
  ierr = m_field.set_field_order(root_set,MBTET,"imPRES",order); CHKERRQ(ierr);
  ierr = m_field.set_field_order(root_set,MBTRI,"imPRES",order); CHKERRQ(ierr);
  ierr = m_field.set_field_order(root_set,MBEDGE,"imPRES",order); CHKERRQ(ierr);
  ierr = m_field.set_field_order(root_set,MBVERTEX,"imPRES",1); CHKERRQ(ierr);
  
  if(!m_field.check_field("MESH_NODE_POSITIONS")) {
    ierr = m_field.add_field("MESH_NODE_POSITIONS",H1,3); CHKERRQ(ierr);
    ierr = m_field.add_ents_to_field_by_TETs(root_set,"MESH_NODE_POSITIONS"); CHKERRQ(ierr);
    ierr = m_field.set_field_order(0,MBTET,"MESH_NODE_POSITIONS",2); CHKERRQ(ierr);
    ierr = m_field.set_field_order(0,MBTRI,"MESH_NODE_POSITIONS",2); CHKERRQ(ierr);
    ierr = m_field.set_field_order(0,MBEDGE,"MESH_NODE_POSITIONS",2); CHKERRQ(ierr);
    ierr = m_field.set_field_order(0,MBVERTEX,"MESH_NODE_POSITIONS",1); CHKERRQ(ierr);

    ierr = m_field.build_fields(); CHKERRQ(ierr);
    Projection10NodeCoordsOnField ent_method_material(m_field,"MESH_NODE_POSITIONS");
    ierr = m_field.loop_dofs("MESH_NODE_POSITIONS",ent_method_material); CHKERRQ(ierr);

  } else {

    ierr = m_field.build_fields(); CHKERRQ(ierr);

  }

  // Finite Elements

  HelmholtzElement helmholtz_element(m_field); 
  ierr = helmholtz_element.addHelmholtzElements("rePRES","imPRES"); CHKERRQ(ierr);

  if(m_field.check_field("reEX") && m_field.check_field("imEX")) {

    ierr = m_field.modify_finite_element_add_field_data("HELMHOLTZ_RERE_FE","reEX"); CHKERRQ(ierr);
    ierr = m_field.modify_finite_element_add_field_data("HELMHOLTZ_RERE_FE","imEX"); CHKERRQ(ierr);

  }

  Range bc_dirichlet_tris,analytical_bc_tris;
  for(_IT_CUBITMESHSETS_BY_NAME_FOR_LOOP_(m_field,"ANALYTICAL_BC",it)) {
    rval = moab.get_entities_by_type(it->get_meshset(),MBTRI,analytical_bc_tris,true); CHKERR_PETSC(rval);
  }
  bc_dirichlet_tris.merge(analytical_bc_tris);
  AnalyticalDirihletBC analytical_bc_real(m_field);
  AnalyticalDirihletBC analytical_bc_imag(m_field);
  ierr = analytical_bc_real.initializeProblem(m_field,"BCREAL_FE","rePRES",analytical_bc_tris); CHKERRQ(ierr);
  ierr = analytical_bc_imag.initializeProblem(m_field,"BCIMAG_FE","imPRES",analytical_bc_tris); CHKERRQ(ierr);

  PetscBool wavenumber_flg;
  double wavenumber;
  // set wave number from line command, that overwrite numbre form block set
  ierr = PetscOptionsGetScalar(NULL,"-wave_number",&wavenumber,&wavenumber_flg); CHKERRQ(ierr);
  if(!wavenumber_flg) {

    SETERRQ(PETSC_COMM_SELF,MOFEM_INVALID_DATA,"wave number not given, set in line command -wave_number to fix problem");

  }

  double power_of_incident_wave = 1;
  ierr = PetscOptionsGetScalar(NULL,"-power_of_incident_wave",&power_of_incident_wave,NULL); CHKERRQ(ierr);

  bool dirihlet_bc_set = false;
  // This is added for a case than on some surface, defined by the user a
  // incident plane wave is scattered.
  map<int,PlaneIncidentWaveSacttrerData> planeWaveScatterData;
  for(_IT_CUBITMESHSETS_BY_NAME_FOR_LOOP_(m_field,"SOFT_INCIDENT_WAVE_BC",it)) {

    rval = moab.get_entities_by_type(it->get_meshset(),MBTRI,planeWaveScatterData[it->get_msId()].tRis,true); CHKERR_PETSC(rval);
    ierr = analytical_bc_real.initializeProblem(m_field,"BCREAL_FE","rePRES",planeWaveScatterData[it->get_msId()].tRis); CHKERRQ(ierr);
    ierr = analytical_bc_imag.initializeProblem(m_field,"BCIMAG_FE","imPRES",planeWaveScatterData[it->get_msId()].tRis); CHKERRQ(ierr);
    bc_dirichlet_tris.merge(planeWaveScatterData[it->get_msId()].tRis);

    dirihlet_bc_set = true;

  }

  ierr = m_field.build_finite_elements(); CHKERRQ(ierr);
  // Build adjacencies
  ierr = m_field.build_adjacencies(bit_level0); CHKERRQ(ierr);

  // Problem
  ierr = m_field.add_problem("ACOUSTIC_PROBLEM"); CHKERRQ(ierr);
  ierr = m_field.add_problem("BCREAL_PROBLEM"); CHKERRQ(ierr); //analytical Dirichlet for real field
  ierr = m_field.add_problem("BCIMAG_PROBLEM"); CHKERRQ(ierr); //analytical Dirichlet for imag field

  // Set refinement level for problem
  ierr = m_field.modify_problem_ref_level_add_bit("ACOUSTIC_PROBLEM",bit_level0); CHKERRQ(ierr);
  ierr = m_field.modify_problem_ref_level_add_bit("BCREAL_PROBLEM",bit_level0); CHKERRQ(ierr);  //analytical Dirichlet
  ierr = m_field.modify_problem_ref_level_add_bit("BCIMAG_PROBLEM",bit_level0); CHKERRQ(ierr);  //analytical Dirichlet

  // Add elements to problems
  ierr = m_field.modify_problem_add_finite_element("ACOUSTIC_PROBLEM","HELMHOLTZ_RERE_FE"); CHKERRQ(ierr);
  ierr = m_field.modify_problem_add_finite_element("ACOUSTIC_PROBLEM","HELMHOLTZ_IMIM_FE"); CHKERRQ(ierr);
  ierr = m_field.modify_problem_add_finite_element("ACOUSTIC_PROBLEM","HELMHOLTZ_REIM_FE"); CHKERRQ(ierr);
  ierr = m_field.modify_problem_add_finite_element("ACOUSTIC_PROBLEM","HELMHOLTZ_IMRE_FE"); CHKERRQ(ierr);

  ierr = m_field.modify_problem_add_finite_element("BCREAL_PROBLEM","BCREAL_FE"); CHKERRQ(ierr);
  ierr = m_field.modify_problem_add_finite_element("BCIMAG_PROBLEM","BCIMAG_FE"); CHKERRQ(ierr);

  // Build problems

  // build porblems
  if(is_partitioned) {
    // if mesh is partitioned

    ierr = m_field.build_partitioned_problem("ACOUSTIC_PROBLEM",true); CHKERRQ(ierr);
    ierr = m_field.partition_finite_elements("ACOUSTIC_PROBLEM",true); CHKERRQ(ierr);

    ierr = m_field.build_partitioned_problem("BCREAL_PROBLEM",true); CHKERRQ(ierr);
    ierr = m_field.partition_finite_elements("BCREAL_PROBLEM",true); CHKERRQ(ierr);

    ierr = m_field.build_partitioned_problem("BCIMAG_PROBLEM",true); CHKERRQ(ierr);
    ierr = m_field.partition_finite_elements("BCIMAG_PROBLEM",true); CHKERRQ(ierr);

  } else {
    // if not partitioned mesh is load to all processes 

    ierr = m_field.build_problem("ACOUSTIC_PROBLEM"); CHKERRQ(ierr);
    ierr = m_field.partition_problem("ACOUSTIC_PROBLEM"); CHKERRQ(ierr);
    ierr = m_field.partition_finite_elements("ACOUSTIC_PROBLEM"); CHKERRQ(ierr);

    ierr = m_field.build_problem("BCREAL_PROBLEM"); CHKERRQ(ierr);
    ierr = m_field.partition_problem("BCREAL_PROBLEM"); CHKERRQ(ierr);
    ierr = m_field.partition_finite_elements("BCREAL_PROBLEM"); CHKERRQ(ierr);

    ierr = m_field.build_problem("BCIMAG_PROBLEM"); CHKERRQ(ierr);
    ierr = m_field.partition_problem("BCIMAG_PROBLEM"); CHKERRQ(ierr);
    ierr = m_field.partition_finite_elements("BCIMAG_PROBLEM"); CHKERRQ(ierr);

  }

  ierr = m_field.partition_ghost_dofs("ACOUSTIC_PROBLEM"); CHKERRQ(ierr);
  ierr = m_field.partition_ghost_dofs("BCREAL_PROBLEM"); CHKERRQ(ierr);
  ierr = m_field.partition_ghost_dofs("BCIMAG_PROBLEM"); CHKERRQ(ierr);

  // Get problem matrices and vectors 

  Vec F;  //Right hand side vector
  ierr = m_field.VecCreateGhost("ACOUSTIC_PROBLEM",ROW,&F); CHKERRQ(ierr);
  Vec T; //Solution vector
  ierr = VecDuplicate(F,&T); CHKERRQ(ierr);
  Mat A; //Left hand side matrix
  ierr = m_field.MatCreateMPIAIJWithArrays("ACOUSTIC_PROBLEM",&A); CHKERRQ(ierr);

<<<<<<< HEAD
=======
  // Solve for analytical Dirichlet bc dofs
  ierr = analytical_bc_real.setProblem(m_field,"BCREAL_PROBLEM"); CHKERRQ(ierr);
  ierr = analytical_bc_imag.setProblem(m_field,"BCIMAG_PROBLEM"); CHKERRQ(ierr);

  double angle = 0.25;
  // set wave number from line command, that overwrite numbre form block set
  ierr = PetscOptionsGetScalar(NULL,"-wave_guide_angle",&angle,NULL); CHKERRQ(ierr);

  
>>>>>>> 47739187
  //wave direction unit vector=[x,y,z]^T
  ublas::vector<double> wave_direction;
  wave_direction.resize(3);
  wave_direction.clear();
  wave_direction[2] = 1; // default:X direction [0,0,1]

  int nmax = 3;
  ierr = PetscOptionsGetRealArray(PETSC_NULL,"-wave_direction",&wave_direction[0],&nmax,NULL); CHKERRQ(ierr);
  if(nmax > 0 && nmax != 3) {
    SETERRQ(PETSC_COMM_SELF,MOFEM_INVALID_DATA,"*** ERROR -wave_direction [3*1 vector] default:X direction [0,0,1]");
  }

  PetscInt choise_value = NO_ANALYTICAL_SOLUTION;
  // set type of analytical solution  
  ierr = PetscOptionsGetEList(NULL,"-analytical_solution_type",analytical_solution_types,6,&choise_value,NULL); CHKERRQ(ierr);
  double scattering_sphere_radius = 0.5;
  ierr = PetscOptionsGetScalar(NULL,"-scattering_sphere_radius",&scattering_sphere_radius,NULL); CHKERRQ(ierr);

  switch((AnalyticalSolutionTypes)choise_value) {

    case HARD_SPHERE_SCATTER_WAVE:
    
      {

	boost::shared_ptr<HardSphereScatterWave> function_evaluator = boost::shared_ptr<HardSphereScatterWave>(new HardSphereScatterWave(wavenumber));
	ierr = analytical_bc_real.setApproxOps(m_field,"rePRES",analytical_bc_tris,function_evaluator,GenericAnalyticalSolution::REAL); CHKERRQ(ierr); 
	ierr = analytical_bc_imag.setApproxOps(m_field,"imPRES",analytical_bc_tris,function_evaluator,GenericAnalyticalSolution::IMAG); CHKERRQ(ierr);
	dirihlet_bc_set = true;
      }
    
      break;
      
    case SOFT_SPHERE_SCATTER_WAVE:

      {
    
	boost::shared_ptr<SoftSphereScatterWave> function_evaluator = boost::shared_ptr<SoftSphereScatterWave>(new SoftSphereScatterWave(wavenumber));
	ierr = analytical_bc_real.setApproxOps(m_field,"rePRES",analytical_bc_tris,function_evaluator,GenericAnalyticalSolution::REAL); CHKERRQ(ierr); 
	ierr = analytical_bc_imag.setApproxOps(m_field,"imPRES",analytical_bc_tris,function_evaluator,GenericAnalyticalSolution::IMAG); CHKERRQ(ierr);
  	dirihlet_bc_set = true;

      }

      break;

      case PLANE_WAVE:

	{

	  boost::shared_ptr<PlaneWave> function_evaluator = boost::shared_ptr<PlaneWave>(new PlaneWave(wavenumber,angle*M_PI));
	  ierr = analytical_bc_real.setApproxOps(m_field,"rePRES",analytical_bc_tris,function_evaluator,GenericAnalyticalSolution::REAL); CHKERRQ(ierr); 
	  ierr = analytical_bc_imag.setApproxOps(m_field,"imPRES",analytical_bc_tris,function_evaluator,GenericAnalyticalSolution::IMAG); CHKERRQ(ierr);
	  dirihlet_bc_set = true;

	}

      break;

      case HARD_CYLINDER_SCATTER_WAVE:

	{ 
 
	  boost::shared_ptr<HardCylinderScatterWave> function_evaluator = boost::shared_ptr<HardCylinderScatterWave>(new HardCylinderScatterWave(wavenumber));
	  ierr = analytical_bc_real.setApproxOps(m_field,"rePRES",analytical_bc_tris,function_evaluator,GenericAnalyticalSolution::REAL); CHKERRQ(ierr); 
	  ierr = analytical_bc_imag.setApproxOps(m_field,"imPRES",analytical_bc_tris,function_evaluator,GenericAnalyticalSolution::IMAG); CHKERRQ(ierr);
	  dirihlet_bc_set = true;


	}

      break;
    
      case SOFT_CYLINDER_SCATTER_WAVE:
    
	{
  
	  boost::shared_ptr<SoftCylinderScatterWave> function_evaluator = boost::shared_ptr<SoftCylinderScatterWave>(new SoftCylinderScatterWave(wavenumber));
	  ierr = analytical_bc_real.setApproxOps(m_field,"rePRES",analytical_bc_tris,function_evaluator,GenericAnalyticalSolution::REAL); CHKERRQ(ierr); 
	  ierr = analytical_bc_imag.setApproxOps(m_field,"imPRES",analytical_bc_tris,function_evaluator,GenericAnalyticalSolution::IMAG); CHKERRQ(ierr);
	  dirihlet_bc_set = true;

	}
    
      break;

      case INCIDENT_WAVE:

	{  

	  boost::shared_ptr<IncidentWave> function_evaluator = boost::shared_ptr<IncidentWave>(new IncidentWave(wavenumber,wave_direction,power_of_incident_wave));
	  ierr = analytical_bc_real.setApproxOps(m_field,"rePRES",analytical_bc_tris,function_evaluator,GenericAnalyticalSolution::REAL); CHKERRQ(ierr); 
	  ierr = analytical_bc_imag.setApproxOps(m_field,"imPRES",analytical_bc_tris,function_evaluator,GenericAnalyticalSolution::IMAG); CHKERRQ(ierr);
	  dirihlet_bc_set = true;

	}

      break;

      case NO_ANALYTICAL_SOLUTION:

	{
	  dirihlet_bc_set = false;
	}

      break;

  }


  // Analytical boundary conditions
  AnalyticalDirihletBC::DirichletBC analytical_ditihlet_bc_real(m_field,"rePRES",A,T,F);
  AnalyticalDirihletBC::DirichletBC analytical_ditihlet_bc_imag(m_field,"imPRES",A,T,F);

  if(dirihlet_bc_set) {

    {

      map<int,PlaneIncidentWaveSacttrerData>::iterator mit = planeWaveScatterData.begin();
      for(;mit!=planeWaveScatterData.end();mit++) {

	// note negative field, scatter field should cancel incident wave

	boost::shared_ptr<IncidentWave> function_evaluator = boost::shared_ptr<IncidentWave>(new IncidentWave(wavenumber,wave_direction,-power_of_incident_wave));
	ierr = analytical_bc_real.setApproxOps(m_field,"rePRES",mit->second.tRis,function_evaluator,GenericAnalyticalSolution::REAL); CHKERRQ(ierr); 
	ierr = analytical_bc_imag.setApproxOps(m_field,"imPRES",mit->second.tRis,function_evaluator,GenericAnalyticalSolution::IMAG); CHKERRQ(ierr);

      }

    }

    // Solve for analytical Dirichlet bc dofs
    ierr = analytical_bc_real.setProblem(m_field,"BCREAL_PROBLEM"); CHKERRQ(ierr);
    ierr = analytical_bc_imag.setProblem(m_field,"BCIMAG_PROBLEM"); CHKERRQ(ierr);

    ierr = analytical_bc_real.solveProblem(m_field,"BCREAL_PROBLEM","BCREAL_FE",analytical_ditihlet_bc_real,bc_dirichlet_tris); CHKERRQ(ierr);
    ierr = analytical_bc_imag.solveProblem(m_field,"BCIMAG_PROBLEM","BCIMAG_FE",analytical_ditihlet_bc_imag,bc_dirichlet_tris); CHKERRQ(ierr);  

    ierr = analytical_bc_real.destroyProblem(); CHKERRQ(ierr);
    ierr = analytical_bc_imag.destroyProblem(); CHKERRQ(ierr);

  }

  // Zero vectors
  ierr = VecZeroEntries(T); CHKERRQ(ierr);
  ierr = VecGhostUpdateBegin(T,INSERT_VALUES,SCATTER_FORWARD); CHKERRQ(ierr);
  ierr = VecGhostUpdateEnd(T,INSERT_VALUES,SCATTER_FORWARD); CHKERRQ(ierr);
  ierr = VecZeroEntries(F); CHKERRQ(ierr);
  ierr = VecGhostUpdateBegin(F,INSERT_VALUES,SCATTER_FORWARD); CHKERRQ(ierr);
  ierr = VecGhostUpdateEnd(F,INSERT_VALUES,SCATTER_FORWARD); CHKERRQ(ierr);
  ierr = MatZeroEntries(A); CHKERRQ(ierr);

  // Assemble problem
  if(dirihlet_bc_set) {
    ierr = m_field.problem_basic_method_preProcess("ACOUSTIC_PROBLEM",analytical_ditihlet_bc_real); CHKERRQ(ierr);
    ierr = m_field.problem_basic_method_preProcess("ACOUSTIC_PROBLEM",analytical_ditihlet_bc_imag); CHKERRQ(ierr);
  }

  ierr = helmholtz_element.setOperators(A,F,"rePRES","imPRES"); CHKERRQ(ierr);
  ierr = helmholtz_element.calculateA("ACOUSTIC_PROBLEM"); CHKERRQ(ierr);
  ierr = helmholtz_element.calculateF("ACOUSTIC_PROBLEM"); CHKERRQ(ierr);

  if(dirihlet_bc_set) {
    ierr = m_field.problem_basic_method_postProcess("ACOUSTIC_PROBLEM",analytical_ditihlet_bc_real); CHKERRQ(ierr);
    ierr = m_field.problem_basic_method_postProcess("ACOUSTIC_PROBLEM",analytical_ditihlet_bc_imag); CHKERRQ(ierr);
  }

  ierr = VecAssemblyBegin(F); CHKERRQ(ierr);
  ierr = VecAssemblyEnd(F); CHKERRQ(ierr);
  ierr = MatAssemblyBegin(A,MAT_FINAL_ASSEMBLY); CHKERRQ(ierr);
  ierr = MatAssemblyEnd(A,MAT_FINAL_ASSEMBLY); CHKERRQ(ierr);
  ierr = VecScale(F,-1); CHKERRQ(ierr);

  // Solve problem
  KSP solver;
  ierr = KSPCreate(PETSC_COMM_WORLD,&solver); CHKERRQ(ierr);
  ierr = KSPSetOperators(solver,A,A); CHKERRQ(ierr);
  ierr = KSPSetFromOptions(solver); CHKERRQ(ierr);
  ierr = KSPSetUp(solver); CHKERRQ(ierr);

  ierr = KSPSolve(solver,F,T); CHKERRQ(ierr);

  ierr = VecGhostUpdateBegin(T,INSERT_VALUES,SCATTER_FORWARD); CHKERRQ(ierr);
  ierr = VecGhostUpdateEnd(T,INSERT_VALUES,SCATTER_FORWARD); CHKERRQ(ierr);

  //Save data on mesh
  if(is_partitioned) {

    // no need for global communication
    ierr = m_field.set_local_ghost_vector("ACOUSTIC_PROBLEM",ROW,T,ADD_VALUES,SCATTER_REVERSE); CHKERRQ(ierr);  

  } else {

    ierr = m_field.set_global_ghost_vector("ACOUSTIC_PROBLEM",ROW,T,ADD_VALUES,SCATTER_REVERSE); CHKERRQ(ierr);  

  }

  // Destroy the KSP solvers
  ierr = MatDestroy(&A); CHKERRQ(ierr);
  ierr = VecDestroy(&F); CHKERRQ(ierr);
  ierr = VecDestroy(&T); CHKERRQ(ierr);
  ierr = KSPDestroy(&solver); CHKERRQ(ierr);

  PetscBool add_incident_wave = PETSC_TRUE;
  ierr = PetscOptionsGetBool(NULL,"-add_incident_wave",&add_incident_wave,NULL); CHKERRQ(ierr);
  
  if(add_incident_wave) {

    // define problem
    ierr = m_field.add_problem("INCIDENT_WAVE"); CHKERRQ(ierr);
    // set finite elements for problem
    ierr = m_field.modify_problem_add_finite_element("INCIDENT_WAVE","HELMHOLTZ_RERE_FE"); CHKERRQ(ierr);
    // set refinment level for problem
    ierr = m_field.modify_problem_ref_level_add_bit("INCIDENT_WAVE",bit_level0); CHKERRQ(ierr);

    // build porblems
    if(is_partitioned) {
      // if mesh is partitioned
      ierr = m_field.build_partitioned_problem("INCIDENT_WAVE",true); CHKERRQ(ierr);
      ierr = m_field.partition_finite_elements("INCIDENT_WAVE",true); CHKERRQ(ierr);
    } else {
      // if not partitioned mesh is load to all processes 
      ierr = m_field.build_problem("INCIDENT_WAVE"); CHKERRQ(ierr);
      ierr = m_field.partition_problem("INCIDENT_WAVE"); CHKERRQ(ierr);
      ierr = m_field.partition_finite_elements("INCIDENT_WAVE"); CHKERRQ(ierr);
    }
    ierr = m_field.partition_ghost_dofs("INCIDENT_WAVE"); CHKERRQ(ierr);
    IncidentWave function_evaluator(wavenumber,wave_direction,power_of_incident_wave);

    ierr = solve_problem(m_field,"INCIDENT_WAVE","HELMHOLTZ_RERE_FE","rePRES","imPRES",
      ADD_VALUES,function_evaluator,is_partitioned); CHKERRQ(ierr);

  }

  if(is_partitioned) {
    rval = moab.write_file("fe_solution.h5m","MOAB","PARALLEL=WRITE_PART"); CHKERR_PETSC(rval);
  } else {
    if(!pcomm->rank()) {
      rval = moab.write_file("fe_solution.h5m"); CHKERR_PETSC(rval);
    }
  }
 
  PetscBool save_postproc_mesh = PETSC_TRUE;
  ierr = PetscOptionsGetBool(NULL,"-save_postproc_mesh",&save_postproc_mesh,NULL); CHKERRQ(ierr);
  if(save_postproc_mesh) {

    PostPocOnRefinedMesh post_proc(m_field);
    ierr = post_proc.generateRefereneElemenMesh(); CHKERRQ(ierr);
    ierr = post_proc.addFieldValuesPostProc("rePRES"); CHKERRQ(ierr);
    ierr = post_proc.addFieldValuesPostProc("imPRES"); CHKERRQ(ierr);

    if(m_field.check_field("reEX") && m_field.check_field("imEX")) {
      ierr = post_proc.addFieldValuesPostProc("reEX"); CHKERRQ(ierr);
      ierr = post_proc.addFieldValuesPostProc("imEX"); CHKERRQ(ierr);
    }

    ierr = post_proc.addFieldValuesPostProc("MESH_NODE_POSITIONS"); CHKERRQ(ierr);
    ierr = m_field.loop_finite_elements("ACOUSTIC_PROBLEM","HELMHOLTZ_RERE_FE",post_proc); CHKERRQ(ierr);
    rval = post_proc.postProcMesh.write_file("fe_solution_mesh_post_proc.h5m","MOAB","PARALLEL=WRITE_PART"); CHKERR_PETSC(rval);

  }
  
  ierr = PetscTime(&v2);CHKERRQ(ierr);
  ierr = PetscGetCPUTime(&t2);CHKERRQ(ierr);
  PetscSynchronizedPrintf(PETSC_COMM_WORLD,"Total Rank %d Time = %f S CPU Time = %f S \n",pcomm->rank(),v2-v1,t2-t1);
   
  ierr = PetscFinalize(); CHKERRQ(ierr);

  return 0;

}
<|MERGE_RESOLUTION|>--- conflicted
+++ resolved
@@ -292,18 +292,6 @@
   Mat A; //Left hand side matrix
   ierr = m_field.MatCreateMPIAIJWithArrays("ACOUSTIC_PROBLEM",&A); CHKERRQ(ierr);
 
-<<<<<<< HEAD
-=======
-  // Solve for analytical Dirichlet bc dofs
-  ierr = analytical_bc_real.setProblem(m_field,"BCREAL_PROBLEM"); CHKERRQ(ierr);
-  ierr = analytical_bc_imag.setProblem(m_field,"BCIMAG_PROBLEM"); CHKERRQ(ierr);
-
-  double angle = 0.25;
-  // set wave number from line command, that overwrite numbre form block set
-  ierr = PetscOptionsGetScalar(NULL,"-wave_guide_angle",&angle,NULL); CHKERRQ(ierr);
-
-  
->>>>>>> 47739187
   //wave direction unit vector=[x,y,z]^T
   ublas::vector<double> wave_direction;
   wave_direction.resize(3);
@@ -319,19 +307,21 @@
   PetscInt choise_value = NO_ANALYTICAL_SOLUTION;
   // set type of analytical solution  
   ierr = PetscOptionsGetEList(NULL,"-analytical_solution_type",analytical_solution_types,6,&choise_value,NULL); CHKERRQ(ierr);
-  double scattering_sphere_radius = 0.5;
-  ierr = PetscOptionsGetScalar(NULL,"-scattering_sphere_radius",&scattering_sphere_radius,NULL); CHKERRQ(ierr);
 
   switch((AnalyticalSolutionTypes)choise_value) {
 
     case HARD_SPHERE_SCATTER_WAVE:
     
       {
+
+	double scattering_sphere_radius = 1.;
+	ierr = PetscOptionsGetScalar(NULL,"-scattering_sphere_radius",&scattering_sphere_radius,NULL); CHKERRQ(ierr);
 
 	boost::shared_ptr<HardSphereScatterWave> function_evaluator = boost::shared_ptr<HardSphereScatterWave>(new HardSphereScatterWave(wavenumber));
 	ierr = analytical_bc_real.setApproxOps(m_field,"rePRES",analytical_bc_tris,function_evaluator,GenericAnalyticalSolution::REAL); CHKERRQ(ierr); 
 	ierr = analytical_bc_imag.setApproxOps(m_field,"imPRES",analytical_bc_tris,function_evaluator,GenericAnalyticalSolution::IMAG); CHKERRQ(ierr);
 	dirihlet_bc_set = true;
+
       }
     
       break;
@@ -340,6 +330,9 @@
 
       {
     
+	double scattering_sphere_radius = 1.;
+	ierr = PetscOptionsGetScalar(NULL,"-scattering_sphere_radius",&scattering_sphere_radius,NULL); CHKERRQ(ierr);
+
 	boost::shared_ptr<SoftSphereScatterWave> function_evaluator = boost::shared_ptr<SoftSphereScatterWave>(new SoftSphereScatterWave(wavenumber));
 	ierr = analytical_bc_real.setApproxOps(m_field,"rePRES",analytical_bc_tris,function_evaluator,GenericAnalyticalSolution::REAL); CHKERRQ(ierr); 
 	ierr = analytical_bc_imag.setApproxOps(m_field,"imPRES",analytical_bc_tris,function_evaluator,GenericAnalyticalSolution::IMAG); CHKERRQ(ierr);
@@ -352,6 +345,11 @@
       case PLANE_WAVE:
 
 	{
+
+	  double angle = 0.25;
+	  // set wave number from line command, that overwrite numbre form block set
+	  ierr = PetscOptionsGetScalar(NULL,"-wave_guide_angle",&angle,NULL); CHKERRQ(ierr);
+
 
 	  boost::shared_ptr<PlaneWave> function_evaluator = boost::shared_ptr<PlaneWave>(new PlaneWave(wavenumber,angle*M_PI));
 	  ierr = analytical_bc_real.setApproxOps(m_field,"rePRES",analytical_bc_tris,function_evaluator,GenericAnalyticalSolution::REAL); CHKERRQ(ierr); 
