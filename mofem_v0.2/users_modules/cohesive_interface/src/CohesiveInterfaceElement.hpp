--- conflicted
+++ resolved
@@ -1,7 +1,7 @@
 /** \file CohesiveInterfaceElement.hpp
- \brief Implementation of linear interface element
- 
- */
+  \brief Implementation of linear interface element
+
+*/
 
 /* This file is part of MoFEM.
  * MoFEM is free software: you can redistribute it and/or modify it under
@@ -18,24 +18,18 @@
  * License along with MoFEM. If not, see <http://www.gnu.org/licenses/>. */
 
 /** \brief Cohesive element implemnentation
-<<<<<<< HEAD
- 
- \bug Interface element not working with HO geometry.
- */
-=======
 
   \bug Interface element not working with HO geometry.
 */
->>>>>>> 90cb2d9b
 struct CohesiveInterfaceElement {
-  
+
   struct CommonData {
     ublas::matrix<double> gapGlob;
     ublas::matrix<double> gapLoc;
     ublas::vector<ublas::matrix<double> > R;
   };
   CommonData commonData;
-  
+
   struct MyPrism: public MoFEM::FlatPrismElementForcesAndSurcesCore {
     MyPrism(FieldInterface &m_field): MoFEM::FlatPrismElementForcesAndSurcesCore(m_field) {}
     int getRule(int order) { return order; };
@@ -43,52 +37,47 @@
   MyPrism feRhs;
   MyPrism feLhs;
   MyPrism feHistory;
-  
+
   CohesiveInterfaceElement(FieldInterface &m_field):
-  feRhs(m_field),feLhs(m_field),feHistory(m_field) {};
-  
+    feRhs(m_field),feLhs(m_field),feHistory(m_field) {};
+
   MyPrism& getFeRhs() { return feRhs; }
   MyPrism& getFeLhs() { return feLhs; }
   MyPrism& getFeHistory() { return feHistory; }
-  
+
   /** \brief constritutive (physical) equation for interface
-   */
+    */
   struct PhysicalEquation {
-    
+
     FieldInterface &mField;
     bool isInitialised;
     PhysicalEquation(FieldInterface &m_field):
-<<<<<<< HEAD
-    mField(m_field),isInitialised(false) {};
-    
-=======
       mField(m_field),isInitialised(false) {};
 
->>>>>>> 90cb2d9b
     double h,youngModulus,beta,ft,Gf;
     Range pRisms;
     Tag thKappa,thDamagedPrism;
-    
+
     double E0,g0,kappa1;
     PetscErrorCode iNitailise(const FEMethod *fe_method) {
       PetscFunctionBegin;
       ErrorCode rval;
       double def_damaged = 0;
       rval = mField.get_moab().tag_get_handle(
-                                              "DAMAGED_PRISM",1,MB_TYPE_INTEGER,thDamagedPrism,MB_TAG_CREAT|MB_TAG_SPARSE,&def_damaged); CHKERR_THROW(rval);
+	"DAMAGED_PRISM",1,MB_TYPE_INTEGER,thDamagedPrism,MB_TAG_CREAT|MB_TAG_SPARSE,&def_damaged); CHKERR_THROW(rval);
       const int def_len = 0;
       rval = mField.get_moab().tag_get_handle("_KAPPA",def_len,MB_TYPE_DOUBLE,
-                                              thKappa,MB_TAG_CREAT|MB_TAG_SPARSE|MB_TAG_VARLEN,NULL); CHKERR_PETSC(rval);
+	thKappa,MB_TAG_CREAT|MB_TAG_SPARSE|MB_TAG_VARLEN,NULL); CHKERR_PETSC(rval);
       E0 = youngModulus/h;
       g0 = ft/E0;
       kappa1 = 2*Gf/ft;
       PetscFunctionReturn(0);
     }
-    
+
     double calcG(int gg,ublas::matrix<double> gap_loc) {
       return sqrt(pow(gap_loc(gg,0),2)+beta*(pow(gap_loc(gg,1),2)+pow(gap_loc(gg,2),2)));
     }
-    
+
     double *kappaPtr;
     int kappaSize;
     PetscErrorCode getKappa(int nb_gauss_pts,const FEMethod *fe_method) {
@@ -97,16 +86,6 @@
       ErrorCode rval;
       rval = mField.get_moab().tag_get_by_ptr(thKappa,&ent,1,(const void **)&kappaPtr,&kappaSize);
       if(rval != MB_SUCCESS || kappaSize != nb_gauss_pts) {
-<<<<<<< HEAD
-        ublas::vector<double> kappa;
-        kappa.resize(nb_gauss_pts);
-        kappa.clear();
-        int tag_size[1];
-        tag_size[0] = nb_gauss_pts;
-        void const* tag_data[] = { &kappa[0] };
-        rval = mField.get_moab().tag_set_by_ptr(thKappa,&ent,1,tag_data,tag_size);  CHKERR_PETSC(rval);
-        rval = mField.get_moab().tag_get_by_ptr(thKappa,&ent,1,(const void **)&kappaPtr,&kappaSize);  CHKERR_PETSC(rval);
-=======
 	ublas::vector<double> kappa;
 	kappa.resize(nb_gauss_pts);
 	kappa.clear();
@@ -115,11 +94,10 @@
 	void const* tag_data[] = { &kappa[0] };
 	rval = mField.get_moab().tag_set_by_ptr(thKappa,&ent,1,tag_data,tag_size);  CHKERR_PETSC(rval);
 	rval = mField.get_moab().tag_get_by_ptr(thKappa,&ent,1,(const void **)&kappaPtr,&kappaSize);  CHKERR_PETSC(rval);
->>>>>>> 90cb2d9b
-      }
-      PetscFunctionReturn(0);
-    }
-    
+      }
+      PetscFunctionReturn(0);
+    }
+
     ublas::matrix<double> Dglob,Dloc;
     PetscErrorCode calcDglob(const double omega,ublas::matrix<double> &R) {
       PetscFunctionBegin;
@@ -134,21 +112,21 @@
       Dglob = prod( trans(R), Dglob );
       PetscFunctionReturn(0);
     }
-    
+
     PetscErrorCode calcOmega(const double kappa,double& omega) {
       PetscFunctionBegin;
       omega = 0;
       if(kappa>=kappa1) {
-        omega = 1;
-        PetscFunctionReturn(0);
+	omega = 1;
+	PetscFunctionReturn(0);
       } else if(kappa>0) {
-        double a = (2.0*Gf*E0+ft*ft)*kappa;
-        double b = (ft+E0*kappa)*Gf;
-        omega = 0.5*a/b;
-      }
-      PetscFunctionReturn(0);
-    }
-    
+	double a = (2.0*Gf*E0+ft*ft)*kappa;
+	double b = (ft+E0*kappa)*Gf;
+	omega = 0.5*a/b;
+      }
+      PetscFunctionReturn(0);
+    }
+
     PetscErrorCode calcTangetDglob(const double omega,double g,const ublas::vector<double>& gap_loc,ublas::matrix<double> &R) {
       PetscFunctionBegin;
       Dglob.resize(3,3);
@@ -171,23 +149,19 @@
       Dglob = prod(trans(R),Dglob);
       PetscFunctionReturn(0);
     }
-<<<<<<< HEAD
-    
-=======
-
->>>>>>> 90cb2d9b
+
     virtual PetscErrorCode calculateTraction(
-                                             ublas::vector<double> &traction,
-                                             int gg,CommonData &common_data,
-                                             const FEMethod *fe_method) {
+      ublas::vector<double> &traction,
+      int gg,CommonData &common_data,
+      const FEMethod *fe_method) {
       PetscFunctionBegin;
       PetscErrorCode ierr;
       if(!isInitialised) {
-        ierr = iNitailise(fe_method); CHKERRQ(ierr);
-        isInitialised = true;
+	ierr = iNitailise(fe_method); CHKERRQ(ierr);
+	isInitialised = true;
       }
       if(gg==0) {
-        ierr = getKappa(common_data.gapGlob.size1(),fe_method); CHKERRQ(ierr);
+	ierr = getKappa(common_data.gapGlob.size1(),fe_method); CHKERRQ(ierr);
       }
       double g = calcG(gg,common_data.gapLoc);
       double kappa = fmax(g-g0,kappaPtr[gg]);
@@ -200,120 +174,90 @@
       noalias(traction) = prod(Dglob,gap_glob);
       PetscFunctionReturn(0);
     }
-    
+
     virtual PetscErrorCode calculateTangentStiffeness(
-                                                      ublas::matrix<double> &tangent_matrix,
-                                                      int gg,CommonData &common_data,
-                                                      const FEMethod *fe_method) {
+      ublas::matrix<double> &tangent_matrix,
+      int gg,CommonData &common_data,
+      const FEMethod *fe_method) {
       PetscFunctionBegin;
       PetscErrorCode ierr;
       try {
-        if(!isInitialised) {
-          ierr = iNitailise(fe_method); CHKERRQ(ierr);
-          isInitialised = true;
-        }
-        if(gg==0) {
-          ierr = getKappa(common_data.gapGlob.size1(),fe_method); CHKERRQ(ierr);
-        }
-        double g = calcG(gg,common_data.gapLoc);
-        double kappa = fmax(g-g0,kappaPtr[gg]);
-        double omega = 0;
-        ierr = calcOmega(kappa,omega); CHKERRQ(ierr);
-        //cerr << gg << " " << omega << endl;
-        int iter;
-        ierr = SNESGetIterationNumber(fe_method->snes,&iter); CHKERRQ(ierr);
-        if((kappa <= kappaPtr[gg])||(kappa>=kappa1)||(iter <= 1)) {
-          ierr = calcDglob(omega,common_data.R[gg]); CHKERRQ(ierr);
-        } else {
-          ublas::matrix_row<ublas::matrix<double> > g_loc(common_data.gapLoc,gg);
-          ierr = calcTangetDglob(omega,g,g_loc,common_data.R[gg]);
-        }
-        tangent_matrix.resize(3,3);
-        noalias(tangent_matrix) = Dglob;
-        //cerr << "t " << tangent_matrix << endl;
+      if(!isInitialised) {
+	ierr = iNitailise(fe_method); CHKERRQ(ierr);
+	isInitialised = true;
+      }
+      if(gg==0) {
+	ierr = getKappa(common_data.gapGlob.size1(),fe_method); CHKERRQ(ierr);
+      }
+      double g = calcG(gg,common_data.gapLoc);
+      double kappa = fmax(g-g0,kappaPtr[gg]);
+      double omega = 0;
+      ierr = calcOmega(kappa,omega); CHKERRQ(ierr);
+      //cerr << gg << " " << omega << endl;
+      int iter;
+      ierr = SNESGetIterationNumber(fe_method->snes,&iter); CHKERRQ(ierr);
+      if((kappa <= kappaPtr[gg])||(kappa>=kappa1)||(iter <= 1)) {
+	ierr = calcDglob(omega,common_data.R[gg]); CHKERRQ(ierr);
+      } else {
+	ublas::matrix_row<ublas::matrix<double> > g_loc(common_data.gapLoc,gg);
+	ierr = calcTangetDglob(omega,g,g_loc,common_data.R[gg]);
+      }
+      tangent_matrix.resize(3,3);
+      noalias(tangent_matrix) = Dglob;
+      //cerr << "t " << tangent_matrix << endl;
       } catch (const std::exception& ex) {
-        ostringstream ss;
-        ss << "throw in method: " << ex.what() << endl;
-        SETERRQ(PETSC_COMM_SELF,1,ss.str().c_str());
-      }
-      PetscFunctionReturn(0);
-    }
-    
+	ostringstream ss;
+	ss << "throw in method: " << ex.what() << endl;
+	SETERRQ(PETSC_COMM_SELF,1,ss.str().c_str());
+      }
+      PetscFunctionReturn(0);
+    }
+
     virtual PetscErrorCode updateHistory(
-                                         CommonData &common_data,const FEMethod *fe_method) {
+      CommonData &common_data,const FEMethod *fe_method) {
       PetscFunctionBegin;
       ErrorCode rval;
       PetscErrorCode ierr;
       if(!isInitialised) {
-        ierr = iNitailise(fe_method); CHKERRQ(ierr);
-        isInitialised = true;
+	ierr = iNitailise(fe_method); CHKERRQ(ierr);
+	isInitialised = true;
       }
       ierr = getKappa(common_data.gapGlob.size1(),fe_method); CHKERRQ(ierr);
       bool all_gauss_pts_damaged = true;
       for(unsigned int gg = 0;gg<common_data.gapGlob.size1();gg++) {
-        double omega = 0;
-        double g = calcG(gg,common_data.gapLoc);
-        double kappa = fmax(g-g0,kappaPtr[gg]);
-        kappaPtr[gg] = kappa;
-        ierr = calcOmega(kappa,omega); CHKERRQ(ierr);
-        //if(omega < 1.) {
-        all_gauss_pts_damaged = false;
-        //}
+	double omega = 0;
+	double g = calcG(gg,common_data.gapLoc);
+	double kappa = fmax(g-g0,kappaPtr[gg]);
+	kappaPtr[gg] = kappa;
+	ierr = calcOmega(kappa,omega); CHKERRQ(ierr);
+	//if(omega < 1.) {
+	  all_gauss_pts_damaged = false;
+	//}
       }
       if(all_gauss_pts_damaged) {
-        EntityHandle ent = fe_method->fePtr->get_ent();
-        int set_prism_as_demaged = 1;
-        rval = mField.get_moab().tag_set_data(thDamagedPrism,&ent,1,&set_prism_as_demaged); CHKERR_PETSC(rval);
-      }
-      PetscFunctionReturn(0);
-    }
-    
-  };
-<<<<<<< HEAD
-  
-  
-=======
-
-
->>>>>>> 90cb2d9b
+	EntityHandle ent = fe_method->fePtr->get_ent();
+	int set_prism_as_demaged = 1;
+	rval = mField.get_moab().tag_set_data(thDamagedPrism,&ent,1,&set_prism_as_demaged); CHKERR_PETSC(rval);
+      }
+      PetscFunctionReturn(0);
+    }
+
+  };
+
+
   /** \brief Set negative sign to shape functions on face 4
-   */
+    */
   struct OpSetSignToShapeFunctions: public FlatPrismElementForcesAndSurcesCore::UserDataOperator {
-    
+
     OpSetSignToShapeFunctions(const string field_name):
-<<<<<<< HEAD
-    FlatPrismElementForcesAndSurcesCore::UserDataOperator(field_name) {}
-    
-    PetscErrorCode doWork(
-                          int side,EntityType type,DataForcesAndSurcesCore::EntData &data) {
-=======
     FlatPrismElementForcesAndSurcesCore::UserDataOperator(field_name,ForcesAndSurcesCore::UserDataOperator::OPROW) {}
 
     PetscErrorCode doWork(int side,EntityType type,DataForcesAndSurcesCore::EntData &data) {
->>>>>>> 90cb2d9b
       PetscFunctionBegin;
       if(data.getN().size1()==0)  PetscFunctionReturn(0);
       if(data.getN().size2()==0)  PetscFunctionReturn(0);
       switch(type) {
         case MBVERTEX:
-<<<<<<< HEAD
-          for(unsigned int gg = 0;gg<data.getN().size1();gg++) {
-            for(int nn = 3;nn<6;nn++) {
-              data.getN()(gg,nn) *= -1;
-            }
-          }
-          break;
-        case MBEDGE:
-          if(side < 3) PetscFunctionReturn(0);
-          data.getN() *= -1;
-          break;
-        case MBTRI:
-          if(side == 3) PetscFunctionReturn(0);
-          data.getN() *= -1;
-          break;
-        default:
-          SETERRQ(PETSC_COMM_SELF,1,"data inconsitency");
-=======
         for(unsigned int gg = 0;gg<data.getN().size1();gg++) {
           for(int nn = 3;nn<6;nn++) {
             data.getN()(gg,nn) *= -1;
@@ -330,28 +274,21 @@
         break;
         default:
         SETERRQ(PETSC_COMM_SELF,1,"data inconsitency");
->>>>>>> 90cb2d9b
-      }
-      PetscFunctionReturn(0);
-    }
-    
-  };
-  
+      }
+      PetscFunctionReturn(0);
+    }
+
+  };
+
   struct OpCalculateGapGlobal: public FlatPrismElementForcesAndSurcesCore::UserDataOperator {
-    
+
     CommonData &commonData;
     OpCalculateGapGlobal(const string field_name,CommonData &common_data):
-<<<<<<< HEAD
-    FlatPrismElementForcesAndSurcesCore::UserDataOperator(field_name),
-    commonData(common_data) {}
-    
-=======
       FlatPrismElementForcesAndSurcesCore::UserDataOperator(field_name,ForcesAndSurcesCore::UserDataOperator::OPROW),
       commonData(common_data) {}
 
->>>>>>> 90cb2d9b
     PetscErrorCode doWork(
-                          int side,EntityType type,DataForcesAndSurcesCore::EntData &data) {
+      int side,EntityType type,DataForcesAndSurcesCore::EntData &data) {
       PetscFunctionBegin;
       try {
         int nb_dofs = data.getIndices().size();
@@ -386,16 +323,6 @@
         for(int gg = 0;gg<nb_gauss_pts;gg++) {
           for(int dd = 0;dd<3;dd++) {
             commonData.gapGlob(gg,dd) += cblas_ddot(
-<<<<<<< HEAD
-                                                    nb_dofs/3,&data.getN(gg)[0],1,&data.getFieldData()[dd],3);
-          }
-        }
-      } catch (const std::exception& ex) {
-        ostringstream ss;
-        ss << "throw in method: " << ex.what() << endl;
-        SETERRQ(PETSC_COMM_SELF,1,ss.str().c_str());
-      }
-=======
               nb_dofs/3,&data.getN(gg)[0],1,&data.getFieldData()[dd],3);
             }
           }
@@ -404,28 +331,19 @@
           ss << "throw in method: " << ex.what() << endl;
           SETERRQ(PETSC_COMM_SELF,1,ss.str().c_str());
         }
->>>>>>> 90cb2d9b
-      PetscFunctionReturn(0);
-    }
-    
-  };
-  
+      PetscFunctionReturn(0);
+    }
+
+  };
+
   struct OpCalculateGapLocal: public FlatPrismElementForcesAndSurcesCore::UserDataOperator {
-    
+
     CommonData &commonData;
     OpCalculateGapLocal(const string field_name,CommonData &common_data):
-<<<<<<< HEAD
-    FlatPrismElementForcesAndSurcesCore::UserDataOperator(field_name),
-    commonData(common_data) {}
-    
-    PetscErrorCode doWork(
-                          int side,EntityType type,DataForcesAndSurcesCore::EntData &data) {
-=======
       FlatPrismElementForcesAndSurcesCore::UserDataOperator(field_name,ForcesAndSurcesCore::UserDataOperator::OPROW),
       commonData(common_data) {}
 
     PetscErrorCode doWork(int side,EntityType type,DataForcesAndSurcesCore::EntData &data) {
->>>>>>> 90cb2d9b
       PetscFunctionBegin;
       try {
         if(type == MBVERTEX) {
@@ -444,28 +362,19 @@
       }
       PetscFunctionReturn(0);
     }
-    
-  };
-  
+
+  };
+
   struct OpRhs: public FlatPrismElementForcesAndSurcesCore::UserDataOperator {
-    
+
     CommonData &commonData;
     PhysicalEquation &physicalEqations;
     OpRhs(const string field_name,CommonData &common_data,PhysicalEquation &physical_eqations):
-<<<<<<< HEAD
-    FlatPrismElementForcesAndSurcesCore::UserDataOperator(field_name),
-    commonData(common_data),physicalEqations(physical_eqations) {}
-    
-    ublas::vector<double> traction,Nf;
-    PetscErrorCode doWork(
-                          int side,EntityType type,DataForcesAndSurcesCore::EntData &data) {
-=======
       FlatPrismElementForcesAndSurcesCore::UserDataOperator(field_name,ForcesAndSurcesCore::UserDataOperator::OPROW),
       commonData(common_data),physicalEqations(physical_eqations) {}
 
     ublas::vector<double> traction,Nf;
     PetscErrorCode doWork(int side,EntityType type,DataForcesAndSurcesCore::EntData &data) {
->>>>>>> 90cb2d9b
       PetscFunctionBegin;
       PetscErrorCode ierr;
       try {
@@ -487,11 +396,7 @@
           }
         }
         ierr = VecSetValues(getFEMethod()->snes_f,
-<<<<<<< HEAD
-                            data.getIndices().size(),&data.getIndices()[0],&Nf[0],ADD_VALUES); CHKERRQ(ierr);
-=======
         data.getIndices().size(),&data.getIndices()[0],&Nf[0],ADD_VALUES); CHKERRQ(ierr);
->>>>>>> 90cb2d9b
       } catch (const std::exception& ex) {
         ostringstream ss;
         ss << "throw in method: " << ex.what() << endl;
@@ -499,25 +404,14 @@
       }
       PetscFunctionReturn(0);
     }
-    
-  };
-  
+
+  };
+
   struct OpLhs: public FlatPrismElementForcesAndSurcesCore::UserDataOperator {
-    
+
     CommonData &commonData;
     PhysicalEquation &physicalEqations;
     OpLhs(const string field_name,CommonData &common_data,PhysicalEquation &physical_eqations):
-<<<<<<< HEAD
-    FlatPrismElementForcesAndSurcesCore::UserDataOperator(field_name),
-    commonData(common_data),physicalEqations(physical_eqations) { sYmm = false; }
-    
-    ublas::matrix<double> K,D,ND;
-    PetscErrorCode doWork(
-                          int row_side,int col_side,
-                          EntityType row_type,EntityType col_type,
-                          DataForcesAndSurcesCore::EntData &row_data,
-                          DataForcesAndSurcesCore::EntData &col_data) {
-=======
     FlatPrismElementForcesAndSurcesCore::UserDataOperator(field_name,ForcesAndSurcesCore::UserDataOperator::OPROWCOL),
     commonData(common_data),physicalEqations(physical_eqations) { sYmm = false; }
 
@@ -528,7 +422,6 @@
       DataForcesAndSurcesCore::EntData &row_data,
       DataForcesAndSurcesCore::EntData &col_data
     ) {
->>>>>>> 90cb2d9b
       PetscFunctionBegin;
       PetscErrorCode ierr;
       try {
@@ -537,11 +430,7 @@
         int nb_col = col_data.getIndices().size();
         if(nb_col == 0) PetscFunctionReturn(0);
         if(physicalEqations.pRisms.find(getMoFEMFEPtr()->get_ent())
-<<<<<<< HEAD
-           == physicalEqations.pRisms.end()) {
-=======
         == physicalEqations.pRisms.end()) {
->>>>>>> 90cb2d9b
           PetscFunctionReturn(0);
         }
         //cerr << row_side << " " << row_type << " " << row_data.getN() << endl;
@@ -572,15 +461,9 @@
           }
         }
         ierr = MatSetValues(getFEMethod()->snes_B,
-<<<<<<< HEAD
-                            nb_row,&row_data.getIndices()[0],
-                            nb_col,&col_data.getIndices()[0],
-                            &K(0,0),ADD_VALUES); CHKERRQ(ierr);
-=======
         nb_row,&row_data.getIndices()[0],
         nb_col,&col_data.getIndices()[0],
         &K(0,0),ADD_VALUES); CHKERRQ(ierr);
->>>>>>> 90cb2d9b
       } catch (const std::exception& ex) {
         ostringstream ss;
         ss << "throw in method: " << ex.what() << endl;
@@ -588,31 +471,14 @@
       }
       PetscFunctionReturn(0);
     }
-    
-  };
-  
+
+  };
+
   struct OpHistory: public FlatPrismElementForcesAndSurcesCore::UserDataOperator {
-    
+
     CommonData &commonData;
     PhysicalEquation &physicalEqations;
     OpHistory(const string field_name,CommonData &common_data,PhysicalEquation &physical_eqations):
-<<<<<<< HEAD
-    FlatPrismElementForcesAndSurcesCore::UserDataOperator(field_name),
-    commonData(common_data),physicalEqations(physical_eqations) {}
-    
-    PetscErrorCode doWork(
-                          int side,EntityType type,DataForcesAndSurcesCore::EntData &data) {
-      PetscFunctionBegin;
-      PetscErrorCode ierr;
-      if(type != MBVERTEX) PetscFunctionReturn(0);
-      if(physicalEqations.pRisms.find(getMoFEMFEPtr()->get_ent()) == physicalEqations.pRisms.end()) {
-        PetscFunctionReturn(0);
-      }
-      ierr = physicalEqations.updateHistory(commonData,getFEMethod()); CHKERRQ(ierr);
-      PetscFunctionReturn(0);
-    }
-    
-=======
       FlatPrismElementForcesAndSurcesCore::UserDataOperator(field_name,ForcesAndSurcesCore::UserDataOperator::OPROW),
       commonData(common_data),physicalEqations(physical_eqations) {}
 
@@ -627,12 +493,11 @@
         PetscFunctionReturn(0);
       }
 
->>>>>>> 90cb2d9b
-  };
-  
+  };
+
   PetscErrorCode addOps(const string field_name,boost::ptr_vector<CohesiveInterfaceElement::PhysicalEquation> &interfaces) {
     PetscFunctionBegin;
-    
+
     //Rhs
     feRhs.getOpPtrVector().push_back(new OpSetSignToShapeFunctions(field_name));
     feRhs.getOpPtrVector().push_back(new OpCalculateGapGlobal(field_name,commonData));
@@ -642,17 +507,10 @@
     feLhs.getOpPtrVector().push_back(new OpCalculateGapGlobal(field_name,commonData));
     feLhs.getOpPtrVector().push_back(new OpCalculateGapLocal(field_name,commonData));
     //History
-<<<<<<< HEAD
-    feHistory.getRowOpPtrVector().push_back(new OpSetSignToShapeFunctions(field_name));
-    feHistory.getRowOpPtrVector().push_back(new OpCalculateGapGlobal(field_name,commonData));
-    feHistory.getRowOpPtrVector().push_back(new OpCalculateGapLocal(field_name,commonData));
-    
-=======
     feHistory.getOpPtrVector().push_back(new OpSetSignToShapeFunctions(field_name));
     feHistory.getOpPtrVector().push_back(new OpCalculateGapGlobal(field_name,commonData));
     feHistory.getOpPtrVector().push_back(new OpCalculateGapLocal(field_name,commonData));
 
->>>>>>> 90cb2d9b
     //add equations/data for physical inerfaces
     boost::ptr_vector<CohesiveInterfaceElement::PhysicalEquation>::iterator pit;
     for(pit = interfaces.begin();pit!=interfaces.end();pit++) {
@@ -660,8 +518,8 @@
       feLhs.getOpPtrVector().push_back(new OpLhs(field_name,commonData,*pit));
       feHistory.getOpPtrVector().push_back(new OpHistory(field_name,commonData,*pit));
     }
-    
+
     PetscFunctionReturn(0);
   }
-  
+
 };