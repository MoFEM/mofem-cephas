/** \file FunctionMatrix.hpp
 \brief Get function from matrix
 \ingroup ftensor

  For reference see \cite miehe2001algorithms

 Usage:

 To calculate exponent of matrix, first and second derivatives
 \code
 auto f = [](double v) { return exp(v); };
 auto d_f = [](double v) { return exp(v); };
 auto dd_f = [](double v) { return exp(v); };
 \endcode

 Calculate matrix here t_L are vector of eigen values, and t_N is matrix of
 eigen vectors.
 \code
 auto  t_A = EigenMatrixImp<double, double, 3, 3>::getMat(t_L, t_N, f);
 \endcode
 where <3> means that are three unique eigen values. Return t_A is symmetric
 tensor rank two.

 Calculate directive
 \code
 auto t_P = EigenMatrixImp<double, double, 3, 3>::getDiffMat(t_L, t_N, f, d_f);
 \endcode
 where return t_SL is 4th order tensor (symmetry on first two and
 second to indices, i.e. minor symmetrise)

 Calculate second derivative, L, such that S:L, for given S,
 \code
 FTensor::Tensor2<double, 3, 3> t_S{

    1., 0., 0.,

    0., 1., 0.,

    0., 0., 1.};

  auto t_SL = EigenMatrixImp<double, double, 3, 3>::getDiffDiffMat(
                  t_L, t_N, f, d_f, dd_f, t_S)
 \endcode
 where return t_SL is 4th order tensor (symmetry on first two and
 second to indices, i.e. minor symmetrise)

 You can calculate eigen values using lapack.

 *
 */

/* This file is part of MoFEM.
 * MoFEM is free software: you can redistribute it and/or modify it under
 * the terms of the GNU Lesser General Public License as published by the
 * Free Software Foundation, either version 3 of the License, or (at your
 * option) any later version.
 *
 * MoFEM is distributed in the hope that it will be useful, but WITHOUT
 * ANY WARRANTY; without even the implied warranty of MERCHANTABILITY or
 * FITNESS FOR A PARTICULAR PURPOSE.  See the GNU Lesser General Public
 * License for more details.
 *
 * You should have received a copy of the GNU Lesser General Public
 * License along with MoFEM. If not, see <http://www.gnu.org/licenses/>. */

namespace EigenMatrix {

template <typename E, typename C> struct d2MCoefficients {
  using Val = typename E::Val;
  using Vec = typename E::Vec;
  using Fun = typename E::Fun;

  template <int N> using Number = FTensor::Number<N>;

  d2MCoefficients(E &e) : e(e) {}
  E &e;

  template <int a, int b>
  inline auto get(const Number<a> &, const Number<b> &, const int i,
                  const int j, const int k, const int l,
                  const Number<3> &) const {
    return e.aS[a][b](i, j, k, l) * e.fVal(a) * e.aF(a, b);
  }

  template <int a, int b>
  inline auto get(const Number<a> &, const Number<b> &, const int i,
                  const int j, const int k, const int l,
                  const Number<2> &) const {
    if (a == 1 || b == 1)
      return get(Number<a>(), Number<b>(), i, j, k, l, Number<3>());
    else
      return get(Number<a>(), Number<b>(), i, j, k, l, Number<1>());
  }

  template <int a, int b>
  inline auto get(const Number<a> &, const Number<b> &, const int i,
                  const int j, const int k, const int l,
                  const Number<1>) const {
    return e.aS[a][b](i, j, k, l) * e.dfVal(a) / static_cast<C>(2);
  }
};

template <typename E, typename C, typename G> struct d2MImpl {
  using Val = typename E::Val;
  using Vec = typename E::Vec;
  using Fun = typename E::Fun;

  template <int N> using Number = FTensor::Number<N>;
  d2MImpl(E &e) : g(e), e(e) {}
  G g;
  E &e;

  template <int b, int a>
  inline C term(const int i, const int j, const int k, const int l) const {
    if (a != b) {
      return g.get(Number<a>(), Number<b>(), i, j, k, l,
                   typename E::NumberNb());
    }
    return 0;
  }

  template <int nb, int a>
  inline C eval(const Number<nb> &, const Number<a> &, const int i, const int j,
                const int k, const int l) const {
    return term<nb - 1, a>(i, j, k, l) +
           eval(Number<nb - 1>(), Number<a>(), i, j, k, l);
  }

  template <int a>
  inline C eval(const Number<1> &, const Number<a> &, const int i, const int j,
                const int k, const int l) const {
    return term<0, a>(i, j, k, l);
  }
};

template <typename E, typename C> struct Fdd4MImpl {
  using Val = typename E::Val;
  using Vec = typename E::Vec;
  using Fun = typename E::Fun;

  Fdd4MImpl(E &e) : e(e) {}
  E &e;

  template <int N> using Number = FTensor::Number<N>;

<<<<<<< HEAD
  template <int A, int a, int b>
  inline auto fd2M(const int i, const int j, const int k, const int l) const {
    return e.d2MType1[A][a][b](i, j, k, l);
  }

  template <int a, int b>
  inline auto fd2S(const int i, const int j, const int k, const int l,
                   const int m, const int n) const {

    if(i == j && k == l)
      return 4 * (fd2M<a, a, b>(i, k, m, n) * e.aM[b](j, l) +
                  fd2M<b, a, b>(j, l, m, n) * e.aM[a](i, k));
    else if (i == j)
      return 2 * (fd2M<a, a, b>(i, k, m, n) * e.aM[b](j, l) +
                  fd2M<a, a, b>(i, l, m, n) * e.aM[b](j, k) +
                  fd2M<b, a, b>(j, l, m, n) * e.aM[a](i, k) +
                  fd2M<b, a, b>(j, k, m, n) * e.aM[a](i, l));
    else if (k == l)
      return 2 * (fd2M<a, a, b>(i, k, m, n) * e.aM[b](j, l) +
                  fd2M<a, a, b>(j, l, m, n) * e.aM[b](i, k) +
                  fd2M<b, a, b>(j, l, m, n) * e.aM[a](i, k) +
                  fd2M<b, a, b>(i, k, m, n) * e.aM[a](j, l));

    return

        fd2M<a, a, b>(i, k, m, n) * e.aM[b](j, l) +
        fd2M<a, a, b>(i, l, m, n) * e.aM[b](j, k) +
        fd2M<a, a, b>(j, l, m, n) * e.aM[b](i, k) +
        fd2M<a, a, b>(j, k, m, n) * e.aM[b](i, l) +

        fd2M<b, a, b>(j, l, m, n) * e.aM[a](i, k) +
        fd2M<b, a, b>(j, k, m, n) * e.aM[a](i, l) +
        fd2M<b, a, b>(i, k, m, n) * e.aM[a](j, l) +
        fd2M<b, a, b>(i, l, m, n) * e.aM[a](j, k);

=======
  template <int A, int a, int b, int I, int J, int K, int L>
  inline auto fd2M() const {
    return e.d2MType1[A][a][b](I, J, K, L);
  }

  template <int a, int b, int I, int J, int K, int L, int M, int N>
  inline auto fd2S() const {
    if (I == J && K == L) {
      return 4 * (

                     fd2M<a, a, b, I, K, M, N>() * e.aM[b](J, L)

                     +

                     fd2M<b, a, b, I, K, M, N>() * e.aM[a](J, L)

                 );

    } else if (I == J)
      return 2 * (

                     fd2M<a, a, b, I, K, M, N>() * e.aM[b](J, L) +
                     fd2M<b, a, b, J, L, M, N>() * e.aM[a](I, K)

                     +

                     fd2M<b, a, b, I, K, M, N>() * e.aM[a](J, L) +
                     fd2M<a, a, b, J, L, M, N>() * e.aM[b](I, K)

                 );
    else if (K == L)
      return 2 * (

                     fd2M<a, a, b, I, K, M, N>() * e.aM[b](J, L) +
                     fd2M<b, a, b, J, L, M, N>() * e.aM[a](I, K) +

                     +

                         fd2M<b, a, b, I, K, M, N>() *
                         e.aM[a](J, L) +
                     fd2M<a, a, b, J, L, M, N>() * e.aM[b](I, K)

                 );
    else
      return fd2M<a, a, b, I, K, M, N>() * e.aM[b](J, L) +
             fd2M<b, a, b, J, L, M, N>() * e.aM[a](I, K) +
             fd2M<a, a, b, I, L, M, N>() * e.aM[b](J, K) +
             fd2M<b, a, b, J, K, M, N>() * e.aM[a](I, L)

             +

             fd2M<b, a, b, I, K, M, N>() * e.aM[a](J, L) +
             fd2M<a, a, b, J, L, M, N>() * e.aM[b](I, K) +
             fd2M<b, a, b, I, L, M, N>() * e.aM[a](J, K) +
             fd2M<a, a, b, J, K, M, N>() * e.aM[b](I, L);
>>>>>>> 6a34e5ed
  }

  template <int a, int b>
  inline C term(const int i, const int j, const int k, const int l, const int m,
                const int n) const {

    if (a != b) {

      if (e.nB == 1) {
        return

            fd2S<a, b>(i, j, k, l, m, n);

      } else {
        return

            fd2S<a, b>(i, j, k, l, m, n)

            +

            e.d2MType2[a][b][m][n](i, j, k, l);
      }
    }

    return 0;
  }

  template <int nb, int a>
  inline C eval(const Number<nb> &, const Number<a> &, const int i, const int j,
                const int k, const int l, const int m, const int n) const {
    return term<a, nb - 1>(i, j, k, l, m, n) +
           eval(Number<nb - 1>(), Number<a>(), i, j, k, l, m, n);
  }

  template <int a>
  inline C eval(const Number<1> &, const Number<a> &, const int i, const int j,
                const int k, const int l, const int m, const int n) const {
    return term<a, 0>(i, j, k, l, m, n);
  }
};

template <typename E, typename C> struct ReconstructMatImpl {
  using Val = typename E::Val;
  using Vec = typename E::Vec;
  using Fun = typename E::Fun;

  template <int N> using Number = FTensor::Number<N>;

  ReconstructMatImpl(E &e) : e(e) {}
  E &e;

  template <int a> inline C term(const int ii, const int jj) const {
    return e.aM[a](ii, jj) * e.fVal(a);
  }

  template <int nb>
  inline C eval(const Number<nb> &, const int ii, const int jj) const {
    return term<nb - 1>(ii, jj) + eval(Number<nb - 1>(), ii, jj);
  }

  inline C eval(const Number<1> &, const int ii, const int jj) const {
    return term<0>(ii, jj);
  }
};

template <typename E, typename C> struct FirstMatrixDirectiveImpl {
  using Val = typename E::Val;
  using Vec = typename E::Vec;
  using Fun = typename E::Fun;

  template <int N> using Number = FTensor::Number<N>;

  FirstMatrixDirectiveImpl(E &e) : r(e), e(e) {}
  d2MImpl<E, C, d2MCoefficients<E, C>> r;
  E &e;

  template <int a>
  inline C term(const int i, const int j, const int k, const int l) const {
    return

        e.aMM[a][a](i, j, k, l) * e.dfVal(a)

        +

        r.eval(typename E::NumberDim(), Number<a>(), i, j, k, l) /
            static_cast<C>(2);
  }

  template <int nb>
  inline C eval(const Number<nb> &, const int i, const int j, const int k,
                const int l) const {
    return term<nb - 1>(i, j, k, l) + eval(Number<nb - 1>(), i, j, k, l);
  }

  inline C eval(const Number<1> &, const int i, const int j, const int k,
                const int l) const {
    return term<0>(i, j, k, l);
  }
};

template <typename E, typename C> struct SecondMatrixDirectiveImpl {
  using Val = typename E::Val;
  using Vec = typename E::Vec;
  using Fun = typename E::Fun;

  template <int N> using Number = FTensor::Number<N>;

  SecondMatrixDirectiveImpl(E &e) : r(e), e(e) {}
  Fdd4MImpl<E, C> r;
  E &e;

  template <int a>
  inline C term(const int i, const int j, const int k, const int l, const int m,
                const int n) const {

    return

        (

            e.d2MType0[a][k][l](i, j, m, n)

            +

            e.d2MType0[a][i][j](k, l, m, n)

            +

            e.d2MType0[a][m][n](i, j, k, l)

                ) /
            static_cast<C>(2) +

        e.aMM[a][a](i, j, k, l) * e.aM[a](m, n) * e.ddfVal(a)

        +

        r.eval(typename E::NumberDim(), Number<a>(), i, j, k, l, m, n) /
            static_cast<C>(4);
  }

  template <int nb>
  inline C eval(const Number<nb> &, const int i, const int j, const int k,
                const int l, const int m, const int n) const {
    return term<nb - 1>(i, j, k, l, m, n)

           +

           eval(Number<nb - 1>(), i, j, k, l, m, n);
  }

  inline C eval(const Number<1> &, const int i, const int j, const int k,
                const int l, const int m, const int n) const {
    return term<0>(i, j, k, l, m, n);
  }
};

template <typename E, typename C, typename T> struct GetMatImpl {
  using Val = typename E::Val;
  using Vec = typename E::Vec;
  using Fun = typename E::Fun;

  template <int N> using Number = FTensor::Number<N>;

  GetMatImpl(E &e, T &t_a) : r(e), tA(t_a) {}
  ReconstructMatImpl<E, C> r;
  T &tA;

  inline void set() {
    for (int ii = 0; ii != typename E::NumberDim(); ++ii)
      for (int jj = ii; jj != typename E::NumberDim(); ++jj)
        tA(ii, jj) = r.eval(typename E::NumberDim(), ii, jj);
  }
};

template <typename E, typename C, typename T> struct GetDiffMatImpl {
  using Val = typename E::Val;
  using Vec = typename E::Vec;
  using Fun = typename E::Fun;

  template <int N> using Number = FTensor::Number<N>;

  GetDiffMatImpl(E &e, T &t_a) : r(e), tA(t_a) {}
  FirstMatrixDirectiveImpl<E, C> r;
  T &tA;

  inline void set() {
    for (int ii = 0; ii != typename E::NumberDim(); ++ii)
      for (int jj = ii; jj != typename E::NumberDim(); ++jj)
        for (int kk = 0; kk != typename E::NumberDim(); ++kk)
          for (int ll = kk; ll != typename E::NumberDim(); ++ll)
            tA(ii, jj, kk, ll) =
                r.eval(typename E::NumberDim(), ii, jj, kk, ll);
  }
};

template <typename E, typename C, typename T1, typename T2>
struct GetDiffDiffMatImpl {
  using Val = typename E::Val;
  using Vec = typename E::Vec;
  using Fun = typename E::Fun;

  template <int N> using Number = FTensor::Number<N>;

  GetDiffDiffMatImpl(E &e, T1 &t_a, T2 &t_S) : r(e), e(e), tA(t_a), tS(t_S) {}
  SecondMatrixDirectiveImpl<E, C> r;
  E &e;
  T1 &tA;
  T2 &tS;

  template <int M, int N>
  inline auto add(const int i, const int j, const int k, const int l,
                  const Number<M> &, const Number<N> &) {
    if (N != M)
      return (tS(M - 1, N - 1) + tS(N - 1, M - 1)) *
                 r.eval(typename E::NumberDim(), Number<M - 1>(),
                        Number<N - 1>(), i, j, k, l)

             +

             add(i, j, k, l, Number<M>(), Number<N - 1>());
    else
      return tS(M - 1, N - 1) * r.eval(typename E::NumberDim(), Number<M - 1>(),
                                       Number<N - 1>(), i, j, k, l)

             +

             add(i, j, k, l, Number<M>(), Number<N - 1>());
  }

  template <int M>
  inline auto add(const int i, const int j, const int k, const int l,
                  const Number<M> &, const Number<1> &) {
    return (tS(M - 1, 0) + tS(0, M - 1)) * r.eval(typename E::NumberDim(),
                                                  Number<M - 1>(), Number<0>(),
                                                  i, j, k, l)

           +

           add(i, j, k, l, Number<M - 1>(), Number<M - 1>());
  }

  inline auto add(const int i, const int j, const int k, const int l,
                  const Number<1> &, const Number<1> &) {
    return tS(0, 0) * r.eval(typename E::NumberDim(), Number<0>(), Number<0>(),
<<<<<<< HEAD
                             i, j, k, l);
=======
                             Number<I - 1>(), Number<J - 1>(), Number<K - 1>(),
                             Number<L - 1>());
  }

  template <int I, int J, int K, int L>
  inline void set(const Number<I> &, const Number<J> &, const Number<K> &,
                  const Number<L> &) {
    set(Number<I>(), Number<J>(), Number<K>(), Number<L - 1>());
    tA(I - 1, J - 1, K - 1, L - 1) =
        add(Number<I>(), Number<J>(), Number<K>(), Number<L>(),
            typename E::NumberDim(), typename E::NumberDim());
    if (K != I || L != J)
      tA(K - 1, L - 1, I - 1, J - 1) = tA(I - 1, J - 1, K - 1, L - 1);
  }

  template <int I, int J, int K>
  inline void set(const Number<I> &, const Number<J> &, const Number<K> &,
                  const Number<0> &) {
    set(Number<I>(), Number<J>(), Number<K - 1>(), Number<K - 1>());
  }

  template <int I, int J>
  inline void set(const Number<I> &, const Number<J> &, const Number<0> &,
                  const Number<0> &) {
    set(Number<I>(), Number<J - 1>(), Number<I>(), Number<J>());
>>>>>>> 6a34e5ed
  }

  inline void set() {
    for (int ii = 0; ii != typename E::NumberDim(); ++ii)
      for (int jj = ii; jj != typename E::NumberDim(); ++jj)
        for (int kk = ii; kk != typename E::NumberDim(); ++kk)
          for (int ll = kk; ll != typename E::NumberDim(); ++ll) {
            tA(ii, jj, kk, ll) = add(ii, jj, kk, ll, typename E::NumberDim(),
                                     typename E::NumberDim());
            if (kk != ii || ll != jj)
              tA(kk, ll, ii, jj) = tA(ii, jj, kk, ll);
          }
  }
};

template <typename T1, typename T2, int NB, int Dim> struct EigenMatrixImp {

  using Val = const FTensor::Tensor1<T1, Dim>;
  using Vec = const FTensor::Tensor2<T2, Dim, Dim>;
  using Fun = boost::function<double(const double)>;
  using V = double; // typename FTensor::promote<T1, T2>::V;

  template <int N> using Number = FTensor::Number<N>;
  template <char c> using I = typename FTensor::Index<c, Dim>;

  using NumberNb = Number<NB>;
  using NumberDim = Number<Dim>;

  static constexpr int nB = NB;

  EigenMatrixImp(Val &t_val, Vec &t_vec) : tVal(t_val), tVec(t_vec) {

    for (auto aa = 0; aa != Dim; ++aa) {
      auto &M = aM[aa];
      for (auto ii = 0; ii != Dim; ++ii)
        for (auto jj = 0; jj <= ii; ++jj)
          M(ii, jj) = tVec(aa, ii) * tVec(aa, jj);
    }

    FTensor::Index<'i', Dim> i;
    FTensor::Index<'j', Dim> j;
    FTensor::Index<'k', Dim> k;
    FTensor::Index<'l', Dim> l;

    for (auto aa = 0; aa != Dim; ++aa) {
      for (auto bb = 0; bb != Dim; ++bb) {
        auto &Ma = aM[aa];
        auto &Mb = aM[bb];
        auto &MM = aMM[aa][bb];
        MM(i, j, k, l) = Ma(i, j) * Mb(k, l);
      }
    }

    for (auto aa = 0; aa != Dim; ++aa) {
      for (auto bb = 0; bb != Dim; ++bb) {
        if (aa != bb) {
          auto &MM = aMM[aa][bb];
          auto &G = aG[aa][bb];
          G(i, j, k, l) = MM(i, k, j, l) || MM(i, l, j, k);
        }
      }
    }

    for (auto aa = 0; aa != Dim; ++aa) {
      for (auto bb = 0; bb != Dim; ++bb) {
        if (aa != bb) {
          auto &Gab = aG[aa][bb];
          auto &Gba = aG[bb][aa];
          auto &S = aS[aa][bb];
          S(i, j, k, l) = Gab(i, j, k, l) + Gba(i, j, k, l);
        }
      }
    }
  }

  /**
   * @brief Get matrix
   *
   * \f[
   * \mathbf{B} = f(\mathbf{A})
   * \f]
   *
   * \f[
   * B_{ij} = \sum_{a}^3 f(\lambda^a) n^a_i n^a_j
   * \f]
   * where \f$a\f$ is eigen value number.
   *
   * @param t_val eiegn values vector
   * @param t_vec eigen vectors matrix
   * @param f function
   * @return auto function symmetric tensor rank two
   */
  inline auto getMat(Fun f) {

    for (auto aa = 0; aa != Dim; ++aa)
      fVal(aa) = f(tVal(aa));

    using T3 =
        FTensor::Tensor2_symmetric<typename std::remove_const<V>::type, Dim>;
    T3 t_A;
    GetMatImpl<EigenMatrixImp<T1, T2, NB, Dim>, V, T3>(*this, t_A).set();
    return t_A;
  }

  /**
   * @brief Get derivative of matrix
   *
   * \f[
   * P_{ijkl} = \frac{\partial B_{ij}}{\partial A_{kl}}
   * \f]
   *
   * @param t_val eiegn values vector
   * @param t_vec eiegn vectors matrix
   * @param f function
   * @param d_f directive of function
   * @return auto direvatives, forth order tensor with minor simetries
   */
  inline auto getDiffMat(Fun f, Fun d_f) {

    for (auto aa = 0; aa != Dim; ++aa)
      fVal(aa) = f(tVal(aa));

    for (auto aa = 0; aa != Dim; ++aa)
      dfVal(aa) = d_f(tVal(aa));

    for (auto aa = 0; aa != Dim; ++aa)
      for (auto bb = 0; bb != aa; ++bb) {
        aF(aa, bb) = 1 / (tVal(aa) - tVal(bb));
        aF(bb, aa) = -aF(aa, bb);
        aF2(aa, bb) = aF2(bb, aa) = aF(aa, bb) * aF(aa, bb);
      }

    using T3 = FTensor::Ddg<V, Dim, Dim>;
    T3 t_diff_A;
    GetDiffMatImpl<EigenMatrixImp<T1, T2, NB, Dim>, V, T3>(*this, t_diff_A)
        .set();
    return t_diff_A;
  }

  /**
   * @brief Get second direvarive of matrix
   *
   * \f[
   * LS_{klmn} =
   * S_{ij} \frac{\partial^2 B_{ij}}{\partial A_{kl} \partial A_{mn} }
   * \f]
   *
   * @tparam T
   * @param t_val eiegn values vector
   * @param t_vec eiegn vectors matrix
   * @param f function
   * @param d_f derivative of function
   * @param dd_f second derivative of function
   * @param t_S second rank tensor S
   * @return auto second direvatives, forth order tensor with minor simetries
   */
  template <typename T>
  inline auto getDiffDiffMat(Fun f, Fun d_f, Fun dd_f, T &t_S) {

    for (auto aa = 0; aa != Dim; ++aa)
      fVal(aa) = f(tVal(aa));

    for (auto aa = 0; aa != Dim; ++aa)
      dfVal(aa) = d_f(tVal(aa));

    for (auto aa = 0; aa != Dim; ++aa)
      ddfVal(aa) = dd_f(tVal(aa));

    for (auto aa = 0; aa != Dim; ++aa)
      for (auto bb = 0; bb != aa; ++bb) {
        aF(aa, bb) = 1 / (tVal(aa) - tVal(bb));
        aF(bb, aa) = -aF(aa, bb);
        aF2(aa, bb) = aF2(bb, aa) = aF(aa, bb) * aF(aa, bb);
      }

    FTensor::Index<'i', Dim> i;
    FTensor::Index<'j', Dim> j;
    FTensor::Index<'k', Dim> k;
    FTensor::Index<'l', Dim> l;

    for (auto aa = 0; aa != Dim; ++aa) {
      for (auto bb = 0; bb != Dim; ++bb) {
        if (aa != bb) {
          auto &S = aS[aa][bb];
          auto &M = aM[aa];
          for (auto mm = 0; mm != Dim; ++mm) {
            for (auto nn = mm; nn != Dim; ++nn) {
              auto &SMmn = aSM[aa][bb][mm][nn];
              auto &SMnm = aSM[aa][bb][nn][mm];
              SMmn(i, j, k, l) = aS[aa][bb](i, j, k, l) * M(mm, nn);
              SMnm(i, j, k, l) = SMmn(i, j, k, l);
            }
          }
        }
      }
    }

    for (auto aa = 0; aa != Dim; ++aa) {
      for (auto mm = 0; mm != Dim; ++mm) {
        for (auto nn = mm; nn != Dim; ++nn) {
          d2MType0[aa][nn][mm](i, j, k, l) = 0;
          d2MType0[aa][mm][nn](i, j, k, l) = 0;
        }
      }
    }

    if (NB == 3)
      for (auto aa = 0; aa != Dim; ++aa) {
        for (auto bb = 0; bb != Dim; ++bb) {
          if (aa != bb) {
            const V v = dfVal(aa) * aF(aa, bb);
            for (auto mm = 0; mm != Dim; ++mm) {
              for (auto nn = mm; nn != Dim; ++nn) {
                d2MType0[aa][mm][nn](i, j, k, l) +=
                    v * aSM[aa][bb][mm][nn](i, j, k, l);
                d2MType0[aa][nn][mm](i, j, k, l) =
                    d2MType0[aa][mm][nn](i, j, k, l);
              }
            }
          }
        }
      }

    if (NB == 2)
      for (auto aa = 0; aa != Dim; ++aa) {
        for (auto bb = 0; bb != Dim; ++bb) {
          if (aa != bb) {
            V v;
            if (aa == 1 || bb == 1)
              v = dfVal(aa) * aF(aa, bb);
            else
              v = ddfVal(aa) / 2;
            for (auto mm = 0; mm != Dim; ++mm) {
              for (auto nn = mm; nn != Dim; ++nn) {
                d2MType0[aa][mm][nn](i, j, k, l) +=
                    v * aSM[aa][bb][mm][nn](i, j, k, l);
                d2MType0[aa][nn][mm](i, j, k, l) =
                    d2MType0[aa][mm][nn](i, j, k, l);
              }
            }
          }
        }
      }

    if (NB == 1)
      for (auto aa = 0; aa != Dim; ++aa) {
        for (auto bb = 0; bb != Dim; ++bb) {
          if (aa != bb) {
            const V v = ddfVal(aa) / 2;
            for (auto mm = 0; mm != Dim; ++mm) {
              for (auto nn = mm; nn != Dim; ++nn) {
                d2MType0[aa][mm][nn](i, j, k, l) +=
                    v * aSM[aa][bb][mm][nn](i, j, k, l);
                d2MType0[aa][nn][mm](i, j, k, l) =
                    d2MType0[aa][mm][nn](i, j, k, l);
              }
            }
          }
        }
      }

    for (auto aa = 0; aa != Dim; ++aa) {
      for (auto mm = 0; mm != Dim; ++mm) {
        for (auto nn = mm; nn != Dim; ++nn) {
          if (mm != nn) {
            d2MType1[aa][nn][mm](i, j, k, l) = 0;
            d2MType1[aa][mm][nn](i, j, k, l) = 0;
          }
        }
      }
    }

    if (NB == 3)
      for (auto aa = 0; aa != Dim; ++aa) {
        for (auto bb = 0; bb != Dim; ++bb) {
          if (aa != bb) {
            const auto &S = aS[aa][bb];
            const auto v0 = aF(aa, bb);
            for (auto cc = 0; cc != Dim; ++cc) {
              for (auto dd = 0; dd != Dim; ++dd) {
                if (cc != dd) {
                  const double v1 = fVal(cc) * aF(cc, dd);
                  d2MType1[aa][cc][dd](i, j, k, l) += (v1 * v0) * S(i, j, k, l);
                }
              }
            }
          }
        }
      }

    if (NB == 2)
      for (auto aa = 0; aa != Dim; ++aa) {
        for (auto bb = 0; bb != Dim; ++bb) {
          if (aa != bb)
            for (auto cc = 0; cc != Dim; ++cc) {
              for (auto dd = 0; dd != Dim; ++dd)
                if (cc != dd) {

                  V r;

                  if ((cc == 1 || dd == 1) && (aa == 1 || bb == 1))
                    r = fVal(cc) * aF(cc, dd) * aF(aa, bb);
                  else if (cc != 1 && dd != 1 && aa != 1 && bb != 1) {

                    if ((aa != bb && bb != dd) && (aa != dd && bb != cc))
                      r = ddfVal(cc) / 4;
                    else
                      r = 0;

                  } else if ((cc != 1 && dd != 1) && (aa == 1 || bb == 1))
                    r = dfVal(cc) * aF(aa, bb) / 2;
                  else if ((cc == 1 || dd == 1) && (aa != 1 && bb != 1)) {

                    if ((cc == 2 && dd == 1) || (cc == 2 && dd == 1))
                      r = (

                              dfVal(cc)

                              - (fVal(cc) - fVal(dd)) * aF(cc, dd)

                                  ) *
                          aF(cc, dd);

                    else
                      r = 0;

                  } else
                    r = 0;

                  d2MType1[aa][cc][dd](i, j, k, l) +=
                      r * aS[aa][bb](i, j, k, l);
                }
            }
        }
      }

    if (NB == 1)
      for (auto aa = 0; aa != Dim; ++aa) {
        for (auto bb = 0; bb != Dim; ++bb) {
          if (aa != bb) {
            for (auto cc = 0; cc != Dim; ++cc) {
              for (auto dd = 0; dd != Dim; ++dd) {
                if (cc != dd) {
                  V r;
                  if ((bb != dd) && (aa != dd && bb != cc)) {
                    r = ddfVal(cc) / 4;
                    d2MType1[aa][cc][dd](i, j, k, l) +=
                        r * aS[aa][bb](i, j, k, l);
                  }
                }
              }
            }
          }
        }
      }

    if (NB == 3)
      for (auto aa = 0; aa != Dim; ++aa) {
        for (auto bb = 0; bb != Dim; ++bb) {
          if (aa != bb) {
            for (auto mm = 0; mm != Dim; ++mm) {
              for (auto nn = mm; nn != Dim; ++nn) {
                d2MType2[aa][bb][mm][nn](i, j, k, l) =
                    2 * (fVal(aa) * aF2(aa, bb)) *
                    (-aSM[aa][bb][mm][nn](i, j, k, l) +
                     aSM[bb][aa][mm][nn](i, j, k, l));
                d2MType2[aa][bb][nn][mm](i, j, k, l) =
                    d2MType2[aa][bb][mm][nn](i, j, k, l);
              }
            }
          }
        }
      }

    if (NB == 2)
      for (auto aa = 0; aa != Dim; ++aa) {
        for (auto bb = 0; bb != Dim; ++bb) {
          if (aa != bb) {
            for (auto mm = 0; mm != Dim; ++mm) {
              for (auto nn = mm; nn != Dim; ++nn) {
                if (aa == 1 || bb == 1) {
                  d2MType2[aa][bb][mm][nn](i, j, k, l) =
                      2 * (fVal(aa) * aF2(aa, bb)) *
                      (-aSM[aa][bb][mm][nn](i, j, k, l) +
                       aSM[bb][aa][mm][nn](i, j, k, l));
                  d2MType2[aa][bb][nn][mm](i, j, k, l) =
                      d2MType2[aa][bb][mm][nn](i, j, k, l);
                } else {
                  d2MType2[aa][bb][mm][nn](i, j, k, l) = 0;
                  d2MType2[aa][bb][nn][mm](i, j, k, l) = 0;
                }
              }
            }
          }
        }
      }

    using THIS = EigenMatrixImp<T1, T2, NB, Dim>;
    using T3 = FTensor::Ddg<V, Dim, Dim>;

    T3 t_diff_A;
    GetDiffDiffMatImpl<THIS, V, T3, T>(*this, t_diff_A, t_S).set();
    return t_diff_A;
  }

private:
  Val &tVal;
  Vec &tVec;
  FTensor::Tensor2_symmetric<V, Dim> aM[Dim];
  FTensor::Ddg<V, Dim, Dim> aMM[Dim][Dim];
  FTensor::Ddg<V, Dim, Dim> aG[Dim][Dim];
  FTensor::Ddg<V, Dim, Dim> aS[Dim][Dim];
  FTensor::Ddg<V, Dim, Dim> aSM[Dim][Dim][Dim][Dim];
  FTensor::Ddg<V, Dim, Dim> d2MType2[Dim][Dim][Dim][Dim];
  FTensor::Ddg<V, Dim, Dim> d2MType0[Dim][Dim][Dim];
  FTensor::Ddg<V, Dim, Dim> d2MType1[Dim][Dim][Dim];
  FTensor::Tensor2<V, Dim, Dim> aF;
  FTensor::Tensor2<V, Dim, Dim> aF2;
  FTensor::Tensor1<V, Dim> fVal;
  FTensor::Tensor1<V, Dim> dfVal;
  FTensor::Tensor1<V, Dim> ddfVal;

  template <typename E, typename C> friend struct d2MCoefficients;
  template <typename E, typename C, typename G> friend struct d2MImpl;
  template <typename E, typename C> friend struct Fdd4MImpl;
  template <typename E, typename C> friend struct ReconstructMatImpl;
  template <typename E, typename C> friend struct FirstMatrixDirectiveImpl;
  template <typename E, typename C> friend struct SecondMatrixDirectiveImpl;
  template <typename E, typename C, typename T> friend struct GetDiffMatImpl;
  template <typename E, typename C, typename T3, typename T4>
  friend struct GetDiffDiffMatImpl;

}; // namespace EigenMatrix
} // namespace EigenMatrix<|MERGE_RESOLUTION|>--- conflicted
+++ resolved
@@ -143,43 +143,6 @@
 
   template <int N> using Number = FTensor::Number<N>;
 
-<<<<<<< HEAD
-  template <int A, int a, int b>
-  inline auto fd2M(const int i, const int j, const int k, const int l) const {
-    return e.d2MType1[A][a][b](i, j, k, l);
-  }
-
-  template <int a, int b>
-  inline auto fd2S(const int i, const int j, const int k, const int l,
-                   const int m, const int n) const {
-
-    if(i == j && k == l)
-      return 4 * (fd2M<a, a, b>(i, k, m, n) * e.aM[b](j, l) +
-                  fd2M<b, a, b>(j, l, m, n) * e.aM[a](i, k));
-    else if (i == j)
-      return 2 * (fd2M<a, a, b>(i, k, m, n) * e.aM[b](j, l) +
-                  fd2M<a, a, b>(i, l, m, n) * e.aM[b](j, k) +
-                  fd2M<b, a, b>(j, l, m, n) * e.aM[a](i, k) +
-                  fd2M<b, a, b>(j, k, m, n) * e.aM[a](i, l));
-    else if (k == l)
-      return 2 * (fd2M<a, a, b>(i, k, m, n) * e.aM[b](j, l) +
-                  fd2M<a, a, b>(j, l, m, n) * e.aM[b](i, k) +
-                  fd2M<b, a, b>(j, l, m, n) * e.aM[a](i, k) +
-                  fd2M<b, a, b>(i, k, m, n) * e.aM[a](j, l));
-
-    return
-
-        fd2M<a, a, b>(i, k, m, n) * e.aM[b](j, l) +
-        fd2M<a, a, b>(i, l, m, n) * e.aM[b](j, k) +
-        fd2M<a, a, b>(j, l, m, n) * e.aM[b](i, k) +
-        fd2M<a, a, b>(j, k, m, n) * e.aM[b](i, l) +
-
-        fd2M<b, a, b>(j, l, m, n) * e.aM[a](i, k) +
-        fd2M<b, a, b>(j, k, m, n) * e.aM[a](i, l) +
-        fd2M<b, a, b>(i, k, m, n) * e.aM[a](j, l) +
-        fd2M<b, a, b>(i, l, m, n) * e.aM[a](j, k);
-
-=======
   template <int A, int a, int b, int I, int J, int K, int L>
   inline auto fd2M() const {
     return e.d2MType1[A][a][b](I, J, K, L);
@@ -235,7 +198,6 @@
              fd2M<a, a, b, J, L, M, N>() * e.aM[b](I, K) +
              fd2M<b, a, b, I, L, M, N>() * e.aM[a](J, K) +
              fd2M<a, a, b, J, K, M, N>() * e.aM[b](I, L);
->>>>>>> 6a34e5ed
   }
 
   template <int a, int b>
@@ -480,9 +442,6 @@
   inline auto add(const int i, const int j, const int k, const int l,
                   const Number<1> &, const Number<1> &) {
     return tS(0, 0) * r.eval(typename E::NumberDim(), Number<0>(), Number<0>(),
-<<<<<<< HEAD
-                             i, j, k, l);
-=======
                              Number<I - 1>(), Number<J - 1>(), Number<K - 1>(),
                              Number<L - 1>());
   }
@@ -508,7 +467,6 @@
   inline void set(const Number<I> &, const Number<J> &, const Number<0> &,
                   const Number<0> &) {
     set(Number<I>(), Number<J - 1>(), Number<I>(), Number<J>());
->>>>>>> 6a34e5ed
   }
 
   inline void set() {
