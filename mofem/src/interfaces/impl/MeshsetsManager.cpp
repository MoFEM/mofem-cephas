/** \file MeshsetsManager.cpp
 * \brief Interface to manage meshsets which carrying information about boundary
 * conditions and material blocks
 *
 */

using namespace std;
namespace po = boost::program_options;

namespace MoFEM {

void MeshsetsManager::sortMeshsets(
    std::vector<const CubitMeshSets *> &vec_ptr) {
  std::sort(vec_ptr.begin(), vec_ptr.end(),
            [](const CubitMeshSets *a, const CubitMeshSets *b) {
              if (a->getBcType().to_ullong() < b->getBcType().to_ullong())
                return true;
              if (a->getBcType().to_ullong() > b->getBcType().to_ullong())
                return false;
              else
                return a->getMeshsetId() < b->getMeshsetId();
            });
}

bool MeshsetsManager::brodcastMeshsets = true;

MoFEMErrorCode
MeshsetsManager::query_interface(boost::typeindex::type_index type_index,
                                 UnknownInterface **iface) const {
  *iface = const_cast<MeshsetsManager *>(this);
  return 0;
}

MeshsetsManager::MeshsetsManager(const Core &core)
    : cOre(const_cast<Core &>(core)) {

  if (!LogManager::checkIfChannelExist("MeshsetMngWorld")) {
    auto core_log = logging::core::get();

    core_log->add_sink(
        LogManager::createSink(LogManager::getStrmWorld(), "MeshsetMngWorld"));
    core_log->add_sink(
        LogManager::createSink(LogManager::getStrmSync(), "MeshsetMngSync"));
    core_log->add_sink(
        LogManager::createSink(LogManager::getStrmSelf(), "MeshsetMngSelf"));

    LogManager::setLog("MeshsetMngWorld");
    LogManager::setLog("MeshsetMngSync");
    LogManager::setLog("MeshsetMngSelf");

    MOFEM_LOG_TAG("MeshsetMngWorld", "MeshsetMng");
    MOFEM_LOG_TAG("MeshsetMngSync", "MeshsetMng");
    MOFEM_LOG_TAG("MeshsetMngSelf", "MeshsetMng");
  }

  MOFEM_LOG("MeshsetMngWorld", Sev::noisy) << "Mashset manager created";
}

MoFEMErrorCode MeshsetsManager::clearMap() {
  MoFEMFunctionBeginHot;
  cubitMeshsets.clear();
  MoFEMFunctionReturnHot(0);
}

MoFEMErrorCode MeshsetsManager::initialiseDatabaseFromMesh(int verb) {
  Interface &m_field = cOre;
  MoFEMFunctionBegin;
  CHKERR readMeshsets(verb);
  if (brodcastMeshsets)
    CHKERR broadcastMeshsets(verb);

  std::vector<const CubitMeshSets *> vec_ptr;
  for (auto &m : cubitMeshsets) {
    vec_ptr.push_back(&m);
  }
  sortMeshsets(vec_ptr);

  for (auto m_ptr : vec_ptr) {
    MOFEM_LOG("MeshsetMngWorld", Sev::inform)
        << "meshset in database " << *m_ptr;
  }
  // Verbose synchronised print
  for (auto m_ptr : vec_ptr) {
    MOFEM_LOG("MeshsetMngSync", Sev::verbose)
        << "meshset in database " << *m_ptr;
  }
  MOFEM_LOG_SEVERITY_SYNC(m_field.get_comm(), Sev::verbose);

  MoFEMFunctionReturn(0);
}

MoFEMErrorCode MeshsetsManager::readMeshsets(int verb) {
  Interface &m_field = cOre;
  moab::Interface &moab = m_field.get_moab();
  MoFEMFunctionBegin;

  Range meshsets;
  CHKERR moab.get_entities_by_type(0, MBENTITYSET, meshsets, false);
  for (auto m : meshsets) {
    // check if meshset is cubit meshset
    CubitMeshSets block(moab, m);
    if ((block.cubitBcType & CubitBCType(NODESET | SIDESET | BLOCKSET)).any()) {
      auto p = cubitMeshsets.insert(block);
      if (!p.second) {
        // blocsket/nodeset/sideste set exist, could be created on other
        // processor.
        Range ents;
        CHKERR m_field.get_moab().get_entities_by_handle(m, ents, true);
        CHKERR m_field.get_moab().add_entities(p.first->getMeshset(), ents);
        CHKERR m_field.get_moab().delete_entities(&m, 1);
      }
    }
  }

  std::vector<const CubitMeshSets *> vec_ptr;
  for (auto &m : cubitMeshsets) {
    vec_ptr.push_back(&m);
  }
  sortMeshsets(vec_ptr);

  for (auto m_ptr : vec_ptr) {
    MOFEM_LOG("MeshsetMngSync", Sev::verbose) << "read " << *m_ptr;
  }
  MOFEM_LOG_SEVERITY_SYNC(m_field.get_comm(), Sev::verbose);

  MoFEMFunctionReturn(0);
}

MoFEMErrorCode MeshsetsManager::broadcastMeshsets(int verb) {
  Interface &m_field = cOre;
  moab::Interface &moab = m_field.get_moab();
  MoFEMFunctionBegin;

  ParallelComm *pcomm = ParallelComm::get_pcomm(&moab, MYPCOMM_INDEX);
  if (pcomm == NULL)
    SETERRQ(PETSC_COMM_SELF, MOFEM_DATA_INCONSISTENCY,
            "MOAB communicator not set");

  const double coords[] = {0, 0, 0};

  auto set_tags_dummy_node = [&](const EntityHandle dummy_node,
                                 const EntityHandle meshset) {
    MoFEMFunctionBegin;
    std::vector<Tag> tag_handles;
    CHKERR moab.tag_get_tags_on_entity(meshset, tag_handles);
    for (auto th : tag_handles) {
      void *data[1];
      int tag_size;
      CHKERR moab.tag_get_by_ptr(th, &meshset, 1, (const void **)data,
                                 &tag_size);
      CHKERR moab.tag_set_by_ptr(th, &dummy_node, 1, data, &tag_size);
    }
    MoFEMFunctionReturn(0);
  };

  for (auto t : {NODESET, SIDESET, BLOCKSET}) {
    std::vector<const CubitMeshSets *> vec_ptr;
    for (auto &m : cubitMeshsets) {
      if ((m.getBcType() & CubitBCType(t)).any()) {
        vec_ptr.push_back(&m);
      }
    }
    sortMeshsets(vec_ptr);

    std::vector<EntityHandle> vec_meshsets;
    vec_meshsets.reserve(vec_ptr.size());
    for (auto m_ptr : vec_ptr) {
      vec_meshsets.push_back(m_ptr->getMeshset());
    }

    switch (t) {
    case NODESET:
      MOFEM_LOG("MeshsetMngSync", Sev::verbose)
          << "broadcast NODESET " << vec_meshsets.size();
      break;
    case SIDESET:
      MOFEM_LOG("MeshsetMngSync", Sev::verbose)
          << "broadcast SIDESET " << vec_meshsets.size();
      break;
    case BLOCKSET:
      MOFEM_LOG("MeshsetMngSync", Sev::verbose)
          << "broadcast BLOCKSET " << vec_meshsets.size();
      break;
    }

    for (int from_proc = 0; from_proc < pcomm->size(); ++from_proc) {

      Range r_dummy_nodes;

      if (from_proc == pcomm->rank()) {
        std::vector<EntityHandle> dummy_nodes(vec_meshsets.size(), 0);
        int i = 0;
        for (auto m : vec_meshsets) {
          CHKERR moab.create_vertex(coords, dummy_nodes[i]);
          CHKERR set_tags_dummy_node(dummy_nodes[i], m);
          ++i;
        }
        r_dummy_nodes.insert_list(dummy_nodes.begin(), dummy_nodes.end());
      }

      CHKERR pcomm->broadcast_entities(from_proc, r_dummy_nodes, false, true);

      if (from_proc != pcomm->rank()) {

        for (auto dummy_node : r_dummy_nodes) {
          CubitMeshSets broadcast_block(moab, dummy_node);
          auto id = broadcast_block.getMeshsetId();
          if (id != -1) {
            auto mit =
                cubitMeshsets.get<Composite_Cubit_msId_And_MeshsetType_mi_tag>()
                    .find(boost::make_tuple(
                        id, broadcast_block.getMaskedBcTypeULong()));
            if (mit ==
                cubitMeshsets.get<Composite_Cubit_msId_And_MeshsetType_mi_tag>()
                    .end()) {
              EntityHandle m;
              CHKERR moab.create_meshset(MESHSET_SET, m);
              CHKERR set_tags_dummy_node(m, dummy_node);
              auto p = cubitMeshsets.insert(CubitMeshSets(moab, m));
            }
          } else {
            MOFEM_LOG("MeshsetMngSync", Sev::warning)
<<<<<<< HEAD
                << "broadcased vetex " << dummy_node << " has negative id";
=======
                << "broadcasted vertex " << dummy_node << " has negative id";
>>>>>>> 848a4fdc
          }
          
        }

      } else {
        MOFEM_LOG("MeshsetMngSync", Sev::verbose)
            << "broadcast send from " << from_proc;
      }

      CHKERR moab.delete_entities(r_dummy_nodes);
    }

    MOFEM_LOG_SEVERITY_SYNC(m_field.get_comm(), Sev::verbose);
  }

  MoFEMFunctionReturn(0);
}

MoFEMErrorCode MeshsetsManager::getTags(int verb) {
  MoFEMFunctionBegin;
  Interface &m_field = cOre;
  moab::Interface &moab = m_field.get_moab();
  int default_val = -1;
  CHKERR moab.tag_get_handle(DIRICHLET_SET_TAG_NAME, 1, MB_TYPE_INTEGER, nsTag,
                             MB_TAG_SPARSE | MB_TAG_CREAT, &default_val);

  CHKERR moab.tag_get_handle(NEUMANN_SET_TAG_NAME, 1, MB_TYPE_INTEGER, ssTag,
                             MB_TAG_SPARSE | MB_TAG_CREAT, &default_val);

  const int def_bc_data_len = 0;
  std::string tag_name = std::string(DIRICHLET_SET_TAG_NAME) + "__BC_DATA";
  CHKERR moab.tag_get_handle(
      tag_name.c_str(), def_bc_data_len, MB_TYPE_OPAQUE, nsTag_data,
      MB_TAG_CREAT | MB_TAG_SPARSE | MB_TAG_BYTES | MB_TAG_VARLEN, NULL);

  tag_name = std::string(NEUMANN_SET_TAG_NAME) + "__BC_DATA";
  CHKERR moab.tag_get_handle(
      tag_name.c_str(), def_bc_data_len, MB_TYPE_OPAQUE, ssTag_data,
      MB_TAG_CREAT | MB_TAG_SPARSE | MB_TAG_BYTES | MB_TAG_VARLEN, NULL);

  CHKERR moab.tag_get_handle(MATERIAL_SET_TAG_NAME, 1, MB_TYPE_INTEGER, bhTag,
                             MB_TAG_SPARSE | MB_TAG_CREAT, &default_val);

  std::vector<unsigned int> def_uint_zero(3, 0);
  CHKERR moab.tag_get_handle(
      BLOCK_HEADER, 3 * sizeof(unsigned int), MB_TYPE_INTEGER, bhTag_header,
      MB_TAG_CREAT | MB_TAG_SPARSE | MB_TAG_BYTES, &def_uint_zero[0]);

  Tag block_attribs;
  int def_Block_Attributes_length = 0;
  CHKERR moab.tag_get_handle(
      BLOCK_ATTRIBUTES, def_Block_Attributes_length, MB_TYPE_DOUBLE,
      block_attribs, MB_TAG_CREAT | MB_TAG_SPARSE | MB_TAG_VARLEN, NULL);

  Tag entity_name_tag;
  CHKERR moab.tag_get_handle(NAME_TAG_NAME, NAME_TAG_SIZE, MB_TYPE_OPAQUE,
                             entity_name_tag, MB_TAG_SPARSE | MB_TAG_CREAT);

  MoFEMFunctionReturn(0);
}

MoFEMErrorCode MeshsetsManager::printDisplacementSet() const {
  DisplacementCubitBcData mydata;
  MoFEMFunctionBegin;
  CHKERR printBcSet(mydata, NODESET | mydata.tYpe.to_ulong());
  MoFEMFunctionReturn(0);
}

MoFEMErrorCode MeshsetsManager::printPressureSet() const {
  PressureCubitBcData mydata;
  MoFEMFunctionBegin;
  CHKERR printBcSet(mydata, SIDESET | mydata.tYpe.to_ulong());
  MoFEMFunctionReturn(0);
}

MoFEMErrorCode MeshsetsManager::printForceSet() const {
  ForceCubitBcData mydata;
  MoFEMFunctionBegin;
  CHKERR printBcSet(mydata, NODESET | mydata.tYpe.to_ulong());
  MoFEMFunctionReturn(0);
}

MoFEMErrorCode MeshsetsManager::printTemperatureSet() const {
  TemperatureCubitBcData mydata;
  MoFEMFunctionBegin;
  CHKERR printBcSet(mydata, NODESET | mydata.tYpe.to_ulong());
  MoFEMFunctionReturn(0);
}

MoFEMErrorCode MeshsetsManager::printHeatFluxSet() const {
  HeatFluxCubitBcData mydata;
  MoFEMFunctionBegin;
  CHKERR printBcSet(mydata, SIDESET | mydata.tYpe.to_ulong());
  MoFEMFunctionReturn(0);
}

MoFEMErrorCode MeshsetsManager::printMaterialsSet() const {
  MoFEMFunctionBegin;
  const Interface &m_field = cOre;
  const moab::Interface &moab = m_field.get_moab();
  for (_IT_CUBITMESHSETS_BY_BCDATA_TYPE_FOR_LOOP_(
           (*this), BLOCKSET | MAT_ELASTICSET, it)) {
    Mat_Elastic data;
    CHKERR it->getAttributeDataStructure(data);
    MOFEM_LOG("MeshsetMngWorld", Sev::inform) << *it;
    MOFEM_LOG("MeshsetMngWorld", Sev::inform) << data;
    Range tets;
    CHKERR moab.get_entities_by_dimension(it->meshset, 3, tets, true);
    MOFEM_LOG("MeshsetMngWorld", Sev::inform)
        << "MAT_ELATIC msId " << it->getMeshsetId() << " nb. volumes "
        << tets.size();
  }

  for (_IT_CUBITMESHSETS_BY_BCDATA_TYPE_FOR_LOOP_(
           m_field, BLOCKSET | MAT_THERMALSET, it)) {
    Mat_Thermal data;
    CHKERR it->getAttributeDataStructure(data);
    MOFEM_LOG("MeshsetMngWorld", Sev::inform) << *it;
    MOFEM_LOG("MeshsetMngWorld", Sev::inform) << data;
  }

  for (_IT_CUBITMESHSETS_BY_BCDATA_TYPE_FOR_LOOP_(
           m_field, BLOCKSET | MAT_MOISTURESET, it)) {
    Mat_Moisture data;
    CHKERR it->getAttributeDataStructure(data);
    MOFEM_LOG("MeshsetMngWorld", Sev::inform) << *it;
    MOFEM_LOG("MeshsetMngWorld", Sev::inform) << data;
  }
  MoFEMFunctionReturn(0);
}

bool MeshsetsManager::checkMeshset(const int ms_id,
                                   const CubitBCType cubit_bc_type) const {
  auto miit =
      cubitMeshsets.get<Composite_Cubit_msId_And_MeshsetType_mi_tag>().find(
          boost::make_tuple(ms_id, cubit_bc_type.to_ulong()));
  if (miit !=
      cubitMeshsets.get<Composite_Cubit_msId_And_MeshsetType_mi_tag>().end()) {
    return true;
  }
  return false;
}

bool MeshsetsManager::checkMeshset(const string name,
                                   int *const number_of_meshsets_ptr) const {
  auto miit = cubitMeshsets.get<CubitMeshsets_name>().lower_bound(name);
  auto hi_miit = cubitMeshsets.get<CubitMeshsets_name>().upper_bound(name);
  if (std::distance(miit, hi_miit) == 0) {
    return false;
  }
  if (number_of_meshsets_ptr) {
    *number_of_meshsets_ptr = std::distance(miit, hi_miit);
  }
  return true;
}

MoFEMErrorCode MeshsetsManager::addMeshset(const CubitBCType cubit_bc_type,
                                           const int ms_id,
                                           const std::string name) {
  Interface &m_field = cOre;
  moab::Interface &moab = m_field.get_moab();
  MoFEMFunctionBegin;
  if (checkMeshset(ms_id, cubit_bc_type)) {
    SETERRQ1(PETSC_COMM_SELF, MOFEM_DATA_INCONSISTENCY,
             "such cubit meshset is already there", ms_id);
  }

  CubitMeshSets cmeshset(moab, cubit_bc_type, ms_id);
  if ((cmeshset.cubitBcType & CubitBCType(NODESET | SIDESET | BLOCKSET))
          .any()) {
    auto p = cubitMeshsets.insert(cmeshset);
    if (!p.second) {
      SETERRQ(PETSC_COMM_SELF, MOFEM_OPERATION_UNSUCCESSFUL,
              "meshset not inserted");
    }
    if (name.size() > 0) {
      bool success =
          cubitMeshsets.modify(p.first, CubitMeshSets_change_name(moab, name));
      if (!success) {
        SETERRQ(PETSC_COMM_SELF, MOFEM_OPERATION_UNSUCCESSFUL,
                "name to cubit meshset can not be set");
      }
    }
  }

  MoFEMFunctionReturn(0);
}

MoFEMErrorCode
MeshsetsManager::addEntitiesToMeshset(const CubitBCType cubit_bc_type,
                                      const int ms_id, const Range &ents) {
  Interface &m_field = cOre;
  moab::Interface &moab = m_field.get_moab();
  MoFEMFunctionBegin;
  auto cit =
      cubitMeshsets.get<Composite_Cubit_msId_And_MeshsetType_mi_tag>().find(
          boost::make_tuple(ms_id, cubit_bc_type.to_ulong()));
  if (cit ==
      cubitMeshsets.get<Composite_Cubit_msId_And_MeshsetType_mi_tag>().end()) {
    SETERRQ1(m_field.get_comm(), MOFEM_DATA_INCONSISTENCY,
             "Cannot find Cubit meshset with id: %d", ms_id);
  }
  EntityHandle meshset = cit->getMeshset();
  CHKERR moab.add_entities(meshset, ents);

  MoFEMFunctionReturn(0);
}

MoFEMErrorCode
MeshsetsManager::addEntitiesToMeshset(const CubitBCType cubit_bc_type,
                                      const int ms_id, const EntityHandle *ents,
                                      const int nb_ents) {
  Interface &m_field = cOre;
  moab::Interface &moab = m_field.get_moab();
  MoFEMFunctionBegin;
  auto cit =
      cubitMeshsets.get<Composite_Cubit_msId_And_MeshsetType_mi_tag>().find(
          boost::make_tuple(ms_id, cubit_bc_type.to_ulong()));
  if (cit ==
      cubitMeshsets.get<Composite_Cubit_msId_And_MeshsetType_mi_tag>().end()) {
    SETERRQ1(m_field.get_comm(), MOFEM_DATA_INCONSISTENCY,
             "Cannot find Cubit meshset with id: %d", ms_id);
  }
  EntityHandle meshset = cit->getMeshset();
  CHKERR moab.add_entities(meshset, ents, nb_ents);

  MoFEMFunctionReturn(0);
}

MoFEMErrorCode
MeshsetsManager::setAtributes(const CubitBCType cubit_bc_type, const int ms_id,
                              const std::vector<double> &attributes,
                              const std::string name) {
  Interface &m_field = cOre;
  moab::Interface &moab = m_field.get_moab();
  MoFEMFunctionBegin;
  auto cit =
      cubitMeshsets.get<Composite_Cubit_msId_And_MeshsetType_mi_tag>().find(
          boost::make_tuple(ms_id, cubit_bc_type.to_ulong()));
  if (cit ==
      cubitMeshsets.get<Composite_Cubit_msId_And_MeshsetType_mi_tag>().end()) {
    SETERRQ1(m_field.get_comm(), MOFEM_DATA_INCONSISTENCY,
             "Cannot find Cubit meshset with id: %d", ms_id);
  }
  if (name.size() > 0) {
    bool success = cubitMeshsets.modify(cubitMeshsets.project<0>(cit),
                                        CubitMeshSets_change_name(moab, name));
    if (!success) {
      SETERRQ(m_field.get_comm(), MOFEM_OPERATION_UNSUCCESSFUL,
              "name to cubit meshset can not be set");
    }
  }
  bool success =
      cubitMeshsets.modify(cubitMeshsets.project<0>(cit),
                           CubitMeshSets_change_attributes(moab, attributes));
  if (!success)
    SETERRQ(PETSC_COMM_SELF, MOFEM_OPERATION_UNSUCCESSFUL,
            "modification unsuccessful");

  std::ostringstream ss;
  ss << "Block " << cit->getName();
  ss << " Add attr: ";
  for (unsigned int ii = 0; ii != attributes.size(); ii++) {
    ss << attributes[ii] << " ";
  }
  MOFEM_LOG("MeshsetMngSelf", Sev::noisy) << ss.str();

  MoFEMFunctionReturn(0);
}

MoFEMErrorCode MeshsetsManager::setAtributesByDataStructure(
    const CubitBCType cubit_bc_type, const int ms_id,
    const GenericAttributeData &data, const std::string name) {
  Interface &m_field = cOre;
  moab::Interface &moab = m_field.get_moab();
  MoFEMFunctionBegin;
  auto cit =
      cubitMeshsets.get<Composite_Cubit_msId_And_MeshsetType_mi_tag>().find(
          boost::make_tuple(ms_id, cubit_bc_type.to_ulong()));
  if (cit ==
      cubitMeshsets.get<Composite_Cubit_msId_And_MeshsetType_mi_tag>().end()) {
    SETERRQ1(m_field.get_comm(), MOFEM_DATA_INCONSISTENCY,
             "Cannot find Cubit meshset with id: %d", ms_id);
  }
  if (name.size() > 0) {
    bool success = cubitMeshsets.modify(cubitMeshsets.project<0>(cit),
                                        CubitMeshSets_change_name(moab, name));
    if (!success) {
      SETERRQ(PETSC_COMM_SELF, MOFEM_OPERATION_UNSUCCESSFUL,
              "name to cubit meshset can not be set");
    }
  }
  bool success = cubitMeshsets.modify(
      cubitMeshsets.project<0>(cit),
      CubitMeshSets_change_attributes_data_structure(moab, data));
  if (!success)
    SETERRQ(PETSC_COMM_SELF, MOFEM_OPERATION_UNSUCCESSFUL,
            "modification unsuccessful");
  MoFEMFunctionReturn(0);
}

MoFEMErrorCode MeshsetsManager::setBcData(const CubitBCType cubit_bc_type,
                                          const int ms_id,
                                          const GenericCubitBcData &data) {
  Interface &m_field = cOre;
  moab::Interface &moab = m_field.get_moab();
  MoFEMFunctionBegin;
  auto cit =
      cubitMeshsets.get<Composite_Cubit_msId_And_MeshsetType_mi_tag>().find(
          boost::make_tuple(ms_id, cubit_bc_type.to_ulong()));
  if (cit ==
      cubitMeshsets.get<Composite_Cubit_msId_And_MeshsetType_mi_tag>().end()) {
    SETERRQ1(m_field.get_comm(), MOFEM_DATA_INCONSISTENCY,
             "Cubit meshset with id is already there", ms_id);
  }
  bool success =
      cubitMeshsets.modify(cubitMeshsets.project<0>(cit),
                           CubitMeshSets_change_bc_data_structure(moab, data));
  if (!success)
    SETERRQ(PETSC_COMM_SELF, MOFEM_OPERATION_UNSUCCESSFUL,
            "modification unsuccessful");
  MoFEMFunctionReturn(0);
}

MoFEMErrorCode MeshsetsManager::deleteMeshset(const CubitBCType cubit_bc_type,
                                              const int ms_id,
                                              const MoFEMTypes bh) {
  Interface &m_field = cOre;
  moab::Interface &moab = m_field.get_moab();
  MoFEMFunctionBegin;
  auto miit =
      cubitMeshsets.get<Composite_Cubit_msId_And_MeshsetType_mi_tag>().find(
          boost::make_tuple(ms_id, cubit_bc_type.to_ulong()));
  if (miit ==
      cubitMeshsets.get<Composite_Cubit_msId_And_MeshsetType_mi_tag>().end()) {
    if (bh & MF_EXIST) {
      SETERRQ1(m_field.get_comm(), MOFEM_DATA_INCONSISTENCY,
               "meshset not found", ms_id);
    } else {
      MoFEMFunctionReturnHot(0);
    }
  }
  EntityHandle meshset = miit->getMeshset();
  cubitMeshsets.get<Composite_Cubit_msId_And_MeshsetType_mi_tag>().erase(miit);
  CHKERR moab.delete_entities(&meshset, 1);

  MoFEMFunctionReturn(0);
}

MoFEMErrorCode MeshsetsManager::getCubitMeshsetPtr(
    const int ms_id, const CubitBCType cubit_bc_type,
    const CubitMeshSets **cubit_meshset_ptr) const {
  Interface &m_field = cOre;
  MoFEMFunctionBegin;
  auto miit =
      cubitMeshsets.get<Composite_Cubit_msId_And_MeshsetType_mi_tag>().find(
          boost::make_tuple(ms_id, cubit_bc_type.to_ulong()));
  if (miit !=
      cubitMeshsets.get<Composite_Cubit_msId_And_MeshsetType_mi_tag>().end()) {
    *cubit_meshset_ptr = &*miit;
  } else {
    SETERRQ1(m_field.get_comm(), MOFEM_DATA_INCONSISTENCY,
             "msId = %d is not there", ms_id);
  }
  MoFEMFunctionReturn(0);
}

const CubitMeshSets *
MeshsetsManager::getCubitMeshsetPtr(const int ms_id,
                                    const CubitBCType cubit_bc_type) const {
  const CubitMeshSets *cubit_meshset_ptr;
  CHK_THROW_MESSAGE(
      getCubitMeshsetPtr(ms_id, cubit_bc_type, &cubit_meshset_ptr),
      "Get not get meshset");
  return cubit_meshset_ptr;
}

MoFEMErrorCode MeshsetsManager::getCubitMeshsetPtr(
    const string name, const CubitMeshSets **cubit_meshset_ptr) const {
  Interface &m_field = cOre;
  MoFEMFunctionBegin;
  auto miit = cubitMeshsets.get<CubitMeshsets_name>().lower_bound(name);
  auto hi_miit = cubitMeshsets.get<CubitMeshsets_name>().upper_bound(name);
  if (std::distance(miit, hi_miit) == 0) {
    SETERRQ1(m_field.get_comm(), MOFEM_DATA_INCONSISTENCY,
             "meshset name <%s> is not there", name.c_str());
  }
  if (std::distance(miit, hi_miit) > 1) {
    SETERRQ1(m_field.get_comm(), MOFEM_DATA_INCONSISTENCY,
             "more that one meshser of that name <%s>", name.c_str());
  }
  *cubit_meshset_ptr = &*miit;
  MoFEMFunctionReturn(0);
}

MoFEMErrorCode MeshsetsManager::getCubitMeshsetPtr(
    const CubitBCType cubit_bc_type,
    std::vector<const CubitMeshSets *> &vec_ptr) const {
  MoFEMFunctionBegin;
  auto r = cubitMeshsets.get<CubitMeshsetType_mi_tag>().equal_range(
      cubit_bc_type.to_ulong());
  for (auto it = r.first; it != r.second; ++it) {
    vec_ptr.push_back(&*it);
  }
  sortMeshsets(vec_ptr);
  MoFEMFunctionReturn(0);
}

std::vector<const CubitMeshSets *>
MeshsetsManager::getCubitMeshsetPtr(const CubitBCType cubit_bc_type) const {
  std::vector<const CubitMeshSets *> vec_ptr;
  CHK_MOAB_THROW(getCubitMeshsetPtr(cubit_bc_type, vec_ptr),
                 "Error in getting meshsets by name");
  return vec_ptr;
}

MoFEMErrorCode MeshsetsManager::getCubitMeshsetPtr(
    const std::regex reg_exp_name,
    std::vector<const CubitMeshSets *> &vec_ptr) const {
  MoFEMFunctionBegin;
  auto r =
      cubitMeshsets.get<CubitMeshsetMaskedType_mi_tag>().equal_range(BLOCKSET);
  for (; r.first != r.second; ++r.first) {
    const auto name = r.first->getName();
    if (std::regex_match(name, reg_exp_name)) {
      vec_ptr.push_back(&*r.first);
    }
  }
  sortMeshsets(vec_ptr);
  MoFEMFunctionReturn(0);
}

std::vector<const CubitMeshSets *>
MeshsetsManager::getCubitMeshsetPtr(const std::regex reg_exp_name) const {
  std::vector<const CubitMeshSets *> vec_ptr;
  CHK_MOAB_THROW(getCubitMeshsetPtr(reg_exp_name, vec_ptr),
                 "Error in getting meshsets by name");
  return vec_ptr;
}

MoFEMErrorCode MeshsetsManager::getEntitiesByDimension(
    const int msId, const unsigned int cubit_bc_type, const int dimension,
    Range &entities, const bool recursive) const {
  Interface &m_field = cOre;
  moab::Interface &moab = m_field.get_moab();
  MoFEMFunctionBegin;
  auto miit =
      cubitMeshsets.get<Composite_Cubit_msId_And_MeshsetType_mi_tag>().find(
          boost::make_tuple(msId, cubit_bc_type));
  if (miit !=
      cubitMeshsets.get<Composite_Cubit_msId_And_MeshsetType_mi_tag>().end()) {
    CHKERR miit->getMeshsetIdEntitiesByDimension(moab, dimension, entities,
                                                 recursive);
  } else {
    SETERRQ1(m_field.get_comm(), MOFEM_DATA_INCONSISTENCY,
             "msId = %d is not there", msId);
  }
  MoFEMFunctionReturn(0);
}

MoFEMErrorCode MeshsetsManager::getEntitiesByDimension(
    const int ms_id, const unsigned int cubit_bc_type, Range &entities,
    const bool recursive) const {
  Interface &m_field = cOre;
  moab::Interface &moab = m_field.get_moab();
  MoFEMFunctionBegin;
  auto miit =
      cubitMeshsets.get<Composite_Cubit_msId_And_MeshsetType_mi_tag>().find(
          boost::make_tuple(ms_id, cubit_bc_type));
  if (miit !=
      cubitMeshsets.get<Composite_Cubit_msId_And_MeshsetType_mi_tag>().end()) {
    CHKERR miit->getMeshsetIdEntitiesByDimension(moab, entities, recursive);
  } else {
    SETERRQ1(m_field.get_comm(), MOFEM_DATA_INCONSISTENCY,
             "ms_id = %d is not there", ms_id);
  }
  MoFEMFunctionReturn(0);
}

MoFEMErrorCode MeshsetsManager::getMeshset(const int ms_id,
                                           const unsigned int cubit_bc_type,
                                           EntityHandle &meshset) const {
  Interface &m_field = cOre;
  MoFEMFunctionBegin;
  auto miit =
      cubitMeshsets.get<Composite_Cubit_msId_And_MeshsetType_mi_tag>().find(
          boost::make_tuple(ms_id, cubit_bc_type));
  if (miit !=
      cubitMeshsets.get<Composite_Cubit_msId_And_MeshsetType_mi_tag>().end()) {
    meshset = miit->meshset;
  } else {
    SETERRQ1(m_field.get_comm(), MOFEM_DATA_INCONSISTENCY,
             "ms_id = %d is not there", ms_id);
  }
  MoFEMFunctionReturn(0);
}

bool MeshsetsManager::checkIfMeshsetContainsEntities(
    const int ms_id, const unsigned int cubit_bc_type,
    const EntityHandle *entities, int num_entities, const int operation_type) {
  auto miit =
      cubitMeshsets.get<Composite_Cubit_msId_And_MeshsetType_mi_tag>().find(
          boost::make_tuple(ms_id, cubit_bc_type));
  if (miit !=
      cubitMeshsets.get<Composite_Cubit_msId_And_MeshsetType_mi_tag>().end()) {
    Interface &m_field = cOre;
    return m_field.get_moab().contains_entities(miit->meshset, entities,
                                                num_entities, operation_type);
  } else
    return false;
}

MoFEMErrorCode
MeshsetsManager::getMeshsetsByType(const unsigned int cubit_bc_type,
                                   Range &meshsets) const {
  MoFEMFunctionBegin;
  auto miit =
      cubitMeshsets.get<CubitMeshsetType_mi_tag>().lower_bound(cubit_bc_type);
  auto hi_miit =
      cubitMeshsets.get<CubitMeshsetType_mi_tag>().upper_bound(cubit_bc_type);
  for (; miit != hi_miit; miit++) {
    meshsets.insert(miit->meshset);
  }
  MoFEMFunctionReturn(0);
}

struct BlockData {

  EntityHandle cubitMeshset;

  int iD;
  string addType;
  string nAme;
  CubitBC bcType;

  // Materials
  Mat_Elastic matElastic;
  Mat_Elastic_TransIso matTransIso;
  Mat_Thermal matThermal;
  Mat_Interf matInterf;

  // BCs
  DisplacementCubitBcData dispBc;
  ForceCubitBcData forceBc;
  PressureCubitBcData pressureBc;
  TemperatureCubitBcData temperatureBc;
  HeatFluxCubitBcData heatFluxBc;
  CfgCubitBcData cfgBc;

  int numberOfAttributes;
  std::vector<double> aTtr;

  BlockData() : numberOfAttributes(-1), aTtr(10, 0) {
    std::memcpy(dispBc.data.name, "Displacement", 12);
    std::memcpy(forceBc.data.name, "Force", 5);
    std::memcpy(pressureBc.data.name, "Pressure", 8);
    std::memcpy(temperatureBc.data.name, "Temperature", 11);
    std::memcpy(heatFluxBc.data.name, "HeatFlux", 8);
    std::memcpy(cfgBc.data.name, "cfd_bc", 6);
  }
};

MoFEMErrorCode MeshsetsManager::setMeshsetFromFile(const string file_name,
                                                   bool clean_file_options) {
  Interface &m_field = cOre;
  MoFEMFunctionBegin;
  std::ifstream ini_file(file_name.c_str(), std::ifstream::in);
  po::variables_map vm;
  if (clean_file_options) {
    configFileOptionsPtr =
        boost::shared_ptr<boost::program_options::options_description>(
            new po::options_description());
  }

  auto add_block_attributes = [&](auto prefix, auto &block_lists, auto &it) {
    // remove spacec from blockset name
    configFileOptionsPtr->add_options()(
        (prefix + ".number_of_attributes").c_str(),
        po::value<int>(&block_lists[it->getMeshsetId()].numberOfAttributes)
            ->default_value(-1),
        "Number of blockset attribute");
    for (int ii = 1; ii <= 10; ii++) {
      std::string surfix = ".user" + boost::lexical_cast<std::string>(ii);
      configFileOptionsPtr->add_options()(
          (prefix + surfix).c_str(),
          po::value<double>(&block_lists[it->getMeshsetId()].aTtr[ii - 1])
              ->default_value(0.0),
          "Add block attribute");
    }
  };

  // Add blocks
  map<int, BlockData> block_lists;
  for (_IT_CUBITMESHSETS_BY_SET_TYPE_FOR_LOOP_(m_field, BLOCKSET, it)) {
    block_lists[it->getMeshsetId()].cubitMeshset = it->getMeshset();
    std::string prefix =
        "block_" + boost::lexical_cast<std::string>(it->getMeshsetId());
    configFileOptionsPtr->add_options()(
        (prefix + ".add").c_str(),
        po::value<string>(&block_lists[it->getMeshsetId()].addType)
            ->default_value("UNKNOWNSET"),
        "Add block set")(
        (prefix + ".id").c_str(),
        po::value<int>(&block_lists[it->getMeshsetId()].iD)->default_value(-1),
        "Id of meshset")(
        (prefix + ".name").c_str(),
        po::value<string>(&block_lists[it->getMeshsetId()].nAme)
            ->default_value(""),
        "Name of the meshset");

    // Block attributes
    add_block_attributes(prefix, block_lists, it);

    // Mat elastic
    {
      // double Young; 			///< Young's modulus
      // double Poisson; 		///< Poisson's ratio
      // double ThermalExpansion;	///< Thermal expansion
      configFileOptionsPtr->add_options()(
          (prefix + ".young").c_str(),
          po::value<double>(
              &block_lists[it->getMeshsetId()].matElastic.data.Young)
              ->default_value(-1),
          "Young modulus")(
          (prefix + ".poisson").c_str(),
          po::value<double>(
              &block_lists[it->getMeshsetId()].matElastic.data.Poisson)
              ->default_value(-2),
          "Poisson ratio")(
          (prefix + ".thermalexpansion").c_str(),
          po::value<double>(
              &block_lists[it->getMeshsetId()].matElastic.data.ThermalExpansion)
              ->default_value(-1),
          "Thermal expansion");
      // TODO Add users parameters
    }
    // Mat Trans Iso
    {
      // Young's modulus in xy plane (Ep)
      // Young's modulus in z-direction (Ez)
      // Poisson's ratio in xy plane (vp)
      // Poisson's ratio in z-direction (vpz)
      // Shear modulus in z-direction (Gzp)
      configFileOptionsPtr->add_options()(
          (prefix + ".Youngp").c_str(),
          po::value<double>(
              &block_lists[it->getMeshsetId()].matTransIso.data.Youngp)
              ->default_value(-1),
          "Youngp")(
          (prefix + ".Youngz").c_str(),
          po::value<double>(
              &block_lists[it->getMeshsetId()].matTransIso.data.Youngz)
              ->default_value(-1),
          "Youngz")(
          (prefix + ".Poissonp").c_str(),
          po::value<double>(
              &block_lists[it->getMeshsetId()].matTransIso.data.Poissonp)
              ->default_value(0),
          "Poissonp")(
          (prefix + ".Poissonpz").c_str(),
          po::value<double>(
              &block_lists[it->getMeshsetId()].matTransIso.data.Poissonpz)
              ->default_value(0),
          "Poissonpz")(
          (prefix + ".Shearzp").c_str(),
          po::value<double>(
              &block_lists[it->getMeshsetId()].matTransIso.data.Shearzp)
              ->default_value(-1),
          "Shearzp");
      // TODO Add users parameters
    }
    // Mat thermal
    {
      // double Conductivity; ///< Thermal conductivity
      // double HeatCapacity; ///< Heat Capacity
      configFileOptionsPtr->add_options()(
          (prefix + ".conductivity").c_str(),
          po::value<double>(
              &block_lists[it->getMeshsetId()].matThermal.data.Conductivity)
              ->default_value(-1),
          "Conductivity")(
          (prefix + ".capacity").c_str(),
          po::value<double>(
              &block_lists[it->getMeshsetId()].matThermal.data.HeatCapacity)
              ->default_value(-1),
          "Capacity");
      // TODO Add users parameters
    }
    // Mat interface
    {
      // double alpha; ///< Elastic modulus multiplier
      // double beta;  ///< Damage Coupling multiplier between normal and
      // shear (g=sqrt(gn^2 + beta(gt1^2 + gt2^2))) double ft;    ///< Maximum
      // stress of crack double Gf;    ///< Fracture Energy
      configFileOptionsPtr->add_options()(
          (prefix + ".interface_alpha").c_str(),
          po::value<double>(
              &block_lists[it->getMeshsetId()].matInterf.data.alpha)
              ->default_value(-1),
          "alpha")((prefix + ".interface_beta").c_str(),
                   po::value<double>(
                       &block_lists[it->getMeshsetId()].matInterf.data.beta)
                       ->default_value(-1),
                   "beta")(
          (prefix + ".interface_ft").c_str(),
          po::value<double>(&block_lists[it->getMeshsetId()].matInterf.data.ft)
              ->default_value(-1),
          "ft")(
          (prefix + ".interface_Gf").c_str(),
          po::value<double>(&block_lists[it->getMeshsetId()].matInterf.data.Gf)
              ->default_value(-1),
          "Gf");
      // TODO Add users parameters
    }

    // Displacement bc
    {
      // char flag1; //< Flag for X-Translation (0: N/A, 1: specified)
      // char flag2; //< Flag for Y-Translation (0: N/A, 1: specified)
      // char flag3; //< Flag for Z-Translation (0: N/A, 1: specified)
      // char flag4; //< Flag for X-Rotation (0: N/A, 1: specified)
      // char flag5; //< Flag for Y-Rotation (0: N/A, 1: specified)
      // char flag6; //< Flag for Z-Rotation (0: N/A, 1: specified)
      // double value1; //< Value for X-Translation
      // double value2; //< Value for Y-Translation
      // double value3; //< Value for Z-Translation
      // double value4; //< Value for X-Rotation
      // double value5; //< Value for Y-Rotation
      // double value6; //< Value for Z-Rotation
      configFileOptionsPtr->add_options()(
          (prefix + ".disp_flag1").c_str(),
          po::value<char>(&block_lists[it->getMeshsetId()].dispBc.data.flag1)
              ->default_value(0),
          "flag1")(
          (prefix + ".disp_flag2").c_str(),
          po::value<char>(&block_lists[it->getMeshsetId()].dispBc.data.flag2)
              ->default_value(0),
          "flag2")(
          (prefix + ".disp_flag3").c_str(),
          po::value<char>(&block_lists[it->getMeshsetId()].dispBc.data.flag3)
              ->default_value(0),
          "flag3")(
          (prefix + ".disp_flag4").c_str(),
          po::value<char>(&block_lists[it->getMeshsetId()].dispBc.data.flag4)
              ->default_value(0),
          "flag4")(
          (prefix + ".disp_flag5").c_str(),
          po::value<char>(&block_lists[it->getMeshsetId()].dispBc.data.flag5)
              ->default_value(0),
          "flag5")(
          (prefix + ".disp_flag6").c_str(),
          po::value<char>(&block_lists[it->getMeshsetId()].dispBc.data.flag6)
              ->default_value(0),
          "flag6")(
          (prefix + ".disp_ux").c_str(),
          po::value<double>(&block_lists[it->getMeshsetId()].dispBc.data.value1)
              ->default_value(0),
          "value1")(
          (prefix + ".disp_uy").c_str(),
          po::value<double>(&block_lists[it->getMeshsetId()].dispBc.data.value2)
              ->default_value(0),
          "value2")(
          (prefix + ".disp_uz").c_str(),
          po::value<double>(&block_lists[it->getMeshsetId()].dispBc.data.value3)
              ->default_value(0),
          "value3")(
          (prefix + ".disp_rx").c_str(),
          po::value<double>(&block_lists[it->getMeshsetId()].dispBc.data.value4)
              ->default_value(0),
          "value4")(
          (prefix + ".disp_ry").c_str(),
          po::value<double>(&block_lists[it->getMeshsetId()].dispBc.data.value5)
              ->default_value(0),
          "value5")(
          (prefix + ".disp_rz").c_str(),
          po::value<double>(&block_lists[it->getMeshsetId()].dispBc.data.value6)
              ->default_value(0),
          "value6");
    }
    // Force BC data
    {
      // char zero[3]; //< 3 zeros
      // double value1; //< Force magnitude
      // double value2; //< Moment magnitude
      // double value3; //< X-component of force direction vector
      // double value4; //< Y-component of force direction vector
      // double value5; //< Z-component of force direction vector
      // double value6; //< X-component of moment direction vector
      // double value7; //< Y-component of moment direction vector
      // double value8; //< Z-component of moment direction vector
      // char zero2; // 0
      configFileOptionsPtr->add_options()(
          (prefix + ".force_magnitude").c_str(),
          po::value<double>(
              &block_lists[it->getMeshsetId()].forceBc.data.value1)
              ->default_value(0),
          "value1")((prefix + ".moment_magnitude").c_str(),
                    po::value<double>(
                        &block_lists[it->getMeshsetId()].forceBc.data.value2)
                        ->default_value(0),
                    "value2")(
          (prefix + ".force_fx").c_str(),
          po::value<double>(
              &block_lists[it->getMeshsetId()].forceBc.data.value3)
              ->default_value(0),
          "value3")((prefix + ".force_fy").c_str(),
                    po::value<double>(
                        &block_lists[it->getMeshsetId()].forceBc.data.value4)
                        ->default_value(0),
                    "value4")(
          (prefix + ".force_fz").c_str(),
          po::value<double>(
              &block_lists[it->getMeshsetId()].forceBc.data.value5)
              ->default_value(0),
          "value5")((prefix + ".moment_mx").c_str(),
                    po::value<double>(
                        &block_lists[it->getMeshsetId()].forceBc.data.value6)
                        ->default_value(0),
                    "value6")(
          (prefix + ".moment_my").c_str(),
          po::value<double>(
              &block_lists[it->getMeshsetId()].forceBc.data.value7)
              ->default_value(0),
          "value7")((prefix + ".moment_mz").c_str(),
                    po::value<double>(
                        &block_lists[it->getMeshsetId()].forceBc.data.value8)
                        ->default_value(0),
                    "value8");
    }
    {
      // char name[11]; //< 11 characters for "Temperature"
      // char pre1; //< This is always zero
      // char pre2; //< 0: temperature is not applied on thin shells
      // (default); 1: temperature is applied on thin shells char flag1; //<
      // 0: N/A, 1: temperature value applied (not on thin shells) char flag2;
      // //< 0: N/A, 1: temperature applied on thin shell middle char flag3;
      // //< 0: N/A, 1: thin shell temperature gradient specified char flag4;
      // //< 0: N/A, 1: top thin shell temperature char flag5; //< 0: N/A, 1:
      // bottom thin shell temperature char flag6; //< This is always zero
      // double value1; //< Temperature (default case - no thin shells)
      // double value2; //< Temperature for middle of thin shells
      // double value3; //< Temperature gradient for thin shells
      // double value4; //< Temperature for top of thin shells
      // double value5; //< Temperature for bottom of thin shells
      // double value6; //< This is always zero, i.e. ignore
      configFileOptionsPtr->add_options()(
          (prefix + ".temperature_flag1").c_str(),
          po::value<char>(
              &block_lists[it->getMeshsetId()].temperatureBc.data.flag1)
              ->default_value(0),
          "flag1")(
          (prefix + ".temperature_t").c_str(),
          po::value<double>(
              &block_lists[it->getMeshsetId()].temperatureBc.data.value1)
              ->default_value(0),
          "value1");
      // TODO: Add more cases, see above
    }
    // Sideset
    {
      // char name[8];   //< 8 characters for "Pressure"
      // char zero;      //< This is always zero
      // char flag2;     //< 0: Pressure is interpreted as pure pressure 1:
      // pressure is interpreted as total force double value1;  //< Pressure
      // value
      configFileOptionsPtr->add_options()(
          (prefix + ".pressure_flag2").c_str(),
          po::value<char>(
              &block_lists[it->getMeshsetId()].pressureBc.data.flag2)
              ->default_value(0),
          "flag2")((prefix + ".pressure_magnitude").c_str(),
                   po::value<double>(
                       &block_lists[it->getMeshsetId()].pressureBc.data.value1)
                       ->default_value(0),
                   "value1");
    }
    {
      // char name[8]; //< 8 characters for "HeatFlux" (no space)
      // char pre1; //< This is always zero
      // char pre2; //< 0: heat flux is not applied on thin shells (default);
      // 1: heat flux is applied on thin shells char flag1; //< 0: N/A, 1:
      // normal heat flux case (i.e. single value, case without thin shells)
      // char flag2; //< 0: N/A, 1: Thin shell top heat flux specified
      // char flag3; //< 0: N/A, 1: Thin shell bottom heat flux specidied
      // double value1; //< Heat flux value for default case (no thin shells)
      // double value2; //< Heat flux (thin shell top)
      // double value3; //< Heat flux (thin shell bottom)
      configFileOptionsPtr->add_options()(
          (prefix + ".heatflux_flag1").c_str(),
          po::value<char>(
              &block_lists[it->getMeshsetId()].heatFluxBc.data.flag1)
              ->default_value(0),
          "flag1")((prefix + ".heatflux_magnitude").c_str(),
                   po::value<double>(
                       &block_lists[it->getMeshsetId()].heatFluxBc.data.value1)
                       ->default_value(0),
                   "value1");
    }
    // Interface set
    {
      configFileOptionsPtr->add_options()(
          (prefix + ".interface_type").c_str(),
          po::value<char>(&block_lists[it->getMeshsetId()].cfgBc.data.type)
              ->default_value(0),
          "type");
    }
  }

  map<int, BlockData> block_set_attributes;
  for (_IT_CUBITMESHSETS_BY_SET_TYPE_FOR_LOOP_(m_field, BLOCKSET, it)) {
    block_set_attributes[it->getMeshsetId()].cubitMeshset = it->getMeshset();
    block_set_attributes[it->getMeshsetId()].iD = it->getMeshsetId();
    block_set_attributes[it->getMeshsetId()].bcType = BLOCKSET;
    std::string block_name = it->getName();
    block_name.erase(
        std::remove_if(block_name.begin(), block_name.end(), ::isspace),
        block_name.end());
    block_set_attributes[it->getMeshsetId()].nAme = block_name;
    // Only blocks which have name
    if (block_name.compare("NoNameSet") != 0) {
      std::string prefix = "SET_ATTR_" + block_name;
      // Block attributes
      add_block_attributes(prefix, block_set_attributes, it);
    }
  }

  po::parsed_options parsed =
      parse_config_file(ini_file, *configFileOptionsPtr, true);
  store(parsed, vm);
  po::notify(vm);

  // Set type from name
  for (_IT_CUBITMESHSETS_BY_SET_TYPE_FOR_LOOP_(m_field, BLOCKSET, it)) {

    CubitBCType bc_type;
    unsigned jj = 0;
    while (1 << jj != LASTSET_BC) {
      if (string(CubitBCNames[jj + 1]) ==
          block_lists[it->getMeshsetId()].addType) {
        bc_type = 1 << jj;
      }
      ++jj;
    }
    if (bc_type.none()) {
      block_lists[it->getMeshsetId()].bcType = UNKNOWNSET;
      // Skip the bockset nothing is defined for it
      continue;
    }

    if (bc_type.to_ulong() == BLOCKSET)
      block_lists[it->getMeshsetId()].bcType = BLOCKSET;
    else if (bc_type.to_ulong() == NODESET)
      block_lists[it->getMeshsetId()].bcType = NODESET;
    else if (bc_type.to_ulong() == SIDESET)
      block_lists[it->getMeshsetId()].bcType = SIDESET;
    else {
      SETERRQ1(m_field.get_comm(), MOFEM_DATA_INCONSISTENCY,
               "Not yet implemented type %s\n",
               block_lists[it->getMeshsetId()].addType.c_str());
    }
    if (block_lists[it->getMeshsetId()].iD == -1) {
      SETERRQ1(m_field.get_comm(), MOFEM_DATA_INCONSISTENCY,
               "Unset iD number %d\n", block_lists[it->getMeshsetId()].iD);
    }
  }

  std::vector<std::string> additional_parameters;
  additional_parameters =
      collect_unrecognized(parsed.options, po::include_positional);
  for (std::vector<std::string>::iterator vit = additional_parameters.begin();
       vit != additional_parameters.end(); vit++) {
    MOFEM_LOG_C("MeshsetMngSelf", Sev::warning, "Unrecognized option %s",
                vit->c_str());
  }
  for (map<int, BlockData>::iterator mit = block_lists.begin();
       mit != block_lists.end(); mit++) {
    CubitMeshSet_multiIndex::iterator cubit_meshset_it =
        cubitMeshsets.find(mit->second.cubitMeshset);
    if (cubit_meshset_it == cubitMeshsets.end()) {
      SETERRQ(m_field.get_comm(), MOFEM_DATA_INCONSISTENCY,
              "Data inconsistency\n");
    }
    switch (mit->second.bcType) {
    case UNKNOWNSET:
      break;
    case BLOCKSET: {
      if ((CubitBCType(mit->second.bcType) & cubit_meshset_it->getBcType())
              .any() &&
          mit->second.iD == cubit_meshset_it->getMeshsetId()) {
        // Meshset is the same, only modification
      } else {
        CHKERR addMeshset(mit->second.bcType, mit->second.iD, mit->second.nAme);
        EntityHandle meshset = cubit_meshset_it->getMeshset();
        CHKERR addEntitiesToMeshset(mit->second.bcType, mit->second.iD,
                                    &meshset, 1);
      }
      // Add attributes
      CHKERR setAtributes(mit->second.bcType, mit->second.iD, mit->second.aTtr);
      // Add material elastic data if value are physical (i.e. Young > 0,
      // Poisson in (-1.0.5) and ThermalExpansion>0)
      if (mit->second.matElastic.data.Young != -1) {
        CHKERR setAtributesByDataStructure(mit->second.bcType, mit->second.iD,
                                           mit->second.matElastic);
      }
      if (mit->second.matTransIso.data.Youngp != -1) {
        CHKERR setAtributesByDataStructure(mit->second.bcType, mit->second.iD,
                                           mit->second.matTransIso);
      }
      if (mit->second.matThermal.data.Conductivity != -1) {
        CHKERR setAtributesByDataStructure(mit->second.bcType, mit->second.iD,
                                           mit->second.matThermal);
      }
      if (mit->second.matInterf.data.ft != -1) {
        CHKERR setAtributesByDataStructure(mit->second.bcType, mit->second.iD,
                                           mit->second.matInterf);
      }
    } break;
    case NODESET: {
      if ((CubitBCType(mit->second.bcType) & cubit_meshset_it->getBcType())
              .any() &&
          mit->second.iD == cubit_meshset_it->getMeshsetId()) {
        // Meshset is the same, only modification
      } else {
        CHKERR addMeshset(mit->second.bcType, mit->second.iD);
        EntityHandle meshset = cubit_meshset_it->getMeshset();
        CHKERR addEntitiesToMeshset(mit->second.bcType, mit->second.iD,
                                    &meshset, 1);
      }
      // Add displacement bc
      if (mit->second.dispBc.data.flag1 || mit->second.dispBc.data.flag2 ||
          mit->second.dispBc.data.flag3 || mit->second.dispBc.data.flag4 ||
          mit->second.dispBc.data.flag5 || mit->second.dispBc.data.flag6) {
        if (mit->second.dispBc.data.flag1 == '0')
          mit->second.dispBc.data.flag1 = 0;
        if (mit->second.dispBc.data.flag1 == 'N')
          mit->second.dispBc.data.flag1 = 0;
        if (mit->second.dispBc.data.flag1)
          mit->second.dispBc.data.flag1 = 1;
        if (mit->second.dispBc.data.flag2 == '0')
          mit->second.dispBc.data.flag2 = 0;
        if (mit->second.dispBc.data.flag2 == 'N')
          mit->second.dispBc.data.flag2 = 0;
        if (mit->second.dispBc.data.flag2)
          mit->second.dispBc.data.flag2 = 1;
        if (mit->second.dispBc.data.flag3 == '0')
          mit->second.dispBc.data.flag3 = 0;
        if (mit->second.dispBc.data.flag3 == 'N')
          mit->second.dispBc.data.flag3 = 0;
        if (mit->second.dispBc.data.flag3)
          mit->second.dispBc.data.flag3 = 1;
        if (mit->second.dispBc.data.flag4 == '0')
          mit->second.dispBc.data.flag4 = 0;
        if (mit->second.dispBc.data.flag4 == 'N')
          mit->second.dispBc.data.flag4 = 0;
        if (mit->second.dispBc.data.flag4)
          mit->second.dispBc.data.flag4 = 1;
        if (mit->second.dispBc.data.flag5 == '0')
          mit->second.dispBc.data.flag5 = 0;
        if (mit->second.dispBc.data.flag5 == 'N')
          mit->second.dispBc.data.flag5 = 0;
        if (mit->second.dispBc.data.flag5)
          mit->second.dispBc.data.flag5 = 1;
        if (mit->second.dispBc.data.flag6 == '0')
          mit->second.dispBc.data.flag6 = 0;
        if (mit->second.dispBc.data.flag6 == 'N')
          mit->second.dispBc.data.flag6 = 0;
        if (mit->second.dispBc.data.flag6)
          mit->second.dispBc.data.flag6 = 1;
        CHKERR setBcData(mit->second.bcType, mit->second.iD,
                         mit->second.dispBc);
      }
      if (mit->second.forceBc.data.value1 != 0 ||
          mit->second.forceBc.data.value2 != 0) {
        CHKERR setBcData(mit->second.bcType, mit->second.iD,
                         mit->second.forceBc);
      }
      // Add temperature boundary condition
      if (mit->second.temperatureBc.data.flag1) {
        if (mit->second.temperatureBc.data.flag1 == '0')
          mit->second.temperatureBc.data.flag1 = 0;
        if (mit->second.temperatureBc.data.flag1 == 'N')
          mit->second.temperatureBc.data.flag1 = 0;
        if (mit->second.temperatureBc.data.flag1)
          mit->second.temperatureBc.data.flag1 = 1;
        CHKERR setBcData(mit->second.bcType, mit->second.iD,
                         mit->second.temperatureBc);
      }
    } break;
    case SIDESET: {
      if ((CubitBCType(mit->second.bcType) & cubit_meshset_it->getBcType())
              .any() &&
          mit->second.iD == cubit_meshset_it->getMeshsetId()) {
        // Meshset is the same, only modification
      } else {
        CHKERR addMeshset(mit->second.bcType, mit->second.iD);
        EntityHandle meshset = cubit_meshset_it->getMeshset();
        CHKERR addEntitiesToMeshset(mit->second.bcType, mit->second.iD,
                                    &meshset, 1);
      }
      // Add pressure
      if (mit->second.pressureBc.data.value1 != 0) {
        if (mit->second.pressureBc.data.flag2 == '0')
          mit->second.pressureBc.data.flag2 = 0;
        if (mit->second.pressureBc.data.flag2 == 'N')
          mit->second.pressureBc.data.flag2 = 0;
        if (mit->second.pressureBc.data.flag2)
          mit->second.pressureBc.data.flag2 = 1;
        CHKERR setBcData(mit->second.bcType, mit->second.iD,
                         mit->second.pressureBc);
      }
      // Add heat flux
      if (mit->second.heatFluxBc.data.value1 != 0) {
        if (mit->second.heatFluxBc.data.flag1 == '0')
          mit->second.heatFluxBc.data.flag1 = 0;
        if (mit->second.heatFluxBc.data.flag1 == 'N')
          mit->second.heatFluxBc.data.flag1 = 0;
        if (mit->second.heatFluxBc.data.flag1)
          mit->second.heatFluxBc.data.flag1 = 1;
        CHKERR setBcData(mit->second.bcType, mit->second.iD,
                         mit->second.heatFluxBc);
      }
      // Add Interface
      if (mit->second.cfgBc.data.type != 0) {
        CHKERR setBcData(mit->second.bcType, mit->second.iD, mit->second.cfgBc);
      }
    } break;
    default:
      SETERRQ(m_field.get_comm(), MOFEM_DATA_INCONSISTENCY,
              "Not yet implemented type\n");
    }
  }

  for (auto set_attr : block_set_attributes) {
    // Add attributes
    if (set_attr.second.numberOfAttributes > 0) {
      MOFEM_LOG("MeshsetMngSelf", Sev::verbose)
          << "Set attributes to blockset " << set_attr.second.nAme;
      set_attr.second.aTtr.resize(set_attr.second.numberOfAttributes);
      CHKERR setAtributes(set_attr.second.bcType, set_attr.second.iD,
                          set_attr.second.aTtr);
    }
  }

  MoFEMFunctionReturn(0);
}

MoFEMErrorCode MeshsetsManager::setMeshsetFromFile() {
  Interface &m_field = cOre;
  PetscBool flg_file;
  char meshset_file_name[255] = "config_file.cfg";
  MoFEMFunctionBegin;
  CHKERR PetscOptionsBegin(m_field.get_comm(), "", "Set meshsets form file",
                           "none");
  CHKERR PetscOptionsString("-meshsets_config", "meshsets config  file name",
                            "", "add_cubit_meshsets.in", meshset_file_name, 255,
                            &flg_file);
  if (flg_file == PETSC_TRUE) {
    ifstream f(meshset_file_name);
    if (!f.good()) {
      SETERRQ1(m_field.get_comm(), MOFEM_DATA_INCONSISTENCY,
               "File configuring meshsets ( %s ) can not be open\n",
               meshset_file_name);
    }
    CHKERR setMeshsetFromFile(string(meshset_file_name));
  }
  ierr = PetscOptionsEnd();
  CHKERRG(ierr);
  MoFEMFunctionReturn(0);
}

MoFEMErrorCode MeshsetsManager::saveMeshsetToFile(
    const int ms_id, const unsigned int cubit_bc_type,
    const std::string file_name, const std::string file_type,
    const std::string options) const {

  MoFEMFunctionBegin;
  MoFEM::Interface &m_field = cOre;
  const CubitMeshSets *cubit_meshset_ptr;
  CHKERR getCubitMeshsetPtr(ms_id, cubit_bc_type, &cubit_meshset_ptr);
  EntityHandle meshset = cubit_meshset_ptr->getMeshset();
  CHKERR m_field.get_moab().write_file(file_name.c_str(), file_type.c_str(),
                                       options.c_str(), &meshset, 1);
  MoFEMFunctionReturn(0);
}

MoFEMErrorCode MeshsetsManager::saveMeshsetToFile(
    const int ms_id, const unsigned int cubit_bc_type, const int dim,
    const std::string file_name, const bool recursive,
    const std::string file_type, const std::string options) const {

  MoFEMFunctionBegin;
  MoFEM::Interface &m_field = cOre;
  moab::Interface &moab = m_field.get_moab();
  Range entities;
  CHKERR getEntitiesByDimension(ms_id, cubit_bc_type, dim, entities, recursive);
  EntityHandle meshset;
  CHKERR moab.create_meshset(MESHSET_SET, meshset);
  CHKERR moab.add_entities(meshset, entities);
  CHKERR moab.write_file(file_name.c_str(), file_type.c_str(), options.c_str(),
                         &meshset, 1);
  CHKERR moab.delete_entities(&meshset, 1);
  MoFEMFunctionReturn(0);
}

MoFEMErrorCode
MeshsetsManager::updateAllMeshsetsByEntitiesChildren(const BitRefLevel &bit) {
  MoFEMFunctionBegin;
  BitRefManager *bit_mng = cOre.getInterface<BitRefManager>();
  for (_IT_CUBITMESHSETS_FOR_LOOP_((*this), iit)) {
    EntityHandle meshset = iit->getMeshset();
    for (EntityType t = MBVERTEX; t != MBENTITYSET; ++t)
      CHKERR bit_mng->updateMeshsetByEntitiesChildren(meshset, bit, meshset, t,
                                                      true);
  }
  MoFEMFunctionReturn(0);
}

} // namespace MoFEM<|MERGE_RESOLUTION|>--- conflicted
+++ resolved
@@ -220,11 +220,7 @@
             }
           } else {
             MOFEM_LOG("MeshsetMngSync", Sev::warning)
-<<<<<<< HEAD
-                << "broadcased vetex " << dummy_node << " has negative id";
-=======
                 << "broadcasted vertex " << dummy_node << " has negative id";
->>>>>>> 848a4fdc
           }
           
         }
