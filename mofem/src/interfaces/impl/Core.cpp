--- conflicted
+++ resolved
@@ -78,6 +78,17 @@
               MOAB_VERSION_STRING, petsc_version);
   MOFEM_LOG_C("WORLD", Sev::inform, "git commit id %s", GIT_SHA1_NAME);
 
+  auto log_time = [&](const auto perefix, auto time) {
+    MOFEM_LOG("WORLD", Sev::inform)
+        << perefix << time.date().year() << "-" << time.date().month() << "-"
+        << time.date().day() << " " << time.time_of_day().hours() << ":"
+        << time.time_of_day().minutes() << ":" << time.time_of_day().seconds();
+  };
+
+  // Get current system time
+  log_time("Local time: ", boost::posix_time::second_clock::local_time());
+  log_time("UTC time: ", boost::posix_time::second_clock::universal_time());
+
   return MOFEM_SUCCESS;
 }
 
@@ -165,39 +176,6 @@
   CHKERR registerInterface<CoreInterface>(IDD_MOFEMCoreInterface);
   CHKERR registerInterface<DeprecatedCoreInterface>(
       IDD_MOFEMDeprecatedCoreInterface);
-<<<<<<< HEAD
-=======
-  CHKERRABORT(comm, ierr);
-
-  // Register sub-interfaces
-  ierr = registerSubInterfaces();
-  CHKERRABORT(PETSC_COMM_SELF, ierr);
-
-  // Print version
-  if (verbose > QUIET) {
-    MOFEM_LOG_CHANNEL("WORLD");
-    char petsc_version[255];
-    ierr = PetscGetVersion(petsc_version, 255);
-    CHKERRABORT(comm, ierr);
-    MOFEM_LOG_C("WORLD", Sev::inform, "MoFEM version %d.%d.%d (%s %s)",
-                MoFEM_VERSION_MAJOR, MoFEM_VERSION_MINOR, MoFEM_VERSION_BUILD,
-                MOAB_VERSION_STRING, petsc_version);
-    MOFEM_LOG_C("WORLD", Sev::inform, "git commit id %s", GIT_SHA1_NAME);
-
-    auto log_time = [&](const auto perefix, auto time) {
-      MOFEM_LOG("WORLD", Sev::inform)
-          << perefix << time.date().year() << "-" << time.date().month()
-          << "-" << time.date().day() << " " << time.time_of_day().hours()
-          << ":" << time.time_of_day().minutes() << ":"
-          << time.time_of_day().seconds();
-    };
-
-    // Get current system time
-    log_time("Local time: ", boost::posix_time::second_clock::local_time());
-    log_time("UTC time: ", boost::posix_time::second_clock::universal_time());
-
-  }
->>>>>>> 3070bd8f
 
   // Register MOFEM events in PETSc
   PetscLogEventRegister("FE_preProcess", 0, &MOFEM_EVENT_preProcess);
