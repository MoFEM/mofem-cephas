/** \file PrismInterface.cpp
 * \brief Insert prisms in the interface between two surfaces
 * \todo FIXME this is not so good implementation
 *
 * \ingroup mofem_prism_interface
 */

/* MoFEM is free software: you can redistribute it and/or modify it under
 * the terms of the GNU Lesser General Public License as published by the
 * Free Software Foundation, either version 3 of the License, or (at your
 * option) any later version.

 * MoFEM is distributed in the hope that it will be useful, but WITHOUT
 * ANY WARRANTY; without even the implied warranty of MERCHANTABILITY or
 * FITNESS FOR A PARTICULAR PURPOSE.  See the GNU Lesser General Public
 * License for more details.

 * You should have received a copy of the GNU Lesser General Public
 * License along with MoFEM. If not, see <http://www.gnu.org/licenses/>
*/

namespace MoFEM {

MoFEMErrorCode PrismInterface::query_interface(const MOFEMuuid &uuid,
                                               UnknownInterface **iface) const {
  MoFEMFunctionBeginHot;
  *iface = NULL;
  if (uuid == IDD_MOFEMPrismInterface) {
    *iface = const_cast<PrismInterface *>(this);
    MoFEMFunctionReturnHot(0);
  }
  SETERRQ(PETSC_COMM_SELF, MOFEM_DATA_INCONSISTENCY, "unknown interface");
  MoFEMFunctionReturnHot(0);
}

PrismInterface::PrismInterface(const Core &core)
    : cOre(const_cast<Core &>(core)) {}

MoFEMErrorCode PrismInterface::getSides(const int msId,
                                        const CubitBCType cubit_bc_type,
                                        const BitRefLevel mesh_bit_level,
                                        const bool recursive, int verb) {

  Interface &m_field = cOre;
  MeshsetsManager *meshsets_manager_ptr;
  MoFEMFunctionBegin;
  CHKERR m_field.getInterface(meshsets_manager_ptr);
  CubitMeshSet_multiIndex::index<
      Composite_Cubit_msId_And_MeshSetType_mi_tag>::type::iterator miit =
      meshsets_manager_ptr->getMeshsetsMultindex()
          .get<Composite_Cubit_msId_And_MeshSetType_mi_tag>()
          .find(boost::make_tuple(msId, cubit_bc_type.to_ulong()));
  if (miit != meshsets_manager_ptr->getMeshsetsMultindex()
                  .get<Composite_Cubit_msId_And_MeshSetType_mi_tag>()
                  .end()) {
    CHKERR getSides(miit->meshset, mesh_bit_level, recursive, verb);
  } else {
    SETERRQ(PETSC_COMM_SELF, MOFEM_NOT_FOUND, "msId is not there");
  }
  MoFEMFunctionReturn(0);
}

MoFEMErrorCode PrismInterface::getSides(const EntityHandle sideset,
                                        const BitRefLevel mesh_bit_level,
                                        const bool recursive, int verb) {
  Interface &m_field = cOre;
  moab::Interface &moab = m_field.get_moab();
  Skinner skin(&moab);

  auto save_range = [&moab](const std::string name, const Range r) {
    MoFEMFunctionBegin;
    EntityHandle out_meshset;
    CHKERR moab.create_meshset(MESHSET_SET, out_meshset);
    CHKERR moab.add_entities(out_meshset, r);
    CHKERR moab.write_file(name.c_str(), "VTK", "", &out_meshset, 1);
    CHKERR moab.delete_entities(&out_meshset, 1);
    MoFEMFunctionReturn(0);
  };

  auto get_adj = [&moab](const Range r, const int dim) {
    Range a;
    if (dim)
      CHKERR moab.get_adjacencies(r, dim, false, a, moab::Interface::UNION);
    else
      CHKERR moab.get_connectivity(r, a, true);
    return a;
  };

  auto get_skin = [&skin](const auto r) {
    Range s;
    CHKERR skin.find_skin(0, r, false, s);
    return s;
  };

  MoFEMFunctionBegin;

  Range triangles;
  CHKERR moab.get_entities_by_type(sideset, MBTRI, triangles, recursive);

  Range mesh_level_ents3d, mesh_level_ents3d_tris;
  Range mesh_level_tris;
  Range mesh_level_nodes;
  Range mesh_level_prisms;

  if (mesh_bit_level.any()) {
    CHKERR m_field.getInterface<BitRefManager>()->getEntitiesByTypeAndRefLevel(
        mesh_bit_level, BitRefLevel().set(), MBTET, mesh_level_ents3d);
    CHKERR m_field.getInterface<BitRefManager>()->getEntitiesByTypeAndRefLevel(
        mesh_bit_level, BitRefLevel().set(), MBTRI, mesh_level_tris);
    CHKERR m_field.getInterface<BitRefManager>()->getEntitiesByTypeAndRefLevel(
        mesh_bit_level, BitRefLevel().set(), MBVERTEX, mesh_level_nodes);
    mesh_level_ents3d_tris = get_adj(mesh_level_ents3d, 2);
    CHKERR m_field.getInterface<BitRefManager>()->getEntitiesByTypeAndRefLevel(
        mesh_bit_level, BitRefLevel().set(), MBPRISM, mesh_level_prisms);
    mesh_level_ents3d.merge(mesh_level_prisms);
  }

  // get interface triangles from side set
  if (mesh_bit_level.any())
    triangles = intersect(triangles, mesh_level_ents3d_tris);
  if (triangles.empty())
    SETERRQ(PETSC_COMM_SELF, MOFEM_DATA_INCONSISTENCY,
            "Range of triangles set to split is emtpy. Nothing to split.");
  if (verb >= VERBOSE)
    PetscPrintf(m_field.get_comm(), "Nb. of triangles in set %u\n",
                triangles.size());

  auto get_skin_edges_boundary = [&]() {

    // get nodes, edges and 3d ents (i.e. tets and prisms)
    auto ents3d_with_prisms = get_adj(get_adj(triangles, 0), 3);
    if (mesh_bit_level.any())
      ents3d_with_prisms = intersect(ents3d_with_prisms, mesh_level_ents3d);
    auto ents3d = ents3d_with_prisms.subset_by_type(
        MBTET); // take only tets, add prism later

    // note: that skin faces edges do not contain internal boundary
    // note: that prisms are not included in ents3d, so if ents3d have border
    // with other inteface is like external boundary skin edges boundary are
    // internal edge <- skin_faces_edges contains edges which are on the body
    // boundary <- that is the trick
    auto skin_edges_boundary =
        subtract(get_skin(triangles),
                 get_adj(get_skin(ents3d),
                         1)); // from skin edges subtract edges from skin
                              // faces of 3d ents (only internal edges)

    skin_edges_boundary =
        subtract(skin_edges_boundary,
                 get_adj(ents3d_with_prisms.subset_by_type(MBPRISM),
                         1)); // from skin edges subtract edges from prism
                              // edges, that create internal boundary

    return skin_edges_boundary;
  };

  auto skin_edges_boundary = get_skin_edges_boundary();
  auto skin_nodes_boundary = get_adj(skin_edges_boundary, 0);

  auto get_edges_without_boundary = [&]() {
    // Get front edges
    return subtract(get_adj(triangles, 1), skin_edges_boundary);
  };

  auto get_nodes_without_front = [&]() {
    // use nodes on body boundary and interface (without internal boundary) to
    // find adjacent tets
    return subtract(get_adj(triangles, 0),
                    skin_nodes_boundary); // nodes_without_front adjacent to
                                          // all split face edges except
                                          // those on internal edge
  };

  auto get_ents3d_with_prisms = [&](auto edges_without_boundary,
                                    auto nodes_without_front) {
    // ents3 that are adjacent to front nodes on split faces but not those which
    // are on the front nodes on internal edge
    Range ents3d_with_prisms =
        get_adj(unite(edges_without_boundary, nodes_without_front), 3);

    auto find_triangles_on_front_and_adjacent_tet = [&]() {
      MoFEMFunctionBegin;
      // get all triangles adjacent to front
      auto skin_nodes_boundary_tris = get_adj(skin_nodes_boundary, 2);

      // get nodes of triangles adjacent to front nodes
      // get hanging nodes, i.e. nodes which are not on the front but adjacent
      // to triangles adjacent to crack front
      auto skin_nodes_boundary_tris_nodes =
          subtract(get_adj(skin_nodes_boundary_tris, 2), skin_nodes_boundary);

      // get triangles adjacent to hanging nodes
      auto skin_nodes_boundary_tris_nodes_tris =
          get_adj(skin_nodes_boundary_tris_nodes, 2);

      // triangles which have tree nodes on front boundary
      skin_nodes_boundary_tris =
          intersect(triangles, subtract(skin_nodes_boundary_tris,
                                        skin_nodes_boundary_tris_nodes_tris));
      if (!skin_nodes_boundary_tris.empty()) {
        // Get internal edges of triangle which has three nodes on boundary
        auto skin_nodes_boundary_tris_edges =
            get_adj(skin_nodes_boundary_tris, 1);

        skin_nodes_boundary_tris_edges =
            subtract(skin_nodes_boundary_tris_edges, skin_edges_boundary);
        // Get 3d elements adjacent to internal edge which has three nodes on
        // boundary
        ents3d_with_prisms.merge(get_adj(skin_nodes_boundary_tris_edges, 3));
      }
      MoFEMFunctionReturn(0);
    };

    CHKERR find_triangles_on_front_and_adjacent_tet();

    // prism and tets on both side of interface
    if (mesh_bit_level.any())
      ents3d_with_prisms = intersect(ents3d_with_prisms, mesh_level_ents3d);

    if (verb >= NOISY) {
      CHKERR save_range("skin_edges_boundary.vtk", skin_edges_boundary);
      CHKERR save_range("nodes_without_front.vtk", nodes_without_front);
    }

    return ents3d_with_prisms;
  };

  auto nodes_without_front = get_nodes_without_front();
  auto ents3d_with_prisms =
      get_ents3d_with_prisms(get_edges_without_boundary(), nodes_without_front);
  auto ents3d = ents3d_with_prisms.subset_by_type(MBTET);
  if (verb >= VERY_VERBOSE)
    PetscPrintf(m_field.get_comm(), "adj. ents3d to front nodes %u\n",
                ents3d.size());

  if (verb >= NOISY) {
    CHKERR save_range("triangles.vtk", triangles);
    CHKERR save_range("ents3d.vtk", ents3d);
    CHKERR save_range("skin_nodes_boundary.vtk", skin_nodes_boundary);
  }


  auto find_tetrahedrons_on_the_side = [&]() {
    auto seed = intersect(get_adj(triangles, 3), ents3d);
    Range side_ents3d;
    if (!seed.empty())
      side_ents3d.insert(seed[0]);
    unsigned int nb_side_ents3d = side_ents3d.size();
    Range side_ents3d_tris_on_surface;

    // get all tets adjacent to crack surface, but only on one side of it
    do {

      Range adj_ents3d;
      do {

        Range adj_tris;
        nb_side_ents3d = side_ents3d.size();
        if (verb >= VERBOSE)
          PetscPrintf(m_field.get_comm(), "nb_side_ents3d %u\n",
                      nb_side_ents3d);

        // get faces
        // subtrace from faces interface
        adj_tris = get_skin(side_ents3d.subset_by_type(MBTET));
        adj_tris = subtract(adj_tris, triangles);
        if (mesh_bit_level.any())
          adj_tris = intersect(adj_tris, mesh_level_tris);
        if (verb >= VERBOSE)
          PetscPrintf(m_field.get_comm(), "adj_tris %u\n", adj_tris.size());

        // get tets adjacent to faces
        CHKERR moab.get_adjacencies(adj_tris, 3, false, adj_ents3d,
                                    moab::Interface::UNION);
        // intersect tets with tets adjacent to inetface
        adj_ents3d = intersect(adj_ents3d, ents3d_with_prisms);
        if (verb >= VERBOSE)
          PetscPrintf(m_field.get_comm(), "adj_ents3d %u\n", adj_ents3d.size());

        // add tets to side
        side_ents3d.insert(adj_ents3d.begin(), adj_ents3d.end());
        if (verb >= VERY_NOISY) {
          CHKERR save_range(
              "side_ents3d_" +
                  boost::lexical_cast<std::string>(nb_side_ents3d) + ".vtk",
              side_ents3d);
        }

      } while (nb_side_ents3d != side_ents3d.size());
      Range side_ents3d_tris;
      CHKERR moab.get_adjacencies(side_ents3d, 2, false, side_ents3d_tris,
                                  moab::Interface::UNION);
      side_ents3d_tris_on_surface = intersect(side_ents3d_tris, triangles);

      if (verb >= VERY_NOISY) {
        Range left_triangles = subtract(triangles, side_ents3d_tris_on_surface);
        if (!left_triangles.empty()) {
          CHKERR save_range(
              "left_triangles_" +
                  boost::lexical_cast<std::string>(nb_side_ents3d) + ".vtk",
              left_triangles);
        }
      }

      // This is a case when separate sub-domains are split, so we need
      // additional tetrahedron for seed process
      if (side_ents3d_tris_on_surface.size() != triangles.size()) {
        auto left_triangles = subtract(triangles, side_ents3d_tris_on_surface);
        Range tets;
        CHKERR moab.get_adjacencies(&*left_triangles.begin(), 1, 3, false,
                                    tets);
        tets = intersect(tets, ents3d_with_prisms);

        if (tets.empty()) {
          CHKERR save_range("error.vtk", left_triangles);
          THROW_MESSAGE(
              "Not all faces on surface going to be split, see error.vtk for "
              "problematic triangle. "
              "It could be a case where triangle on front (part boundary of "
              "surface in interior) "
              "has three nodes front.");
        }
        side_ents3d.insert(*tets.begin());
      }

    } while (side_ents3d_tris_on_surface.size() != triangles.size());

    return side_ents3d;
  };

  auto side_ents3d = find_tetrahedrons_on_the_side();
  if (ents3d_with_prisms.size() == side_ents3d.size())
    SETERRQ(m_field.get_comm(), MOFEM_DATA_INCONSISTENCY,
            "All tetrahedrons are on one side of split surface and that is "
            "wrong. Algorithm can not distinguish (find) sides of interface.");

  // other side ents
  auto other_side = subtract(ents3d_with_prisms, side_ents3d);
  // side nodes
  auto side_nodes = get_adj(side_ents3d.subset_by_type(MBTET), 0);
  // nodes on crack surface without front
  nodes_without_front = intersect(nodes_without_front, side_nodes);
  auto side_edges = get_adj(side_ents3d.subset_by_type(MBTET), 1);
  skin_edges_boundary = intersect(skin_edges_boundary, side_edges);

  // make child meshsets
  std::vector<EntityHandle> children;
  CHKERR moab.get_child_meshsets(sideset, children);
  if (children.empty()) {
    children.resize(3);
    CHKERR moab.create_meshset(MESHSET_SET, children[0]);
    CHKERR moab.create_meshset(MESHSET_SET, children[1]);
    CHKERR moab.create_meshset(MESHSET_SET, children[2]);
    CHKERR moab.add_child_meshset(sideset, children[0]);
    CHKERR moab.add_child_meshset(sideset, children[1]);
    CHKERR moab.add_child_meshset(sideset, children[2]);
  } else {
    if (children.size() != 3) {
      SETERRQ(PETSC_COMM_SELF, MOFEM_DATA_INCONSISTENCY,
              "this meshset should have 3 children meshsets");
    }
    children.resize(3);
    CHKERR moab.clear_meshset(&children[0], 3);
  }

  EntityHandle &child_side = children[0];
  EntityHandle &child_other_side = children[1];
  EntityHandle &child_nodes_and_skin_edges = children[2];
  CHKERR moab.add_entities(child_side, side_ents3d);
  CHKERR moab.add_entities(child_other_side, other_side);
  CHKERR moab.add_entities(child_nodes_and_skin_edges, nodes_without_front);
  CHKERR moab.add_entities(child_nodes_and_skin_edges, skin_edges_boundary);
  if (verb >= VERBOSE) {
    PetscPrintf(m_field.get_comm(), "Nb. of side 3d elements in set %u\n",
                side_ents3d.size());
    PetscPrintf(m_field.get_comm(), "Nb. of other side 3d elements in set %u\n",
                other_side.size());
    PetscPrintf(m_field.get_comm(), "Nb. of boundary edges %u\n",
                skin_edges_boundary.size());
  }
  if (verb >= NOISY) {
    CHKERR moab.write_file("side.vtk", "VTK", "", &children[0], 1);
    CHKERR moab.write_file("other_side.vtk", "VTK", "", &children[1], 1);
  }

  MoFEMFunctionReturn(0);
}

MoFEMErrorCode PrismInterface::findFacesWithThreeNodesOnInternalSurfaceSkin(
    const EntityHandle sideset, const BitRefLevel mesh_bit_level,
    const bool recursive, Range &faces_with_three_nodes_on_front, int verb) {
  Interface &m_field = cOre;
  moab::Interface &moab = m_field.get_moab();
  MoFEMFunctionBegin;

  Range mesh_level_ents3d;
  Range mesh_level_edges, mesh_level_tris;
  if (mesh_bit_level.any()) {
    CHKERR m_field.getInterface<BitRefManager>()->getEntitiesByTypeAndRefLevel(
        mesh_bit_level, BitRefLevel().set(), MBTET, mesh_level_ents3d);

    CHKERR m_field.getInterface<BitRefManager>()->getEntitiesByTypeAndRefLevel(
        mesh_bit_level, BitRefLevel().set(), MBTRI, mesh_level_tris);

    CHKERR m_field.getInterface<BitRefManager>()->getEntitiesByTypeAndRefLevel(
        mesh_bit_level, BitRefLevel().set(), MBEDGE, mesh_level_edges);
  }

  Skinner skin(&moab);
  // get interface triangles from side set
  Range triangles;
  CHKERR moab.get_entities_by_type(sideset, MBTRI, triangles, recursive);

  if (mesh_bit_level.any()) {
    triangles = intersect(triangles, mesh_level_tris);
  }
  if (verb >= VERBOSE) {
    PetscPrintf(m_field.get_comm(), "Nb. of triangles in set %u\n",
                triangles.size());
  }
  // get nodes, edges and 3d ents (i.e. tets and prisms)
  Range nodes; // nodes from triangles
  CHKERR moab.get_connectivity(triangles, nodes, true);

  Range ents3d; // 3d ents from nodes
  CHKERR moab.get_adjacencies(nodes, 3, false, ents3d, moab::Interface::UNION);

  if (mesh_bit_level.any()) {
    ents3d = intersect(ents3d, mesh_level_ents3d);
  }
  // take skin faces
  Range skin_faces; // skin faces from 3d ents
  CHKERR skin.find_skin(0, ents3d.subset_by_type(MBTET), false, skin_faces);

  // take skin edges (boundary of surface if there is any)
  Range skin_edges_boundary; // skin edges from triangles
  CHKERR skin.find_skin(0, triangles, false, skin_edges_boundary);

  if (verb >= VERY_VERBOSE) {
    PetscPrintf(m_field.get_comm(), "skin_edges_boundary %u\n",
                skin_edges_boundary.size());
  }
  // take all edges on skin faces (i.e. skin surface)
  Range skin_faces_edges; // edges from skin faces of 3d ents
  CHKERR moab.get_adjacencies(skin_faces, 1, false, skin_faces_edges,
                              moab::Interface::UNION);

  if (mesh_bit_level.any()) {
    skin_faces_edges = intersect(skin_faces_edges, mesh_level_edges);
  }
  if (verb >= VERY_VERBOSE) {
    PetscPrintf(m_field.get_comm(), "skin_faces_edges %u\n",
                skin_faces_edges.size());
  }
  // note: that skin faces edges do not contain internal boundary
  // note: that prisms are not included in ents3d, so if ents3d have border with
  // other inteface is like external boundary skin edges boundary are internal
  // edge <- skin_faces_edges contains edges which are on the body boundary <-
  // that is the trick
  skin_edges_boundary =
      subtract(skin_edges_boundary,
               skin_faces_edges); // from skin edges subtract edges from skin
                                  // faces of 3d ents (only internal edges)

  if (verb >= VERY_VERBOSE) {
    EntityHandle out_meshset;
    CHKERR moab.create_meshset(MESHSET_SET, out_meshset);
    CHKERR moab.add_entities(out_meshset, triangles);
    CHKERR moab.write_file("triangles.vtk", "VTK", "", &out_meshset, 1);
    CHKERR moab.delete_entities(&out_meshset, 1);
    CHKERR moab.create_meshset(MESHSET_SET, out_meshset);
    CHKERR moab.add_entities(out_meshset, ents3d);
    CHKERR moab.write_file("ents3d.vtk", "VTK", "", &out_meshset, 1);
    CHKERR moab.delete_entities(&out_meshset, 1);
    CHKERR moab.create_meshset(MESHSET_SET, out_meshset);
    CHKERR moab.add_entities(out_meshset, skin_edges_boundary);
    CHKERR moab.write_file("skin_edges_boundary.vtk", "VTK", "", &out_meshset,
                           1);
    CHKERR moab.delete_entities(&out_meshset, 1);
  }
  if (verb >= VERY_VERBOSE) {
    PetscPrintf(m_field.get_comm(), "subtract skin_edges_boundary %u\n",
                skin_edges_boundary.size());
  }

  // Get nodes on boundary edge
  Range skin_nodes_boundary;
  CHKERR moab.get_connectivity(skin_edges_boundary, skin_nodes_boundary, true);

  // Remove node which are boundary with other existing interface
  Range prisms_nodes;
  CHKERR
  moab.get_connectivity(ents3d.subset_by_type(MBPRISM), prisms_nodes, true);

  skin_nodes_boundary = subtract(skin_nodes_boundary, prisms_nodes);
  if (verb >= VERY_VERBOSE) {
    PetscPrintf(m_field.get_comm(), "subtract skin_nodes_boundary %u\n",
                skin_nodes_boundary.size());
  }
  // use nodes on body boundary and interface (without internal boundary) to
  // find adjacent tets
  Range nodes_without_front = subtract(
      nodes, skin_nodes_boundary); // nodes_without_front adjacent to all split
                                   // face edges except those on internal edge
  if (verb >= VERY_VERBOSE) {
    PetscPrintf(m_field.get_comm(),
                "adj. node if ents3d but not on the internal edge %u\n",
                nodes_without_front.size());
  }

  Range skin_nodes_boundary_tris;
  CHKERR moab.get_adjacencies(skin_nodes_boundary, 2, false,
                              skin_nodes_boundary_tris, moab::Interface::UNION);
  Range skin_nodes_boundary_tris_nodes;
  CHKERR moab.get_connectivity(skin_nodes_boundary_tris,
                               skin_nodes_boundary_tris_nodes, true);

  skin_nodes_boundary_tris_nodes =
      subtract(skin_nodes_boundary_tris_nodes, skin_nodes_boundary);
  Range skin_nodes_boundary_tris_nodes_tris;
  CHKERR moab.get_adjacencies(skin_nodes_boundary_tris_nodes, 2, false,
                              skin_nodes_boundary_tris_nodes_tris,
                              moab::Interface::UNION);

  // Triangle which has tree nodes on front boundary
  skin_nodes_boundary_tris =
      intersect(triangles, subtract(skin_nodes_boundary_tris,
                                    skin_nodes_boundary_tris_nodes_tris));
  faces_with_three_nodes_on_front.swap(skin_nodes_boundary_tris);

  MoFEMFunctionReturn(0);
}

MoFEMErrorCode PrismInterface::splitSides(const EntityHandle meshset,
                                          const BitRefLevel &bit,
                                          const int msId,
                                          const CubitBCType cubit_bc_type,
                                          const bool add_interface_entities,
                                          const bool recursive, int verb) {

  Interface &m_field = cOre;
  MeshsetsManager *meshsets_manager_ptr;
  MoFEMFunctionBegin;
  CHKERR m_field.getInterface(meshsets_manager_ptr);
  CubitMeshSet_multiIndex::index<
      Composite_Cubit_msId_And_MeshSetType_mi_tag>::type::iterator miit =
      meshsets_manager_ptr->getMeshsetsMultindex()
          .get<Composite_Cubit_msId_And_MeshSetType_mi_tag>()
          .find(boost::make_tuple(msId, cubit_bc_type.to_ulong()));
  if (miit != meshsets_manager_ptr->getMeshsetsMultindex()
                  .get<Composite_Cubit_msId_And_MeshSetType_mi_tag>()
                  .end()) {
    CHKERR splitSides(meshset, bit, miit->meshset, add_interface_entities,
                      recursive, verb);
  } else {
    SETERRQ(m_field.get_comm(), MOFEM_DATA_INCONSISTENCY, "msId is not there");
  }
  MoFEMFunctionReturn(0);
}

MoFEMErrorCode PrismInterface::splitSides(const EntityHandle meshset,
                                          const BitRefLevel &bit,
                                          const EntityHandle sideset,
                                          const bool add_interface_entities,
                                          const bool recursive, int verb) {

  MoFEMFunctionBegin;
  CHKERR splitSides(meshset, bit, BitRefLevel(), BitRefLevel(), sideset,
                    add_interface_entities, recursive, verb);
  MoFEMFunctionReturn(0);
}

MoFEMErrorCode PrismInterface::splitSides(
    const EntityHandle meshset, const BitRefLevel &bit,
    const BitRefLevel &inhered_from_bit_level,
    const BitRefLevel &inhered_from_bit_level_mask, const EntityHandle sideset,
    const bool add_interface_entities, const bool recursive, int verb) {
  Interface &m_field = cOre;
  moab::Interface &moab = m_field.get_moab();
  auto refined_ents_ptr = m_field.get_ref_ents();
  MoFEMFunctionBegin;

  std::vector<EntityHandle> children;
  // get children meshsets
  CHKERR moab.get_child_meshsets(sideset, children);
  if (children.size() != 3)
    SETERRQ(m_field.get_comm(), MOFEM_DATA_INCONSISTENCY,
            "should be 3 child meshsets, each of them contains tets on two "
            "sides of interface");

  // 3d ents on "father" side
  Range side_ents3d;
  CHKERR moab.get_entities_by_handle(children[0], side_ents3d, false);
  // 3d ents on "mother" side
  Range other_ents3d;
  CHKERR moab.get_entities_by_handle(children[1], other_ents3d, false);
  // faces of interface
  Range triangles;
  CHKERR moab.get_entities_by_type(sideset, MBTRI, triangles, recursive);
  Range side_ents3d_tris;
  CHKERR moab.get_adjacencies(side_ents3d, 2, true, side_ents3d_tris,
                              moab::Interface::UNION);
  triangles = intersect(triangles, side_ents3d_tris);
  // nodes on interface but not on crack front (those should not be splitted)
  Range nodes;
  CHKERR moab.get_entities_by_type(children[2], MBVERTEX, nodes, false);
  Range meshset_3d_ents, meshset_2d_ents;
  CHKERR moab.get_entities_by_dimension(meshset, 3, meshset_3d_ents, true);
  Range meshset_tets = meshset_3d_ents.subset_by_type(MBTET);
  CHKERR moab.get_adjacencies(meshset_tets, 2, false, meshset_2d_ents,
                              moab::Interface::UNION);
  side_ents3d = intersect(meshset_3d_ents, side_ents3d);
  other_ents3d = intersect(meshset_3d_ents, other_ents3d);
  triangles = intersect(meshset_2d_ents, triangles);
  if (verb >= VERY_VERBOSE) {
    PetscPrintf(m_field.get_comm(), "split sides triangles %u\n",
                triangles.size());
    PetscPrintf(m_field.get_comm(), "split sides side_ents3d %u\n",
                side_ents3d.size());
    PetscPrintf(m_field.get_comm(), "split sides nodes %u\n", nodes.size());
  }


  struct PartentAndChild {
    EntityHandle parent;
    EntityHandle child;
  };

  typedef multi_index_container<
      PartentAndChild,
      indexed_by<

          hashed_unique<
              member<PartentAndChild, EntityHandle, &PartentAndChild::parent>>,

          hashed_unique<
              member<PartentAndChild, EntityHandle, &PartentAndChild::child>>

          >>
      ParentChildMI;

  ParentChildMI parent_child;
  

  typedef std::map<EntityHandle, /*node on "mother" side*/
                   EntityHandle  /*node on "father" side*/
                   >
      MapNodes;
  MapNodes map_nodes, reverse_map_nodes;

  // Map nodes on sides, set parent node and set bit ref level
  {
    struct CreateSideNodes {
      MoFEM::Core &cOre;
      MoFEM::Interface &m_field;
      std::vector<EntityHandle> splitNodes;
      std::vector<double> splitCoords[3];

      RefEntity_multiIndex_view_by_hashed_parent_entity refParentEntsView;

      CreateSideNodes(MoFEM::Core &core, int split_size = 0)
          : cOre(core), m_field(core) {
        splitNodes.reserve(split_size);
        for (auto dd : {0, 1, 2})
          splitCoords[dd].reserve(split_size);
      }
      MoFEMErrorCode operator()(const double coords[], const EntityHandle n) {
        MoFEMFunctionBegin;
        splitNodes.emplace_back(n);
        for (auto dd : {0, 1, 2})
          splitCoords[dd].emplace_back(coords[dd]);
        MoFEMFunctionReturn(0);
      }

      MoFEMErrorCode operator()(const BitRefLevel &bit, MapNodes &map_nodes,
                                MapNodes &reverse_map_nodes) {
        ReadUtilIface *iface;
        MoFEMFunctionBegin;
        int num_nodes = splitNodes.size();
        std::vector<double *> arrays_coord;
        EntityHandle startv;
        CHKERR m_field.get_moab().query_interface(iface);
        CHKERR iface->get_node_coords(3, num_nodes, 0, startv, arrays_coord);
        Range verts(startv, startv + num_nodes - 1);
        for (int dd = 0; dd != 3; ++dd)
          std::copy(splitCoords[dd].begin(), splitCoords[dd].end(),
                    arrays_coord[dd]);
        for (int nn = 0; nn != num_nodes; ++nn) {
          map_nodes[splitNodes[nn]] = verts[nn];
          reverse_map_nodes[verts[nn]] = splitNodes[nn];
        }
        CHKERR m_field.get_moab().tag_set_data(cOre.get_th_RefParentHandle(),
                                               verts, &*splitNodes.begin());
        CHKERR m_field.getInterface<BitRefManager>()->setEntitiesBitRefLevel(
            verts, bit, QUIET);
        MoFEMFunctionReturn(0);
      }
    };
    CreateSideNodes create_side_nodes(cOre, nodes.size());

    RefEntity_multiIndex_view_by_hashed_parent_entity ref_parent_ents_view;
    struct CreateParentEntView {
      MoFEMErrorCode
      operator()(const BitRefLevel &bit, const BitRefLevel &mask,
                 const RefEntity_multiIndex *refined_ents_ptr,
                 RefEntity_multiIndex_view_by_hashed_parent_entity
                     &ref_parent_ents_view) const {
        MoFEMFunctionBegin;
        auto &ref_ents =
            refined_ents_ptr->get<Composite_EntType_and_ParentEntType_mi_tag>();
        // view by parent type (VERTEX)
        auto miit = ref_ents.lower_bound(boost::make_tuple(MBVERTEX, MBVERTEX));
        auto hi_miit =
            ref_ents.upper_bound(boost::make_tuple(MBVERTEX, MBVERTEX));
        for (; miit != hi_miit; miit++) {
          const auto &ent_bit = (*miit)->getBitRefLevel();
          if ((ent_bit & bit).any() && (ent_bit & mask) == ent_bit) {
            auto p_ref_ent_view = ref_parent_ents_view.insert(*miit);
            if (!p_ref_ent_view.second)
              SETERRQ(PETSC_COMM_SELF, MOFEM_DATA_INCONSISTENCY,
                      "non unique insertion");
          }
        }
        MoFEMFunctionReturn(0);
      }
    };
    if (inhered_from_bit_level.any() && inhered_from_bit_level_mask.any())
      CHKERR CreateParentEntView()(inhered_from_bit_level,
                                   inhered_from_bit_level_mask,
                                   refined_ents_ptr, ref_parent_ents_view);

    // add new nodes on interface and create map
    Range add_bit_nodes;
    for (auto pnit = nodes.pair_begin(); pnit != nodes.pair_end(); ++pnit) {
      auto lo = refined_ents_ptr->lower_bound(pnit->first);
      auto hi = refined_ents_ptr->upper_bound(pnit->second);
      if (std::distance(lo, hi) != (pnit->second - pnit->first + 1))
        SETERRQ(
            PETSC_COMM_SELF, MOFEM_DATA_INCONSISTENCY,
            "Can not find some nodes in database that are split on interface");
      Range nodes_in_range;
      insertOrdered(nodes_in_range, RefEntExtractor(), lo, hi);
      std::vector<double> coords_range(nodes_in_range.size() * 3);
      CHKERR moab.get_coords(nodes_in_range, &*coords_range.begin());
      int pos = 0;
      for (; lo != hi; ++lo, pos += 3) {
        const EntityHandle node = (*lo)->getRefEnt();
        EntityHandle child_entity = 0;
        auto child_it = ref_parent_ents_view.find(node);
        if (child_it != ref_parent_ents_view.end())
          child_entity = (*child_it)->getRefEnt();
        if (child_entity == 0) {
          CHKERR create_side_nodes(&coords_range[pos], node);
        } else {
          map_nodes[node] = child_entity;
          add_bit_nodes.insert(child_entity);
        }
      }
    }
    add_bit_nodes.merge(nodes);
    CHKERR m_field.getInterface<BitRefManager>()->addBitRefLevel(add_bit_nodes,
                                                                 bit);
    CHKERR create_side_nodes(bit, map_nodes, reverse_map_nodes);
  }

  // crete meshset for new mesh bit level
  EntityHandle meshset_for_bit_level;
  CHKERR moab.create_meshset(MESHSET_SET, meshset_for_bit_level);

  // subtract those elements which will be refined, i.e. disconnected from other
  // side elements, and connected to new prisms, if they are created
  meshset_3d_ents = subtract(meshset_3d_ents, side_ents3d);
  CHKERR moab.add_entities(meshset_for_bit_level, meshset_3d_ents);

  // create new 3d ents on "father" side
  Range new_3d_ents;
  for (Range::iterator eit3d = side_ents3d.begin(); eit3d != side_ents3d.end();
       eit3d++) {
    auto miit_ref_ent = refined_ents_ptr->find(*eit3d);
    if (miit_ref_ent == refined_ents_ptr->end())
      SETERRQ(m_field.get_comm(), MOFEM_OPERATION_UNSUCCESSFUL,
              "Tetrahedron not in database");

    int num_nodes;
    const EntityHandle *conn;
    CHKERR moab.get_connectivity(*eit3d, conn, num_nodes, true);
    EntityHandle new_conn[num_nodes];
    int nb_new_conn = 0;
    for (int ii = 0; ii < num_nodes; ii++) {
      std::map<EntityHandle, EntityHandle>::iterator mit =
          map_nodes.find(conn[ii]);
      if (mit != map_nodes.end()) {
        new_conn[ii] = mit->second;
        nb_new_conn++;
        if (verb >= VERY_NOISY) {
          PetscPrintf(m_field.get_comm(), "nodes %u -> %d\n", conn[ii],
                      new_conn[ii]);
        }
      } else {
        new_conn[ii] = conn[ii];
      }
    }
    if (nb_new_conn == 0) {
      // Add this tet to bit ref level
      CHKERR moab.add_entities(meshset_for_bit_level, &*eit3d, 1);
      continue;
    }

    // here is created new or prism is on interface
    EntityHandle existing_ent = 0;
    /* check if tet element with new connectivity is in database*/
    auto child_iit =
        refined_ents_ptr->get<Ent_Ent_mi_tag>().lower_bound(*eit3d);
    auto hi_child_iit =
        refined_ents_ptr->get<Ent_Ent_mi_tag>().upper_bound(*eit3d);

    // Check if child entity has the same connectivity
    for (; child_iit != hi_child_iit; child_iit++) {
      const EntityHandle *conn_ref_tet;
      CHKERR moab.get_connectivity(child_iit->get()->getRefEnt(), conn_ref_tet,
                                   num_nodes, true);
      int nn = 0;
      for (; nn < num_nodes; nn++) {
        if (conn_ref_tet[nn] != new_conn[nn]) {
          break;
        }
      }
      if (nn == num_nodes) {
        if (existing_ent != 0)
          SETERRQ(m_field.get_comm(), MOFEM_DATA_INCONSISTENCY,
                  "Should be only one child entity with the same connectivity");
        existing_ent = child_iit->get()->getRefEnt();
      }
    }

    switch (moab.type_from_handle(*eit3d)) {
    case MBTET: {

      RefEntity_multiIndex::iterator child_it;
      EntityHandle tet;
      if (existing_ent == 0) {
        Range new_conn_tet;
        CHKERR moab.get_adjacencies(new_conn, 4, 3, false, new_conn_tet);
        if (new_conn_tet.empty()) {
          CHKERR moab.create_element(MBTET, new_conn, 4, tet);
          CHKERR moab.tag_set_data(cOre.get_th_RefParentHandle(), &tet, 1,
                                   &*eit3d);

        } else {

          auto new_rit = refined_ents_ptr->get<Ent_mi_tag>().equal_range(
              *new_conn_tet.begin());

          size_t nb_elems = std::distance(new_rit.first, new_rit.second);
          if (nb_elems != 1)
            SETERRQ1(m_field.get_comm(), MOFEM_DATA_INCONSISTENCY,
                     "Can't find entity in database, size is %d", nb_elems);
          tet = *new_conn_tet.begin();
        }
      } else {
        tet = existing_ent;
      }

      CHKERR moab.add_entities(meshset_for_bit_level, &tet, 1);
      new_3d_ents.insert(tet);

    } break;
    case MBPRISM: {
      EntityHandle prism;
      if (existing_ent == 0) {
        Range new_conn_prism;
        CHKERR moab.get_adjacencies(new_conn, 6, 3, false, new_conn_prism);
        if (new_conn_prism.empty()) {
          CHKERR moab.create_element(MBPRISM, new_conn, 6, prism);
          CHKERR moab.tag_set_data(cOre.get_th_RefParentHandle(), &prism, 1,
                                   &*eit3d);
        } else {
          SETERRQ(m_field.get_comm(), MOFEM_DATA_INCONSISTENCY,
                  "It is prism with such connectivity, that case has to be "
                  "handled but this is not implemented");
        }
      } else {
        prism = existing_ent;
      }
      CHKERR moab.add_entities(meshset_for_bit_level, &prism, 1);
      new_3d_ents.insert(prism);
    } break;
    default:
      SETERRQ(m_field.get_comm(), MOFEM_DATA_INCONSISTENCY,
              "Not implemented element");
    }
  }

  struct SetParent {

    SetParent(MoFEM::Core &core) : cOre(core), mField(core) {}

    MoFEMErrorCode operator()(const EntityHandle ent, const EntityHandle parent,
                              const RefEntity_multiIndex *ref_ents_ptr) {
      MoFEMFunctionBegin;
      if (ent != parent) {
        auto it = ref_ents_ptr->find(ent);
        if (it != ref_ents_ptr->end()) {
          parentsToChange[ent] = parent;
        } else {
          CHKERR mField.get_moab().tag_set_data(cOre.get_th_RefParentHandle(),
                                                &ent, 1, &parent);
        }
      }
      MoFEMFunctionReturn(0);
    }

    MoFEMErrorCode override_parents(const RefEntity_multiIndex *ref_ents_ptr) {
      MoFEMFunctionBegin;
      for (auto &m : parentsToChange) {
        auto it = ref_ents_ptr->find(m.first);
        if (it != ref_ents_ptr->end()) {

          bool success = const_cast<RefEntity_multiIndex *>(ref_ents_ptr)
                             ->modify(it, RefEntity_change_parent(m.second));
          if (!success)
            SETERRQ(PETSC_COMM_SELF, MOFEM_DATA_INCONSISTENCY,
                    "Impossible to set parent");
        } else
          SETERRQ(PETSC_COMM_SELF, MOFEM_DATA_INCONSISTENCY,
                  "Entity not in database");
      }
      MoFEMFunctionReturn(0);
    }

  private:
    MoFEM::Core &cOre;
    MoFEM::Interface &mField;
    map<EntityHandle, EntityHandle> parentsToChange;
  };

  SetParent set_parent(cOre);

  auto get_adj_ents = [&](const bool create) {
    Range adj;
    for (auto d : {1, 2}) {
      // create new entities by adjacencies form new tets
      CHKERR moab.get_adjacencies(new_3d_ents.subset_by_type(MBTET), d, create,
                                  adj, moab::Interface::UNION);
    }
    return adj;
  };

  // Create entities
  get_adj_ents(true);

  auto get_conn = [&](const auto e) {
    int num_nodes;
    const EntityHandle *conn;
<<<<<<< HEAD
    CHKERR moab.get_connectivity(e, conn, num_nodes, true);
    return std::make_pair(conn, num_nodes);
  };

  auto get_new_conn = [&](auto conn) {
    std::array<EntityHandle, 8> new_conn;
=======
    CHKERR moab.get_connectivity(*eit, conn, num_nodes, true);
    int sense = 0; ///< sense of the triangle used to create a prism
    if (moab.type_from_handle(*eit) == MBTRI) {
      Range ents_3d;
      CHKERR moab.get_adjacencies(&*eit, 1, 3, false, ents_3d);
      ents_3d = intersect(ents_3d, side_ents3d);
      switch (ents_3d.size()) {
      case 0:
        SETERRQ(m_field.get_comm(), MOFEM_DATA_INCONSISTENCY,
                "Did not find adjacent tets on one side of the interface; if "
                "this error appears for a contact interface, try creating "
                "separate blocksets for each contact surface");
      case 2:
        SETERRQ(m_field.get_comm(), MOFEM_DATA_INCONSISTENCY,
                "Found both adjacent tets on one side of the interface, if "
                "this error appears for a contact interface, try creating "
                "separate blocksets for each contact surface");
      default:
        break;
      }
      int side, offset;
      CHKERR moab.side_number(ents_3d.front(), *eit, side, sense, offset);
    }
    EntityHandle new_conn[num_nodes];
>>>>>>> 586c5e72
    int nb_new_conn = 0;
    for (int ii = 0; ii != conn.second; ++ii) {
      auto mit = map_nodes.find(conn.first[ii]);
      if (mit != map_nodes.end()) {
        new_conn[ii] = mit->second;
        nb_new_conn++;
        if (verb >= VERY_NOISY)
          PetscPrintf(m_field.get_comm(), "nodes %u -> %d\n", conn.first[ii],
                      new_conn[ii]);

      } else {
        new_conn[ii] = conn.first[ii];
      }
    }
    return std::make_pair(new_conn, nb_new_conn);
  };

  auto get_reverse_conn = [&](auto conn) {
    std::array<EntityHandle, 8> rev_conn;
    int nb_new_conn = 0;
    for (int ii = 0; ii != conn.second; ++ii) {
      auto mit = reverse_map_nodes.find(conn.first[ii]);
      if (mit != reverse_map_nodes.end()) {
        rev_conn[ii] = mit->second;
        nb_new_conn++;
        if (verb >= VERY_NOISY)
          PetscPrintf(m_field.get_comm(), "nodes %u -> %d\n", conn.first[ii],
                      rev_conn[ii]);

      } else {
        rev_conn[ii] = conn.first[ii];
      }
    }
    return std::make_pair(rev_conn, nb_new_conn);
  };

  auto get_new_ent = [&](auto new_conn, auto nb_nodes, int dim) {
    Range new_ent;
    CHKERR moab.get_adjacencies(&(new_conn.first[0]), nb_nodes, dim, false,
                                new_ent);
    if (new_ent.size() != 1)
      THROW_MESSAGE("this entity should be in moab database");
    return new_ent.front();
  };

  auto create_prisms = [&]() {
    MoFEMFunctionBegin;

    // Tags for setting side
    Tag th_interface_side;
    const int def_side[] = {0};
    CHKERR moab.tag_get_handle("INTERFACE_SIDE", 1, MB_TYPE_INTEGER,
                               th_interface_side, MB_TAG_CREAT | MB_TAG_SPARSE,
                               def_side);


    for (auto p = triangles.pair_begin(); p != triangles.pair_end(); ++p) {
      auto f = p->first;
      auto s = p->second;

      auto lo = refined_ents_ptr->lower_bound(f);
      auto hi = refined_ents_ptr->upper_bound(s);
      if (std::distance(lo, hi) != (s - f + 1))
        SETERRQ(m_field.get_comm(), MOFEM_DATA_INCONSISTENCY,
<<<<<<< HEAD
                "Some triangles are not in database");

      for (; f <= s; ++f) {

        auto conn = get_conn(f);
        auto new_conn = get_new_conn(conn);

        if (new_conn.second) {

          auto set_side_tag = [&](auto new_triangle) {
            int new_side = 1;
            CHKERR moab.tag_set_data(th_interface_side, &new_triangle, 1,
                                     &new_side);
          };

          auto get_ent3d = [&](auto e) {
            Range ents_3d;
            CHKERR moab.get_adjacencies(&e, 1, 3, false, ents_3d);
            ents_3d = intersect(ents_3d, side_ents3d);

            switch (ents_3d.size()) {
            case 0:
              THROW_MESSAGE(
                  "Did not find adjacent tets on one side of the interface, "
                  "check its definition and try creating separate sidesets for "
                  "each surface");
            case 2:
              THROW_MESSAGE(
                  "Found both adjacent tets on one side of the interface, "
                  "check "
                  "its "
                  "definition and try creating separate sidesets for each "
                  "surface");
            default:
              break;
            }

            return ents_3d.front();
          };

          auto get_sense = [&](auto e, auto ent3d) {
            int sense, side, offset;
            CHKERR moab.side_number(ent3d, e, side, sense, offset);
            if (sense != 1 && sense != -1) {
              SETERRQ(
                  m_field.get_comm(), MOFEM_DATA_INCONSISTENCY,
                  "Undefined sense of a trinagle on the interface, check its "
                  "definition and try creating separate sidesets for each "
                  "surface");
            }
            return sense;
          };

          auto new_triangle = get_new_ent(new_conn, 3, 2);
          set_side_tag(new_triangle);

          if (add_interface_entities) {

            if (inhered_from_bit_level.any())
              SETERRQ(m_field.get_comm(), MOFEM_DATA_INCONSISTENCY,
                      "not implemented for inhered_from_bit_level");

            // set prism connectivity
            EntityHandle prism_conn[6] = {
                conn.first[0],     conn.first[1],     conn.first[2],

                new_conn.first[0], new_conn.first[1], new_conn.first[2]};
            if (get_sense(f, get_ent3d(f)) == -1) {
              // swap nodes in triangles for correct prism creation
              std::swap(prism_conn[1], prism_conn[2]);
              std::swap(prism_conn[4], prism_conn[5]);
            }

            EntityHandle prism;
            CHKERR moab.create_element(MBPRISM, prism_conn, 6, prism);
            CHKERR moab.add_entities(meshset_for_bit_level, &prism, 1);
          }
=======
                "this tri should be in moab database");
      int new_side = 1;
      CHKERR moab.tag_set_data(th_interface_side, &*new_ent.begin(), 1,
                               &new_side);
      if (verb >= VERY_VERBOSE)
        PetscPrintf(m_field.get_comm(), "new_ent %u\n", new_ent.size());
      // add prism element
      if (add_interface_entities) {
        if (inhered_from_bit_level.any()) {
          SETERRQ(m_field.get_comm(), MOFEM_DATA_INCONSISTENCY,
                  "not implemented for inhered_from_bit_level");
        }
        // set prism connectivity
        EntityHandle prism_conn[6] = {conn[0],     conn[1],     conn[2],
                                      new_conn[0], new_conn[1], new_conn[2]};
        if (sense != 1 && sense != -1) {
          SETERRQ(m_field.get_comm(), MOFEM_DATA_INCONSISTENCY,
                  "Undefined sense of a triangle; if this error appears for a "
                  "contact interface, try creating separate blocksets for each "
                  "contact surface");
        }
        if (sense == -1) {
          // swap nodes in triangles for correct prism creation
          std::swap(prism_conn[1], prism_conn[2]);
          std::swap(prism_conn[4], prism_conn[5]);
>>>>>>> 586c5e72
        }
      }
    }

    MoFEMFunctionReturn(0);
  };

  auto set_parnets = [&](auto side_adj_faces_and_edges) {
    MoFEMFunctionBegin;

    for (auto p = side_adj_faces_and_edges.pair_begin();
         p != side_adj_faces_and_edges.pair_end(); ++p) {
      auto f = p->first;
      auto s = p->second;

      for (; f <= s; ++f) {
        auto conn = get_conn(f);
        auto rev_conn = get_reverse_conn(conn);
        if (rev_conn.second) {
          auto rev_ent = get_new_ent(rev_conn, conn.second, conn.second - 1);
          CHKERR set_parent(f, rev_ent, refined_ents_ptr);

        }
      }
    };

    MoFEMFunctionReturn(0);
  };

  auto all_new_adj_entities = [&](const bool create) {
    Range adj;
    for (auto d : {1, 2})
      CHKERR moab.get_adjacencies(new_3d_ents.subset_by_type(MBTET), d, create,
                                  adj, moab::Interface::UNION);
    return adj;
  };

  auto add_new_prisms_which_parents_are_part_of_other_intefaces = [&]() {
    MoFEMFunctionBegin;

    Tag th_interface_side;
    CHKERR moab.tag_get_handle("INTERFACE_SIDE", th_interface_side);

    Range new_3d_prims = new_3d_ents.subset_by_type(MBPRISM);
    for (Range::iterator pit = new_3d_prims.begin(); pit != new_3d_prims.end();
         ++pit) {

      // get parent entity
      EntityHandle parent_prism;
      CHKERR moab.tag_get_data(cOre.get_th_RefParentHandle(), &*pit, 1,
                               &parent_prism);
      if (moab.type_from_handle(parent_prism) != MBPRISM)
        SETERRQ(m_field.get_comm(), MOFEM_DATA_INCONSISTENCY,
                "this prism should have parent which is prism as well");

      int num_nodes;
      // parent prism
      const EntityHandle *conn_parent;
      CHKERR moab.get_connectivity(parent_prism, conn_parent, num_nodes, true);
      Range face_side3_parent, face_side4_parent;
      CHKERR moab.get_adjacencies(conn_parent, 3, 2, false, face_side3_parent);
      CHKERR moab.get_adjacencies(&conn_parent[3], 3, 2, false,
                                  face_side4_parent);
      if (face_side3_parent.size() != 1)
        SETERRQ1(m_field.get_comm(), MOFEM_DATA_INCONSISTENCY,
                 "parent face3.size() = %u", face_side3_parent.size());

      if (face_side4_parent.size() != 1)
        SETERRQ1(m_field.get_comm(), MOFEM_DATA_INCONSISTENCY,
                 "parent face4.size() = %u", face_side4_parent.size());

      // new prism
      const EntityHandle *conn;
      CHKERR moab.get_connectivity(*pit, conn, num_nodes, true);
      Range face_side3, face_side4;
      CHKERR moab.get_adjacencies(conn, 3, 2, false, face_side3);
      CHKERR moab.get_adjacencies(&conn[3], 3, 2, false, face_side4);
      if (face_side3.size() != 1)
        SETERRQ(m_field.get_comm(), MOFEM_DATA_INCONSISTENCY,
                "face3 is missing");

      if (face_side4.size() != 1)
        SETERRQ(m_field.get_comm(), MOFEM_DATA_INCONSISTENCY,
                "face4 is missing");

      std::vector<EntityHandle> face(2), parent_face(2);
      face[0] = *face_side3.begin();
      face[1] = *face_side4.begin();
      parent_face[0] = *face_side3_parent.begin();
      parent_face[1] = *face_side4_parent.begin();
      for (int ff = 0; ff != 2; ++ff) {
        if (parent_face[ff] == face[ff])
          continue;
        int interface_side;
        CHKERR moab.tag_get_data(th_interface_side, &parent_face[ff], 1,
                                 &interface_side);
        CHKERR moab.tag_set_data(th_interface_side, &face[ff], 1,
                                 &interface_side);
        EntityHandle parent_tri;
        CHKERR moab.tag_get_data(cOre.get_th_RefParentHandle(), &face[ff], 1,
                                 &parent_tri);
        if (parent_tri != parent_face[ff]) {
          SETERRQ1(m_field.get_comm(), MOFEM_DATA_INCONSISTENCY,
                   "Wrong parent %lu", parent_tri);
        }
      }
    }
    MoFEMFunctionReturn(0);
  };

  CHKERR create_prisms();

  CHKERR set_parnets(all_new_adj_entities(true));
  CHKERR add_new_prisms_which_parents_are_part_of_other_intefaces();

  CHKERR m_field.getInterface<BitRefManager>()->setBitRefLevelByDim(
      meshset_for_bit_level, 3, bit);
  CHKERR moab.delete_entities(&meshset_for_bit_level, 1);
  CHKERR moab.clear_meshset(&children[0], 3);

  auto reconstruct_refined_ents = [&]() {
    MoFEMFunctionBegin;
    CHKERR reconstructMultiIndex(*m_field.get_ref_ents());
    MoFEMFunctionReturn(0);
  };

  // Finalise by adding new tets and prism ti bit level
  CHKERR set_parent.override_parents(refined_ents_ptr);

  // Add function which reconstruct core multi-index. Node merging is messy
  // process and entity parent could be changed without notification to
  // multi-index. TODO Issue has to be tracked down better, however in principle
  // is better not to modify multi-index each time parent is changed, that makes
  // code slow. Is better to do it in the bulk as below.
  CHKERR reconstruct_refined_ents();

  MoFEMFunctionReturn(0);
}
} // namespace MoFEM<|MERGE_RESOLUTION|>--- conflicted
+++ resolved
@@ -65,354 +65,35 @@
                                         const bool recursive, int verb) {
   Interface &m_field = cOre;
   moab::Interface &moab = m_field.get_moab();
-  Skinner skin(&moab);
-
-  auto save_range = [&moab](const std::string name, const Range r) {
-    MoFEMFunctionBegin;
-    EntityHandle out_meshset;
-    CHKERR moab.create_meshset(MESHSET_SET, out_meshset);
-    CHKERR moab.add_entities(out_meshset, r);
-    CHKERR moab.write_file(name.c_str(), "VTK", "", &out_meshset, 1);
-    CHKERR moab.delete_entities(&out_meshset, 1);
-    MoFEMFunctionReturn(0);
-  };
-
-  auto get_adj = [&moab](const Range r, const int dim) {
-    Range a;
-    if (dim)
-      CHKERR moab.get_adjacencies(r, dim, false, a, moab::Interface::UNION);
-    else
-      CHKERR moab.get_connectivity(r, a, true);
-    return a;
-  };
-
-  auto get_skin = [&skin](const auto r) {
-    Range s;
-    CHKERR skin.find_skin(0, r, false, s);
-    return s;
-  };
-
   MoFEMFunctionBegin;
-
-  Range triangles;
-  CHKERR moab.get_entities_by_type(sideset, MBTRI, triangles, recursive);
-
   Range mesh_level_ents3d, mesh_level_ents3d_tris;
   Range mesh_level_tris;
+  Range mesh_level_edges;
   Range mesh_level_nodes;
-  Range mesh_level_prisms;
-
   if (mesh_bit_level.any()) {
     CHKERR m_field.getInterface<BitRefManager>()->getEntitiesByTypeAndRefLevel(
         mesh_bit_level, BitRefLevel().set(), MBTET, mesh_level_ents3d);
     CHKERR m_field.getInterface<BitRefManager>()->getEntitiesByTypeAndRefLevel(
         mesh_bit_level, BitRefLevel().set(), MBTRI, mesh_level_tris);
     CHKERR m_field.getInterface<BitRefManager>()->getEntitiesByTypeAndRefLevel(
+        mesh_bit_level, BitRefLevel().set(), MBEDGE, mesh_level_edges);
+    CHKERR m_field.getInterface<BitRefManager>()->getEntitiesByTypeAndRefLevel(
         mesh_bit_level, BitRefLevel().set(), MBVERTEX, mesh_level_nodes);
-    mesh_level_ents3d_tris = get_adj(mesh_level_ents3d, 2);
+    CHKERR moab.get_adjacencies(mesh_level_ents3d, 2, false,
+                                mesh_level_ents3d_tris, moab::Interface::UNION);
+  }
+  Range mesh_level_prisms;
+  if (mesh_bit_level.any()) {
     CHKERR m_field.getInterface<BitRefManager>()->getEntitiesByTypeAndRefLevel(
         mesh_bit_level, BitRefLevel().set(), MBPRISM, mesh_level_prisms);
     mesh_level_ents3d.merge(mesh_level_prisms);
   }
-
-  // get interface triangles from side set
-  if (mesh_bit_level.any())
-    triangles = intersect(triangles, mesh_level_ents3d_tris);
-  if (triangles.empty())
-    SETERRQ(PETSC_COMM_SELF, MOFEM_DATA_INCONSISTENCY,
-            "Range of triangles set to split is emtpy. Nothing to split.");
-  if (verb >= VERBOSE)
-    PetscPrintf(m_field.get_comm(), "Nb. of triangles in set %u\n",
-                triangles.size());
-
-  auto get_skin_edges_boundary = [&]() {
-
-    // get nodes, edges and 3d ents (i.e. tets and prisms)
-    auto ents3d_with_prisms = get_adj(get_adj(triangles, 0), 3);
-    if (mesh_bit_level.any())
-      ents3d_with_prisms = intersect(ents3d_with_prisms, mesh_level_ents3d);
-    auto ents3d = ents3d_with_prisms.subset_by_type(
-        MBTET); // take only tets, add prism later
-
-    // note: that skin faces edges do not contain internal boundary
-    // note: that prisms are not included in ents3d, so if ents3d have border
-    // with other inteface is like external boundary skin edges boundary are
-    // internal edge <- skin_faces_edges contains edges which are on the body
-    // boundary <- that is the trick
-    auto skin_edges_boundary =
-        subtract(get_skin(triangles),
-                 get_adj(get_skin(ents3d),
-                         1)); // from skin edges subtract edges from skin
-                              // faces of 3d ents (only internal edges)
-
-    skin_edges_boundary =
-        subtract(skin_edges_boundary,
-                 get_adj(ents3d_with_prisms.subset_by_type(MBPRISM),
-                         1)); // from skin edges subtract edges from prism
-                              // edges, that create internal boundary
-
-    return skin_edges_boundary;
-  };
-
-  auto skin_edges_boundary = get_skin_edges_boundary();
-  auto skin_nodes_boundary = get_adj(skin_edges_boundary, 0);
-
-  auto get_edges_without_boundary = [&]() {
-    // Get front edges
-    return subtract(get_adj(triangles, 1), skin_edges_boundary);
-  };
-
-  auto get_nodes_without_front = [&]() {
-    // use nodes on body boundary and interface (without internal boundary) to
-    // find adjacent tets
-    return subtract(get_adj(triangles, 0),
-                    skin_nodes_boundary); // nodes_without_front adjacent to
-                                          // all split face edges except
-                                          // those on internal edge
-  };
-
-  auto get_ents3d_with_prisms = [&](auto edges_without_boundary,
-                                    auto nodes_without_front) {
-    // ents3 that are adjacent to front nodes on split faces but not those which
-    // are on the front nodes on internal edge
-    Range ents3d_with_prisms =
-        get_adj(unite(edges_without_boundary, nodes_without_front), 3);
-
-    auto find_triangles_on_front_and_adjacent_tet = [&]() {
-      MoFEMFunctionBegin;
-      // get all triangles adjacent to front
-      auto skin_nodes_boundary_tris = get_adj(skin_nodes_boundary, 2);
-
-      // get nodes of triangles adjacent to front nodes
-      // get hanging nodes, i.e. nodes which are not on the front but adjacent
-      // to triangles adjacent to crack front
-      auto skin_nodes_boundary_tris_nodes =
-          subtract(get_adj(skin_nodes_boundary_tris, 2), skin_nodes_boundary);
-
-      // get triangles adjacent to hanging nodes
-      auto skin_nodes_boundary_tris_nodes_tris =
-          get_adj(skin_nodes_boundary_tris_nodes, 2);
-
-      // triangles which have tree nodes on front boundary
-      skin_nodes_boundary_tris =
-          intersect(triangles, subtract(skin_nodes_boundary_tris,
-                                        skin_nodes_boundary_tris_nodes_tris));
-      if (!skin_nodes_boundary_tris.empty()) {
-        // Get internal edges of triangle which has three nodes on boundary
-        auto skin_nodes_boundary_tris_edges =
-            get_adj(skin_nodes_boundary_tris, 1);
-
-        skin_nodes_boundary_tris_edges =
-            subtract(skin_nodes_boundary_tris_edges, skin_edges_boundary);
-        // Get 3d elements adjacent to internal edge which has three nodes on
-        // boundary
-        ents3d_with_prisms.merge(get_adj(skin_nodes_boundary_tris_edges, 3));
-      }
-      MoFEMFunctionReturn(0);
-    };
-
-    CHKERR find_triangles_on_front_and_adjacent_tet();
-
-    // prism and tets on both side of interface
-    if (mesh_bit_level.any())
-      ents3d_with_prisms = intersect(ents3d_with_prisms, mesh_level_ents3d);
-
-    if (verb >= NOISY) {
-      CHKERR save_range("skin_edges_boundary.vtk", skin_edges_boundary);
-      CHKERR save_range("nodes_without_front.vtk", nodes_without_front);
-    }
-
-    return ents3d_with_prisms;
-  };
-
-  auto nodes_without_front = get_nodes_without_front();
-  auto ents3d_with_prisms =
-      get_ents3d_with_prisms(get_edges_without_boundary(), nodes_without_front);
-  auto ents3d = ents3d_with_prisms.subset_by_type(MBTET);
-  if (verb >= VERY_VERBOSE)
-    PetscPrintf(m_field.get_comm(), "adj. ents3d to front nodes %u\n",
-                ents3d.size());
-
-  if (verb >= NOISY) {
-    CHKERR save_range("triangles.vtk", triangles);
-    CHKERR save_range("ents3d.vtk", ents3d);
-    CHKERR save_range("skin_nodes_boundary.vtk", skin_nodes_boundary);
-  }
-
-
-  auto find_tetrahedrons_on_the_side = [&]() {
-    auto seed = intersect(get_adj(triangles, 3), ents3d);
-    Range side_ents3d;
-    if (!seed.empty())
-      side_ents3d.insert(seed[0]);
-    unsigned int nb_side_ents3d = side_ents3d.size();
-    Range side_ents3d_tris_on_surface;
-
-    // get all tets adjacent to crack surface, but only on one side of it
-    do {
-
-      Range adj_ents3d;
-      do {
-
-        Range adj_tris;
-        nb_side_ents3d = side_ents3d.size();
-        if (verb >= VERBOSE)
-          PetscPrintf(m_field.get_comm(), "nb_side_ents3d %u\n",
-                      nb_side_ents3d);
-
-        // get faces
-        // subtrace from faces interface
-        adj_tris = get_skin(side_ents3d.subset_by_type(MBTET));
-        adj_tris = subtract(adj_tris, triangles);
-        if (mesh_bit_level.any())
-          adj_tris = intersect(adj_tris, mesh_level_tris);
-        if (verb >= VERBOSE)
-          PetscPrintf(m_field.get_comm(), "adj_tris %u\n", adj_tris.size());
-
-        // get tets adjacent to faces
-        CHKERR moab.get_adjacencies(adj_tris, 3, false, adj_ents3d,
-                                    moab::Interface::UNION);
-        // intersect tets with tets adjacent to inetface
-        adj_ents3d = intersect(adj_ents3d, ents3d_with_prisms);
-        if (verb >= VERBOSE)
-          PetscPrintf(m_field.get_comm(), "adj_ents3d %u\n", adj_ents3d.size());
-
-        // add tets to side
-        side_ents3d.insert(adj_ents3d.begin(), adj_ents3d.end());
-        if (verb >= VERY_NOISY) {
-          CHKERR save_range(
-              "side_ents3d_" +
-                  boost::lexical_cast<std::string>(nb_side_ents3d) + ".vtk",
-              side_ents3d);
-        }
-
-      } while (nb_side_ents3d != side_ents3d.size());
-      Range side_ents3d_tris;
-      CHKERR moab.get_adjacencies(side_ents3d, 2, false, side_ents3d_tris,
-                                  moab::Interface::UNION);
-      side_ents3d_tris_on_surface = intersect(side_ents3d_tris, triangles);
-
-      if (verb >= VERY_NOISY) {
-        Range left_triangles = subtract(triangles, side_ents3d_tris_on_surface);
-        if (!left_triangles.empty()) {
-          CHKERR save_range(
-              "left_triangles_" +
-                  boost::lexical_cast<std::string>(nb_side_ents3d) + ".vtk",
-              left_triangles);
-        }
-      }
-
-      // This is a case when separate sub-domains are split, so we need
-      // additional tetrahedron for seed process
-      if (side_ents3d_tris_on_surface.size() != triangles.size()) {
-        auto left_triangles = subtract(triangles, side_ents3d_tris_on_surface);
-        Range tets;
-        CHKERR moab.get_adjacencies(&*left_triangles.begin(), 1, 3, false,
-                                    tets);
-        tets = intersect(tets, ents3d_with_prisms);
-
-        if (tets.empty()) {
-          CHKERR save_range("error.vtk", left_triangles);
-          THROW_MESSAGE(
-              "Not all faces on surface going to be split, see error.vtk for "
-              "problematic triangle. "
-              "It could be a case where triangle on front (part boundary of "
-              "surface in interior) "
-              "has three nodes front.");
-        }
-        side_ents3d.insert(*tets.begin());
-      }
-
-    } while (side_ents3d_tris_on_surface.size() != triangles.size());
-
-    return side_ents3d;
-  };
-
-  auto side_ents3d = find_tetrahedrons_on_the_side();
-  if (ents3d_with_prisms.size() == side_ents3d.size())
-    SETERRQ(m_field.get_comm(), MOFEM_DATA_INCONSISTENCY,
-            "All tetrahedrons are on one side of split surface and that is "
-            "wrong. Algorithm can not distinguish (find) sides of interface.");
-
-  // other side ents
-  auto other_side = subtract(ents3d_with_prisms, side_ents3d);
-  // side nodes
-  auto side_nodes = get_adj(side_ents3d.subset_by_type(MBTET), 0);
-  // nodes on crack surface without front
-  nodes_without_front = intersect(nodes_without_front, side_nodes);
-  auto side_edges = get_adj(side_ents3d.subset_by_type(MBTET), 1);
-  skin_edges_boundary = intersect(skin_edges_boundary, side_edges);
-
-  // make child meshsets
-  std::vector<EntityHandle> children;
-  CHKERR moab.get_child_meshsets(sideset, children);
-  if (children.empty()) {
-    children.resize(3);
-    CHKERR moab.create_meshset(MESHSET_SET, children[0]);
-    CHKERR moab.create_meshset(MESHSET_SET, children[1]);
-    CHKERR moab.create_meshset(MESHSET_SET, children[2]);
-    CHKERR moab.add_child_meshset(sideset, children[0]);
-    CHKERR moab.add_child_meshset(sideset, children[1]);
-    CHKERR moab.add_child_meshset(sideset, children[2]);
-  } else {
-    if (children.size() != 3) {
-      SETERRQ(PETSC_COMM_SELF, MOFEM_DATA_INCONSISTENCY,
-              "this meshset should have 3 children meshsets");
-    }
-    children.resize(3);
-    CHKERR moab.clear_meshset(&children[0], 3);
-  }
-
-  EntityHandle &child_side = children[0];
-  EntityHandle &child_other_side = children[1];
-  EntityHandle &child_nodes_and_skin_edges = children[2];
-  CHKERR moab.add_entities(child_side, side_ents3d);
-  CHKERR moab.add_entities(child_other_side, other_side);
-  CHKERR moab.add_entities(child_nodes_and_skin_edges, nodes_without_front);
-  CHKERR moab.add_entities(child_nodes_and_skin_edges, skin_edges_boundary);
-  if (verb >= VERBOSE) {
-    PetscPrintf(m_field.get_comm(), "Nb. of side 3d elements in set %u\n",
-                side_ents3d.size());
-    PetscPrintf(m_field.get_comm(), "Nb. of other side 3d elements in set %u\n",
-                other_side.size());
-    PetscPrintf(m_field.get_comm(), "Nb. of boundary edges %u\n",
-                skin_edges_boundary.size());
-  }
-  if (verb >= NOISY) {
-    CHKERR moab.write_file("side.vtk", "VTK", "", &children[0], 1);
-    CHKERR moab.write_file("other_side.vtk", "VTK", "", &children[1], 1);
-  }
-
-  MoFEMFunctionReturn(0);
-}
-
-MoFEMErrorCode PrismInterface::findFacesWithThreeNodesOnInternalSurfaceSkin(
-    const EntityHandle sideset, const BitRefLevel mesh_bit_level,
-    const bool recursive, Range &faces_with_three_nodes_on_front, int verb) {
-  Interface &m_field = cOre;
-  moab::Interface &moab = m_field.get_moab();
-  MoFEMFunctionBegin;
-
-  Range mesh_level_ents3d;
-  Range mesh_level_edges, mesh_level_tris;
-  if (mesh_bit_level.any()) {
-    CHKERR m_field.getInterface<BitRefManager>()->getEntitiesByTypeAndRefLevel(
-        mesh_bit_level, BitRefLevel().set(), MBTET, mesh_level_ents3d);
-
-    CHKERR m_field.getInterface<BitRefManager>()->getEntitiesByTypeAndRefLevel(
-        mesh_bit_level, BitRefLevel().set(), MBTRI, mesh_level_tris);
-
-    CHKERR m_field.getInterface<BitRefManager>()->getEntitiesByTypeAndRefLevel(
-        mesh_bit_level, BitRefLevel().set(), MBEDGE, mesh_level_edges);
-  }
-
   Skinner skin(&moab);
   // get interface triangles from side set
   Range triangles;
   CHKERR moab.get_entities_by_type(sideset, MBTRI, triangles, recursive);
-
   if (mesh_bit_level.any()) {
-    triangles = intersect(triangles, mesh_level_tris);
+    triangles = intersect(triangles, mesh_level_ents3d_tris);
   }
   if (verb >= VERBOSE) {
     PetscPrintf(m_field.get_comm(), "Nb. of triangles in set %u\n",
@@ -421,37 +102,33 @@
   // get nodes, edges and 3d ents (i.e. tets and prisms)
   Range nodes; // nodes from triangles
   CHKERR moab.get_connectivity(triangles, nodes, true);
-
-  Range ents3d; // 3d ents from nodes
-  CHKERR moab.get_adjacencies(nodes, 3, false, ents3d, moab::Interface::UNION);
-
+  Range ents3d, ents3d_with_prisms; // 3d ents form nodes
+  CHKERR moab.get_adjacencies(nodes, 3, false, ents3d_with_prisms,
+                              moab::Interface::UNION);
   if (mesh_bit_level.any()) {
-    ents3d = intersect(ents3d, mesh_level_ents3d);
-  }
+    ents3d_with_prisms = intersect(ents3d_with_prisms, mesh_level_ents3d);
+  }
+  ents3d = ents3d_with_prisms.subset_by_type(
+      MBTET); // take only tets, add prism later
   // take skin faces
   Range skin_faces; // skin faces from 3d ents
-  CHKERR skin.find_skin(0, ents3d.subset_by_type(MBTET), false, skin_faces);
-
+  CHKERR skin.find_skin(0, ents3d, false, skin_faces);
   // take skin edges (boundary of surface if there is any)
   Range skin_edges_boundary; // skin edges from triangles
   CHKERR skin.find_skin(0, triangles, false, skin_edges_boundary);
-
-  if (verb >= VERY_VERBOSE) {
+  if (verb >= VERY_VERBOSE)
     PetscPrintf(m_field.get_comm(), "skin_edges_boundary %u\n",
                 skin_edges_boundary.size());
-  }
   // take all edges on skin faces (i.e. skin surface)
   Range skin_faces_edges; // edges from skin faces of 3d ents
   CHKERR moab.get_adjacencies(skin_faces, 1, false, skin_faces_edges,
                               moab::Interface::UNION);
-
   if (mesh_bit_level.any()) {
     skin_faces_edges = intersect(skin_faces_edges, mesh_level_edges);
   }
-  if (verb >= VERY_VERBOSE) {
+  if (verb >= VERY_VERBOSE)
     PetscPrintf(m_field.get_comm(), "skin_faces_edges %u\n",
                 skin_faces_edges.size());
-  }
   // note: that skin faces edges do not contain internal boundary
   // note: that prisms are not included in ents3d, so if ents3d have border with
   // other inteface is like external boundary skin edges boundary are internal
@@ -461,18 +138,349 @@
       subtract(skin_edges_boundary,
                skin_faces_edges); // from skin edges subtract edges from skin
                                   // faces of 3d ents (only internal edges)
-
-  if (verb >= VERY_VERBOSE) {
+  if (verb >= NOISY) {
     EntityHandle out_meshset;
-    CHKERR moab.create_meshset(MESHSET_SET, out_meshset);
+    CHKERR moab.create_meshset(MESHSET_SET | MESHSET_TRACK_OWNER, out_meshset);
     CHKERR moab.add_entities(out_meshset, triangles);
     CHKERR moab.write_file("triangles.vtk", "VTK", "", &out_meshset, 1);
     CHKERR moab.delete_entities(&out_meshset, 1);
-    CHKERR moab.create_meshset(MESHSET_SET, out_meshset);
+    CHKERR moab.create_meshset(MESHSET_SET | MESHSET_TRACK_OWNER, out_meshset);
     CHKERR moab.add_entities(out_meshset, ents3d);
     CHKERR moab.write_file("ents3d.vtk", "VTK", "", &out_meshset, 1);
     CHKERR moab.delete_entities(&out_meshset, 1);
-    CHKERR moab.create_meshset(MESHSET_SET, out_meshset);
+    CHKERR moab.create_meshset(MESHSET_SET | MESHSET_TRACK_OWNER, out_meshset);
+    CHKERR moab.add_entities(out_meshset, skin_edges_boundary);
+    CHKERR moab.write_file("skin_edges_boundary.vtk", "VTK", "", &out_meshset,
+                           1);
+    CHKERR moab.delete_entities(&out_meshset, 1);
+  }
+  if (verb >= VERY_VERBOSE)
+    PetscPrintf(m_field.get_comm(), "subtract skin_edges_boundary %u\n",
+                skin_edges_boundary.size());
+  // Get nodes on boundary edge
+  Range skin_nodes_boundary;
+  CHKERR moab.get_connectivity(skin_edges_boundary, skin_nodes_boundary, true);
+  // Remove node which are boundary with other existing interface
+  Range prisms_nodes;
+  CHKERR moab.get_connectivity(ents3d_with_prisms.subset_by_type(MBPRISM),
+                               prisms_nodes, true);
+  skin_nodes_boundary = subtract(skin_nodes_boundary, prisms_nodes);
+  if (verb >= VERY_VERBOSE)
+    PetscPrintf(m_field.get_comm(), "subtract skin_nodes_boundary %u\n",
+                skin_nodes_boundary.size());
+  // use nodes on body boundary and interface (without internal boundary) to
+  // find adjacent tets
+  Range nodes_without_front = subtract(
+      nodes, skin_nodes_boundary); // nodes_without_front adjacent to all split
+                                   // face edges except those on internal edge
+  if (verb >= VERY_VERBOSE)
+    PetscPrintf(m_field.get_comm(),
+                "adj. node if ents3d but not on the internal edge %u\n",
+                nodes_without_front.size());
+  // ents3 that are adjacent to front nodes on split faces but not those which
+  // are on the front nodes on internal edge
+  ents3d.clear();
+  ents3d_with_prisms.clear();
+  CHKERR moab.get_adjacencies(nodes_without_front, 3, false, ents3d_with_prisms,
+                              moab::Interface::UNION);
+
+  // Add tets adjacent to front and triangle which has all nodes on crack front
+  struct FindTrianglesOnFrontAndAdjacentTet {
+    static MoFEMErrorCode
+    fUN(moab::Interface &moab, const Range &triangles,
+        const Range &skin_nodes_boundary, ///< nodes on front
+        const Range &skin_edges_boundary, ///< edges on front
+        Range &ents3d_with_prisms) {
+      MoFEMFunctionBegin;
+      // get all triangles adjacent to front
+      Range skin_nodes_boundary_tris;
+      CHKERR moab.get_adjacencies(skin_nodes_boundary, 2, false,
+                                  skin_nodes_boundary_tris,
+                                  moab::Interface::UNION);
+      // get nodes of triangles adjacent to front nodes
+      Range skin_nodes_boundary_tris_nodes;
+      CHKERR moab.get_connectivity(skin_nodes_boundary_tris,
+                                   skin_nodes_boundary_tris_nodes, true);
+      // get hanging nodes, i.e. nodes which are not on the front but adjacent
+      // to triangles adjacent to crack front
+      skin_nodes_boundary_tris_nodes =
+          subtract(skin_nodes_boundary_tris_nodes, skin_nodes_boundary);
+      // get triangles adjacent to hanging nodes
+      Range skin_nodes_boundary_tris_nodes_tris;
+      CHKERR moab.get_adjacencies(skin_nodes_boundary_tris_nodes, 2, false,
+                                  skin_nodes_boundary_tris_nodes_tris,
+                                  moab::Interface::UNION);
+      // triangles which have tree nodes on front boundary
+      skin_nodes_boundary_tris =
+          intersect(triangles, subtract(skin_nodes_boundary_tris,
+                                        skin_nodes_boundary_tris_nodes_tris));
+      if (!skin_nodes_boundary_tris.empty()) {
+        // Get internal edges of triangle which has three nodes on boundary
+        Range skin_nodes_boundary_tris_edges;
+        CHKERR moab.get_adjacencies(skin_nodes_boundary_tris, 1, false,
+                                    skin_nodes_boundary_tris_edges,
+                                    moab::Interface::UNION);
+        skin_nodes_boundary_tris_edges =
+            subtract(skin_nodes_boundary_tris_edges, skin_edges_boundary);
+        // Get 3d elements adjacent to internal edge which has two nodes on
+        // boundary
+        CHKERR moab.get_adjacencies(skin_nodes_boundary_tris_edges, 3, false,
+                                    ents3d_with_prisms, moab::Interface::UNION);
+      }
+      MoFEMFunctionReturn(0);
+    }
+  };
+  CHKERR FindTrianglesOnFrontAndAdjacentTet::fUN(
+      moab, triangles, skin_nodes_boundary, skin_edges_boundary,
+      ents3d_with_prisms);
+
+  // prism and tets on both side of interface
+  if (mesh_bit_level.any()) {
+    ents3d_with_prisms = intersect(ents3d_with_prisms, mesh_level_ents3d);
+  }
+  ents3d = ents3d_with_prisms.subset_by_type(MBTET);
+  if (verb >= VERY_VERBOSE)
+    PetscPrintf(m_field.get_comm(), "adj. ents3d to front nodes %u\n",
+                ents3d.size());
+
+  Range side_ents3d;
+  unsigned int nb_side_ents3d = side_ents3d.size();
+  side_ents3d.insert(*ents3d.begin());
+  Range side_ents3d_tris_on_surface;
+
+  // get all tets adjacent to crack surface, but only on one side of it
+  do {
+
+    do {
+      Range adj_tris, adj_ents3d;
+      nb_side_ents3d = side_ents3d.size();
+      if (verb >= VERBOSE)
+        PetscPrintf(m_field.get_comm(), "nb_side_ents3d %u\n", nb_side_ents3d);
+      // get faces
+      CHKERR moab.get_adjacencies(side_ents3d.subset_by_type(MBTET), 2, false,
+                                  adj_tris, moab::Interface::UNION);
+      if (mesh_bit_level.any()) {
+        adj_tris = intersect(adj_tris, mesh_level_tris);
+      }
+      // subtrace from faces interface
+      adj_tris = subtract(adj_tris, triangles);
+      if (verb >= VERBOSE)
+        PetscPrintf(m_field.get_comm(), "adj_tris %u\n", adj_tris.size());
+      // get tets adjacent to faces
+      CHKERR moab.get_adjacencies(adj_tris, 3, true, adj_ents3d,
+                                  moab::Interface::UNION);
+      // intersect tets with tets adjacent to inetface
+      adj_ents3d = intersect(adj_ents3d, ents3d_with_prisms);
+      if (verb >= VERBOSE)
+        PetscPrintf(m_field.get_comm(), "adj_ents3d %u\n", adj_ents3d.size());
+      // add tets to side
+      side_ents3d.insert(adj_ents3d.begin(), adj_ents3d.end());
+      if (verb >= VERY_NOISY) {
+        EntityHandle out_meshset;
+        CHKERR moab.create_meshset(MESHSET_SET | MESHSET_TRACK_OWNER,
+                                   out_meshset);
+        CHKERR moab.add_entities(out_meshset, side_ents3d);
+        std::string file = "side_ents3d_" +
+                           boost::lexical_cast<std::string>(nb_side_ents3d) +
+                           ".vtk";
+        CHKERR moab.write_file(file.c_str(), "VTK", "", &out_meshset, 1);
+        CHKERR moab.delete_entities(&out_meshset, 1);
+      }
+    } while (nb_side_ents3d != side_ents3d.size());
+
+    Range side_ents3d_tris;
+    CHKERR moab.get_adjacencies(side_ents3d, 2, false, side_ents3d_tris,
+                                moab::Interface::UNION);
+    side_ents3d_tris_on_surface = intersect(side_ents3d_tris, triangles);
+
+    if (verb >= VERY_NOISY) {
+      Range left_triangles = subtract(triangles, side_ents3d_tris_on_surface);
+      if (!left_triangles.empty()) {
+        EntityHandle out_meshset;
+        CHKERR moab.create_meshset(MESHSET_SET | MESHSET_TRACK_OWNER,
+                                   out_meshset);
+        CHKERR moab.add_entities(out_meshset, left_triangles);
+        std::string file = "left_triangles_" +
+                           boost::lexical_cast<std::string>(nb_side_ents3d) +
+                           ".vtk";
+        CHKERR moab.write_file(file.c_str(), "VTK", "", &out_meshset, 1);
+        CHKERR moab.delete_entities(&out_meshset, 1);
+      }
+    }
+
+    // This is a case when separate sub-domains are split, so we need
+    // additional tetrahedron for seed process
+    if (side_ents3d_tris_on_surface.size() != triangles.size()) {
+      Range left_triangles = subtract(triangles, side_ents3d_tris_on_surface);
+      Range tets;
+      CHKERR moab.get_adjacencies(&*left_triangles.begin(), 1, 3, false, tets);
+
+      tets = intersect(tets, ents3d_with_prisms);
+      if (tets.empty()) {
+        Range left_triangles_nodes;
+        CHKERR moab.get_connectivity(&*left_triangles.begin(), 1,
+                                     left_triangles_nodes, true);
+        EntityHandle meshset;
+        CHKERR moab.create_meshset(MESHSET_SET, meshset);
+        CHKERR moab.add_entities(meshset, left_triangles);
+        CHKERR moab.write_file("error.vtk", "VTK", "", &meshset, 1);
+        CHKERR moab.delete_entities(&meshset, 1);
+        SETERRQ(m_field.get_comm(), MOFEM_DATA_INCONSISTENCY,
+                "Not all faces on surface going to be split, see error.vtk for "
+                "problematic triangle. "
+                "It could be a case where triangle on front (part boundary of "
+                "surface in interior) "
+                "has three nodes front.");
+      }
+      side_ents3d.insert(*tets.begin());
+    }
+
+  } while (side_ents3d_tris_on_surface.size() != triangles.size());
+
+  if (ents3d_with_prisms.size() == side_ents3d.size()) {
+    SETERRQ(m_field.get_comm(), MOFEM_DATA_INCONSISTENCY,
+            "All tets on one side, no-interface");
+  }
+  // other side ents
+  Range other_side = subtract(ents3d_with_prisms, side_ents3d);
+  // side nodes
+  Range side_nodes;
+  CHKERR moab.get_connectivity(side_ents3d.subset_by_type(MBTET), side_nodes,
+                               true);
+  // nodes on crack surface without front
+  nodes_without_front = intersect(nodes_without_front, side_nodes);
+  Range side_edges;
+  CHKERR moab.get_adjacencies(side_ents3d.subset_by_type(MBTET), 1, false,
+                              side_edges, moab::Interface::UNION);
+  skin_edges_boundary = intersect(skin_edges_boundary, side_edges);
+  // make child meshsets
+  std::vector<EntityHandle> children;
+  CHKERR moab.get_child_meshsets(sideset, children);
+  if (children.empty()) {
+    children.resize(3);
+    CHKERR moab.create_meshset(MESHSET_SET | MESHSET_TRACK_OWNER, children[0]);
+    CHKERR moab.create_meshset(MESHSET_SET | MESHSET_TRACK_OWNER, children[1]);
+    CHKERR moab.create_meshset(MESHSET_SET | MESHSET_TRACK_OWNER, children[2]);
+    CHKERR moab.add_child_meshset(sideset, children[0]);
+    CHKERR moab.add_child_meshset(sideset, children[1]);
+    CHKERR moab.add_child_meshset(sideset, children[2]);
+  } else {
+    if (children.size() != 3) {
+      SETERRQ(PETSC_COMM_SELF, 1,
+              "this meshset should have 3 children meshsets");
+    }
+    children.resize(3);
+    CHKERR moab.clear_meshset(&children[0], 3);
+  }
+  EntityHandle &child_side = children[0];
+  EntityHandle &child_other_side = children[1];
+  EntityHandle &child_nodes_and_skin_edges = children[2];
+  CHKERR moab.add_entities(child_side, side_ents3d);
+  CHKERR moab.add_entities(child_other_side, other_side);
+  CHKERR moab.add_entities(child_nodes_and_skin_edges, nodes_without_front);
+  CHKERR moab.add_entities(child_nodes_and_skin_edges, skin_edges_boundary);
+  if (verb >= VERBOSE) {
+    PetscPrintf(m_field.get_comm(), "Nb. of side ents3d in set %u\n",
+                side_ents3d.size());
+    PetscPrintf(m_field.get_comm(), "Nb. of other side ents3d in set %u\n",
+                other_side.size());
+    PetscPrintf(m_field.get_comm(), "Nb. of boundary edges %u\n",
+                skin_edges_boundary.size());
+  }
+  if (verb >= NOISY) {
+    CHKERR moab.write_file("side.vtk", "VTK", "", &children[0], 1);
+    CHKERR moab.write_file("other_side.vtk", "VTK", "", &children[1], 1);
+  }
+  MoFEMFunctionReturn(0);
+}
+
+MoFEMErrorCode PrismInterface::findFacesWithThreeNodesOnInternalSurfaceSkin(
+    const EntityHandle sideset, const BitRefLevel mesh_bit_level,
+    const bool recursive, Range &faces_with_three_nodes_on_front, int verb) {
+  Interface &m_field = cOre;
+  moab::Interface &moab = m_field.get_moab();
+  MoFEMFunctionBegin;
+
+  Range mesh_level_ents3d;
+  Range mesh_level_edges, mesh_level_tris;
+  if (mesh_bit_level.any()) {
+    CHKERR m_field.getInterface<BitRefManager>()->getEntitiesByTypeAndRefLevel(
+        mesh_bit_level, BitRefLevel().set(), MBTET, mesh_level_ents3d);
+
+    CHKERR m_field.getInterface<BitRefManager>()->getEntitiesByTypeAndRefLevel(
+        mesh_bit_level, BitRefLevel().set(), MBTRI, mesh_level_tris);
+
+    CHKERR m_field.getInterface<BitRefManager>()->getEntitiesByTypeAndRefLevel(
+        mesh_bit_level, BitRefLevel().set(), MBEDGE, mesh_level_edges);
+  }
+
+  Skinner skin(&moab);
+  // get interface triangles from side set
+  Range triangles;
+  CHKERR moab.get_entities_by_type(sideset, MBTRI, triangles, recursive);
+
+  if (mesh_bit_level.any()) {
+    triangles = intersect(triangles, mesh_level_tris);
+  }
+  if (verb >= VERBOSE) {
+    PetscPrintf(m_field.get_comm(), "Nb. of triangles in set %u\n",
+                triangles.size());
+  }
+  // get nodes, edges and 3d ents (i.e. tets and prisms)
+  Range nodes; // nodes from triangles
+  CHKERR moab.get_connectivity(triangles, nodes, true);
+
+  Range ents3d; // 3d ents from nodes
+  CHKERR moab.get_adjacencies(nodes, 3, false, ents3d, moab::Interface::UNION);
+
+  if (mesh_bit_level.any()) {
+    ents3d = intersect(ents3d, mesh_level_ents3d);
+  }
+  // take skin faces
+  Range skin_faces; // skin faces from 3d ents
+  CHKERR skin.find_skin(0, ents3d.subset_by_type(MBTET), false, skin_faces);
+
+  // take skin edges (boundary of surface if there is any)
+  Range skin_edges_boundary; // skin edges from triangles
+  CHKERR skin.find_skin(0, triangles, false, skin_edges_boundary);
+
+  if (verb >= VERY_VERBOSE) {
+    PetscPrintf(m_field.get_comm(), "skin_edges_boundary %u\n",
+                skin_edges_boundary.size());
+  }
+  // take all edges on skin faces (i.e. skin surface)
+  Range skin_faces_edges; // edges from skin faces of 3d ents
+  CHKERR moab.get_adjacencies(skin_faces, 1, false, skin_faces_edges,
+                              moab::Interface::UNION);
+
+  if (mesh_bit_level.any()) {
+    skin_faces_edges = intersect(skin_faces_edges, mesh_level_edges);
+  }
+  if (verb >= VERY_VERBOSE) {
+    PetscPrintf(m_field.get_comm(), "skin_faces_edges %u\n",
+                skin_faces_edges.size());
+  }
+  // note: that skin faces edges do not contain internal boundary
+  // note: that prisms are not included in ents3d, so if ents3d have border with
+  // other inteface is like external boundary skin edges boundary are internal
+  // edge <- skin_faces_edges contains edges which are on the body boundary <-
+  // that is the trick
+  skin_edges_boundary =
+      subtract(skin_edges_boundary,
+               skin_faces_edges); // from skin edges subtract edges from skin
+                                  // faces of 3d ents (only internal edges)
+
+  if (verb >= VERY_VERBOSE) {
+    EntityHandle out_meshset;
+    CHKERR moab.create_meshset(MESHSET_SET | MESHSET_TRACK_OWNER, out_meshset);
+    CHKERR moab.add_entities(out_meshset, triangles);
+    CHKERR moab.write_file("triangles.vtk", "VTK", "", &out_meshset, 1);
+    CHKERR moab.delete_entities(&out_meshset, 1);
+    CHKERR moab.create_meshset(MESHSET_SET | MESHSET_TRACK_OWNER, out_meshset);
+    CHKERR moab.add_entities(out_meshset, ents3d);
+    CHKERR moab.write_file("ents3d.vtk", "VTK", "", &out_meshset, 1);
+    CHKERR moab.delete_entities(&out_meshset, 1);
+    CHKERR moab.create_meshset(MESHSET_SET | MESHSET_TRACK_OWNER, out_meshset);
     CHKERR moab.add_entities(out_meshset, skin_edges_boundary);
     CHKERR moab.write_file("skin_edges_boundary.vtk", "VTK", "", &out_meshset,
                            1);
@@ -575,10 +583,13 @@
     const BitRefLevel &inhered_from_bit_level,
     const BitRefLevel &inhered_from_bit_level_mask, const EntityHandle sideset,
     const bool add_interface_entities, const bool recursive, int verb) {
+
   Interface &m_field = cOre;
   moab::Interface &moab = m_field.get_moab();
-  auto refined_ents_ptr = m_field.get_ref_ents();
+  const RefEntity_multiIndex *refined_ents_ptr;
   MoFEMFunctionBegin;
+
+  CHKERR m_field.get_ref_ents(&refined_ents_ptr);
 
   std::vector<EntityHandle> children;
   // get children meshsets
@@ -620,33 +631,11 @@
     PetscPrintf(m_field.get_comm(), "split sides nodes %u\n", nodes.size());
   }
 
-
-  struct PartentAndChild {
-    EntityHandle parent;
-    EntityHandle child;
-  };
-
-  typedef multi_index_container<
-      PartentAndChild,
-      indexed_by<
-
-          hashed_unique<
-              member<PartentAndChild, EntityHandle, &PartentAndChild::parent>>,
-
-          hashed_unique<
-              member<PartentAndChild, EntityHandle, &PartentAndChild::child>>
-
-          >>
-      ParentChildMI;
-
-  ParentChildMI parent_child;
-  
-
   typedef std::map<EntityHandle, /*node on "mother" side*/
                    EntityHandle  /*node on "father" side*/
                    >
       MapNodes;
-  MapNodes map_nodes, reverse_map_nodes;
+  MapNodes map_nodes;
 
   // Map nodes on sides, set parent node and set bit ref level
   {
@@ -672,8 +661,7 @@
         MoFEMFunctionReturn(0);
       }
 
-      MoFEMErrorCode operator()(const BitRefLevel &bit, MapNodes &map_nodes,
-                                MapNodes &reverse_map_nodes) {
+      MoFEMErrorCode operator()(const BitRefLevel &bit, MapNodes &map_nodes) {
         ReadUtilIface *iface;
         MoFEMFunctionBegin;
         int num_nodes = splitNodes.size();
@@ -685,10 +673,8 @@
         for (int dd = 0; dd != 3; ++dd)
           std::copy(splitCoords[dd].begin(), splitCoords[dd].end(),
                     arrays_coord[dd]);
-        for (int nn = 0; nn != num_nodes; ++nn) {
+        for (int nn = 0; nn != num_nodes; ++nn)
           map_nodes[splitNodes[nn]] = verts[nn];
-          reverse_map_nodes[verts[nn]] = splitNodes[nn];
-        }
         CHKERR m_field.get_moab().tag_set_data(cOre.get_th_RefParentHandle(),
                                                verts, &*splitNodes.begin());
         CHKERR m_field.getInterface<BitRefManager>()->setEntitiesBitRefLevel(
@@ -760,13 +746,13 @@
     add_bit_nodes.merge(nodes);
     CHKERR m_field.getInterface<BitRefManager>()->addBitRefLevel(add_bit_nodes,
                                                                  bit);
-    CHKERR create_side_nodes(bit, map_nodes, reverse_map_nodes);
+    CHKERR create_side_nodes(bit, map_nodes);
   }
 
   // crete meshset for new mesh bit level
   EntityHandle meshset_for_bit_level;
-  CHKERR moab.create_meshset(MESHSET_SET, meshset_for_bit_level);
-
+  CHKERR moab.create_meshset(MESHSET_SET | MESHSET_TRACK_OWNER,
+                             meshset_for_bit_level);
   // subtract those elements which will be refined, i.e. disconnected from other
   // side elements, and connected to new prisms, if they are created
   meshset_3d_ents = subtract(meshset_3d_ents, side_ents3d);
@@ -845,16 +831,14 @@
           CHKERR moab.create_element(MBTET, new_conn, 4, tet);
           CHKERR moab.tag_set_data(cOre.get_th_RefParentHandle(), &tet, 1,
                                    &*eit3d);
-
         } else {
-
-          auto new_rit = refined_ents_ptr->get<Ent_mi_tag>().equal_range(
-              *new_conn_tet.begin());
-
-          size_t nb_elems = std::distance(new_rit.first, new_rit.second);
-          if (nb_elems != 1)
-            SETERRQ1(m_field.get_comm(), MOFEM_DATA_INCONSISTENCY,
-                     "Can't find entity in database, size is %d", nb_elems);
+          // FIXME: That takes firs element form the list. Should throw error
+          // if is more than one or handle it properly.
+          RefEntity_multiIndex::index<Ent_mi_tag>::type::iterator new_rit =
+              refined_ents_ptr->get<Ent_mi_tag>().find(*new_conn_tet.begin());
+          if (new_rit == refined_ents_ptr->get<Ent_mi_tag>().end())
+            SETERRQ(m_field.get_comm(), MOFEM_DATA_INCONSISTENCY,
+                    "Can't find entity in database");
           tet = *new_conn_tet.begin();
         }
       } else {
@@ -891,75 +875,68 @@
     }
   }
 
-  struct SetParent {
-
-    SetParent(MoFEM::Core &core) : cOre(core), mField(core) {}
-
-    MoFEMErrorCode operator()(const EntityHandle ent, const EntityHandle parent,
-                              const RefEntity_multiIndex *ref_ents_ptr) {
-      MoFEMFunctionBegin;
-      if (ent != parent) {
-        auto it = ref_ents_ptr->find(ent);
-        if (it != ref_ents_ptr->end()) {
-          parentsToChange[ent] = parent;
-        } else {
-          CHKERR mField.get_moab().tag_set_data(cOre.get_th_RefParentHandle(),
-                                                &ent, 1, &parent);
-        }
-      }
-      MoFEMFunctionReturn(0);
-    }
-
-    MoFEMErrorCode override_parents(const RefEntity_multiIndex *ref_ents_ptr) {
-      MoFEMFunctionBegin;
-      for (auto &m : parentsToChange) {
-        auto it = ref_ents_ptr->find(m.first);
-        if (it != ref_ents_ptr->end()) {
-
-          bool success = const_cast<RefEntity_multiIndex *>(ref_ents_ptr)
-                             ->modify(it, RefEntity_change_parent(m.second));
-          if (!success)
-            SETERRQ(PETSC_COMM_SELF, MOFEM_DATA_INCONSISTENCY,
-                    "Impossible to set parent");
-        } else
-          SETERRQ(PETSC_COMM_SELF, MOFEM_DATA_INCONSISTENCY,
-                  "Entity not in database");
-      }
-      MoFEMFunctionReturn(0);
-    }
-
-  private:
-    MoFEM::Core &cOre;
-    MoFEM::Interface &mField;
-    map<EntityHandle, EntityHandle> parentsToChange;
-  };
-
-  SetParent set_parent(cOre);
-
   auto get_adj_ents = [&](const bool create) {
     Range adj;
-    for (auto d : {1, 2}) {
-      // create new entities by adjacencies form new tets
-      CHKERR moab.get_adjacencies(new_3d_ents.subset_by_type(MBTET), d, create,
-                                  adj, moab::Interface::UNION);
-    }
+    // create new entities by adjacencies form new tets
+    CHKERR moab.get_adjacencies(new_3d_ents.subset_by_type(MBTET), 2, create,
+                                adj, moab::Interface::UNION);
+    CHKERR moab.get_adjacencies(new_3d_ents.subset_by_type(MBTET), 1, create,
+                                adj, moab::Interface::UNION);
     return adj;
   };
 
-  // Create entities
-  get_adj_ents(true);
-
-  auto get_conn = [&](const auto e) {
+  Range new_ents_existing = get_adj_ents(false);
+  Range new_ents = subtract(get_adj_ents(true), new_ents_existing);
+
+  // Tags for setting side
+  Tag th_interface_side;
+  const int def_side[] = {0};
+  CHKERR moab.tag_get_handle("INTERFACE_SIDE", 1, MB_TYPE_INTEGER,
+                             th_interface_side, MB_TAG_CREAT | MB_TAG_SPARSE,
+                             def_side);
+
+  struct SetParent {
+    map<EntityHandle, EntityHandle> parentsToChange;
+    MoFEMErrorCode operator()(const EntityHandle ent, const EntityHandle parent,
+                              const RefEntity_multiIndex *ref_ents_ptr,
+                              MoFEM::Core &cOre) {
+      MoFEM::Interface &m_field = cOre;
+      MoFEMFunctionBegin;
+      auto it = ref_ents_ptr->find(ent);
+      if (it != ref_ents_ptr->end()) {
+        if (it->get()->getParentEnt() != parent && ent != parent)
+          parentsToChange[ent] = parent;
+      } else {
+        if (ent != parent)
+          CHKERR m_field.get_moab().tag_set_data(cOre.get_th_RefParentHandle(),
+                                                 &ent, 1, &parent);
+      }
+      MoFEMFunctionReturn(0);
+    }
+    MoFEMErrorCode operator()(const RefEntity_multiIndex *ref_ents_ptr) {
+      MoFEMFunctionBegin;
+      for (auto mit = parentsToChange.begin(); mit != parentsToChange.end();
+           ++mit) {
+        auto it = ref_ents_ptr->find(mit->first);
+        bool success = const_cast<RefEntity_multiIndex *>(ref_ents_ptr)
+                           ->modify(it, RefEntity_change_parent(mit->second));
+        if (!success)
+          SETERRQ(PETSC_COMM_SELF, MOFEM_DATA_INCONSISTENCY,
+                  "Impossible to set parent");
+      }
+      MoFEMFunctionReturn(0);
+    }
+  };
+  SetParent set_parent;
+
+  // add new edges and triangles to mofem database
+  Range ents;
+  CHKERR moab.get_adjacencies(triangles, 1, false, ents,
+                              moab::Interface::UNION);
+  ents.insert(triangles.begin(), triangles.end());
+  for (Range::iterator eit = ents.begin(); eit != ents.end(); eit++) {
     int num_nodes;
     const EntityHandle *conn;
-<<<<<<< HEAD
-    CHKERR moab.get_connectivity(e, conn, num_nodes, true);
-    return std::make_pair(conn, num_nodes);
-  };
-
-  auto get_new_conn = [&](auto conn) {
-    std::array<EntityHandle, 8> new_conn;
-=======
     CHKERR moab.get_connectivity(*eit, conn, num_nodes, true);
     int sense = 0; ///< sense of the triangle used to create a prism
     if (moab.type_from_handle(*eit) == MBTRI) {
@@ -984,150 +961,36 @@
       CHKERR moab.side_number(ents_3d.front(), *eit, side, sense, offset);
     }
     EntityHandle new_conn[num_nodes];
->>>>>>> 586c5e72
     int nb_new_conn = 0;
-    for (int ii = 0; ii != conn.second; ++ii) {
-      auto mit = map_nodes.find(conn.first[ii]);
+    for (int ii = 0; ii != num_nodes; ++ii) {
+      std::map<EntityHandle, EntityHandle>::iterator mit =
+          map_nodes.find(conn[ii]);
       if (mit != map_nodes.end()) {
         new_conn[ii] = mit->second;
         nb_new_conn++;
-        if (verb >= VERY_NOISY)
-          PetscPrintf(m_field.get_comm(), "nodes %u -> %d\n", conn.first[ii],
+        if (verb >= VERY_NOISY) {
+          PetscPrintf(m_field.get_comm(), "nodes %u -> %d\n", conn[ii],
                       new_conn[ii]);
-
+        }
       } else {
-        new_conn[ii] = conn.first[ii];
-      }
-    }
-    return std::make_pair(new_conn, nb_new_conn);
-  };
-
-  auto get_reverse_conn = [&](auto conn) {
-    std::array<EntityHandle, 8> rev_conn;
-    int nb_new_conn = 0;
-    for (int ii = 0; ii != conn.second; ++ii) {
-      auto mit = reverse_map_nodes.find(conn.first[ii]);
-      if (mit != reverse_map_nodes.end()) {
-        rev_conn[ii] = mit->second;
-        nb_new_conn++;
-        if (verb >= VERY_NOISY)
-          PetscPrintf(m_field.get_comm(), "nodes %u -> %d\n", conn.first[ii],
-                      rev_conn[ii]);
-
-      } else {
-        rev_conn[ii] = conn.first[ii];
-      }
-    }
-    return std::make_pair(rev_conn, nb_new_conn);
-  };
-
-  auto get_new_ent = [&](auto new_conn, auto nb_nodes, int dim) {
-    Range new_ent;
-    CHKERR moab.get_adjacencies(&(new_conn.first[0]), nb_nodes, dim, false,
-                                new_ent);
-    if (new_ent.size() != 1)
-      THROW_MESSAGE("this entity should be in moab database");
-    return new_ent.front();
-  };
-
-  auto create_prisms = [&]() {
-    MoFEMFunctionBegin;
-
-    // Tags for setting side
-    Tag th_interface_side;
-    const int def_side[] = {0};
-    CHKERR moab.tag_get_handle("INTERFACE_SIDE", 1, MB_TYPE_INTEGER,
-                               th_interface_side, MB_TAG_CREAT | MB_TAG_SPARSE,
-                               def_side);
-
-
-    for (auto p = triangles.pair_begin(); p != triangles.pair_end(); ++p) {
-      auto f = p->first;
-      auto s = p->second;
-
-      auto lo = refined_ents_ptr->lower_bound(f);
-      auto hi = refined_ents_ptr->upper_bound(s);
-      if (std::distance(lo, hi) != (s - f + 1))
+        new_conn[ii] = conn[ii];
+      }
+    }
+    if (nb_new_conn == 0)
+      continue;
+    RefEntity_multiIndex::iterator miit_ref_ent = refined_ents_ptr->find(*eit);
+    if (miit_ref_ent == refined_ents_ptr->end())
+      SETERRQ(m_field.get_comm(), MOFEM_DATA_INCONSISTENCY,
+              "this entity (edge or tri) should be already in database");
+
+    Range new_ent; // contains all entities (edges or triangles) added to mofem
+                   // database
+    switch (moab.type_from_handle(*eit)) {
+    case MBTRI: {
+      // get entity based on its connectivity
+      CHKERR moab.get_adjacencies(new_conn, 3, 2, false, new_ent);
+      if (new_ent.size() != 1)
         SETERRQ(m_field.get_comm(), MOFEM_DATA_INCONSISTENCY,
-<<<<<<< HEAD
-                "Some triangles are not in database");
-
-      for (; f <= s; ++f) {
-
-        auto conn = get_conn(f);
-        auto new_conn = get_new_conn(conn);
-
-        if (new_conn.second) {
-
-          auto set_side_tag = [&](auto new_triangle) {
-            int new_side = 1;
-            CHKERR moab.tag_set_data(th_interface_side, &new_triangle, 1,
-                                     &new_side);
-          };
-
-          auto get_ent3d = [&](auto e) {
-            Range ents_3d;
-            CHKERR moab.get_adjacencies(&e, 1, 3, false, ents_3d);
-            ents_3d = intersect(ents_3d, side_ents3d);
-
-            switch (ents_3d.size()) {
-            case 0:
-              THROW_MESSAGE(
-                  "Did not find adjacent tets on one side of the interface, "
-                  "check its definition and try creating separate sidesets for "
-                  "each surface");
-            case 2:
-              THROW_MESSAGE(
-                  "Found both adjacent tets on one side of the interface, "
-                  "check "
-                  "its "
-                  "definition and try creating separate sidesets for each "
-                  "surface");
-            default:
-              break;
-            }
-
-            return ents_3d.front();
-          };
-
-          auto get_sense = [&](auto e, auto ent3d) {
-            int sense, side, offset;
-            CHKERR moab.side_number(ent3d, e, side, sense, offset);
-            if (sense != 1 && sense != -1) {
-              SETERRQ(
-                  m_field.get_comm(), MOFEM_DATA_INCONSISTENCY,
-                  "Undefined sense of a trinagle on the interface, check its "
-                  "definition and try creating separate sidesets for each "
-                  "surface");
-            }
-            return sense;
-          };
-
-          auto new_triangle = get_new_ent(new_conn, 3, 2);
-          set_side_tag(new_triangle);
-
-          if (add_interface_entities) {
-
-            if (inhered_from_bit_level.any())
-              SETERRQ(m_field.get_comm(), MOFEM_DATA_INCONSISTENCY,
-                      "not implemented for inhered_from_bit_level");
-
-            // set prism connectivity
-            EntityHandle prism_conn[6] = {
-                conn.first[0],     conn.first[1],     conn.first[2],
-
-                new_conn.first[0], new_conn.first[1], new_conn.first[2]};
-            if (get_sense(f, get_ent3d(f)) == -1) {
-              // swap nodes in triangles for correct prism creation
-              std::swap(prism_conn[1], prism_conn[2]);
-              std::swap(prism_conn[4], prism_conn[5]);
-            }
-
-            EntityHandle prism;
-            CHKERR moab.create_element(MBPRISM, prism_conn, 6, prism);
-            CHKERR moab.add_entities(meshset_for_bit_level, &prism, 1);
-          }
-=======
                 "this tri should be in moab database");
       int new_side = 1;
       CHKERR moab.tag_set_data(th_interface_side, &*new_ent.begin(), 1,
@@ -1153,143 +1016,160 @@
           // swap nodes in triangles for correct prism creation
           std::swap(prism_conn[1], prism_conn[2]);
           std::swap(prism_conn[4], prism_conn[5]);
->>>>>>> 586c5e72
         }
-      }
-    }
-
-    MoFEMFunctionReturn(0);
-  };
-
-  auto set_parnets = [&](auto side_adj_faces_and_edges) {
-    MoFEMFunctionBegin;
-
-    for (auto p = side_adj_faces_and_edges.pair_begin();
-         p != side_adj_faces_and_edges.pair_end(); ++p) {
-      auto f = p->first;
-      auto s = p->second;
-
-      for (; f <= s; ++f) {
-        auto conn = get_conn(f);
-        auto rev_conn = get_reverse_conn(conn);
-        if (rev_conn.second) {
-          auto rev_ent = get_new_ent(rev_conn, conn.second, conn.second - 1);
-          CHKERR set_parent(f, rev_ent, refined_ents_ptr);
-
-        }
-      }
-    };
-
-    MoFEMFunctionReturn(0);
-  };
-
-  auto all_new_adj_entities = [&](const bool create) {
+        EntityHandle prism;
+        CHKERR moab.create_element(MBPRISM, prism_conn, 6, prism);
+        CHKERR moab.add_entities(meshset_for_bit_level, &prism, 1);
+      }
+    } break;
+    case MBEDGE: {
+      CHKERR moab.get_adjacencies(new_conn, 2, 1, false, new_ent);
+      if (new_ent.size() != 1) {
+        SETERRQ2(m_field.get_comm(), MOFEM_DATA_INCONSISTENCY,
+                 "this edge should be in moab database "
+                 "new_ent.size() = %u nb_new_conn = %d",
+                 new_ent.size(), nb_new_conn);
+      }
+    } break;
+    default:
+      SETERRQ(m_field.get_comm(), MOFEM_DATA_INCONSISTENCY,
+              "Houston we have a problem !!!");
+    }
+    if (new_ent.size() != 1) {
+      SETERRQ1(m_field.get_comm(), MOFEM_DATA_INCONSISTENCY,
+               "new_ent.size() = %u, size always should be 1", new_ent.size());
+    }
+    CHKERR set_parent(new_ent[0], *eit, refined_ents_ptr, cOre);
+  }
+
+  // all other entities, some ents like triangles and faces on the side of tets
+  auto all_others_adj_entities = [&](const bool create) {
     Range adj;
     for (auto d : {1, 2})
-      CHKERR moab.get_adjacencies(new_3d_ents.subset_by_type(MBTET), d, create,
+      CHKERR moab.get_adjacencies(side_ents3d.subset_by_type(MBTET), d, create,
                                   adj, moab::Interface::UNION);
     return adj;
   };
-
-  auto add_new_prisms_which_parents_are_part_of_other_intefaces = [&]() {
-    MoFEMFunctionBegin;
-
-    Tag th_interface_side;
-    CHKERR moab.tag_get_handle("INTERFACE_SIDE", th_interface_side);
-
-    Range new_3d_prims = new_3d_ents.subset_by_type(MBPRISM);
-    for (Range::iterator pit = new_3d_prims.begin(); pit != new_3d_prims.end();
-         ++pit) {
-
-      // get parent entity
-      EntityHandle parent_prism;
-      CHKERR moab.tag_get_data(cOre.get_th_RefParentHandle(), &*pit, 1,
-                               &parent_prism);
-      if (moab.type_from_handle(parent_prism) != MBPRISM)
-        SETERRQ(m_field.get_comm(), MOFEM_DATA_INCONSISTENCY,
-                "this prism should have parent which is prism as well");
-
-      int num_nodes;
-      // parent prism
-      const EntityHandle *conn_parent;
-      CHKERR moab.get_connectivity(parent_prism, conn_parent, num_nodes, true);
-      Range face_side3_parent, face_side4_parent;
-      CHKERR moab.get_adjacencies(conn_parent, 3, 2, false, face_side3_parent);
-      CHKERR moab.get_adjacencies(&conn_parent[3], 3, 2, false,
-                                  face_side4_parent);
-      if (face_side3_parent.size() != 1)
+  Range side_adj_faces_and_edges = all_others_adj_entities(true);
+  
+  for (Range::iterator eit = side_adj_faces_and_edges.begin();
+       eit != side_adj_faces_and_edges.end(); ++eit) {
+    int num_nodes;
+    const EntityHandle *conn;
+    CHKERR moab.get_connectivity(*eit, conn, num_nodes, true);
+    EntityHandle new_conn[num_nodes];
+    int nb_new_conn = 0;
+    for (int ii = 0; ii < num_nodes; ii++) {
+      std::map<EntityHandle, EntityHandle>::iterator mit =
+          map_nodes.find(conn[ii]);
+      if (mit != map_nodes.end()) {
+        new_conn[ii] = mit->second;
+        nb_new_conn++;
+        if (verb >= VERY_NOISY) {
+          PetscPrintf(m_field.get_comm(), "nodes %u -> %d\n", conn[ii],
+                      new_conn[ii]);
+        }
+      } else {
+        new_conn[ii] = conn[ii];
+      }
+    }
+    if (nb_new_conn == 0)
+      continue;
+    RefEntity_multiIndex::iterator miit_ref_ent = refined_ents_ptr->find(*eit);
+    if (miit_ref_ent == refined_ents_ptr->end()) {
+      SETERRQ1(m_field.get_comm(), MOFEM_DATA_INCONSISTENCY,
+               "entity should be in MoFem database, num_nodes = %d", num_nodes);
+    }
+    Range new_ent;
+    switch (moab.type_from_handle(*eit)) {
+    case MBEDGE:
+      CHKERR moab.get_adjacencies(new_conn, 2, 1, false, new_ent);
+      break;
+    case MBTRI:
+      CHKERR moab.get_adjacencies(new_conn, 3, 2, false, new_ent);
+      break;
+    default:
+      SETERRQ(m_field.get_comm(), MOFEM_DATA_INCONSISTENCY,
+              "Houston we have a problem");
+    }
+    if (new_ent.size() != 1) {
+      SETERRQ1(m_field.get_comm(), MOFEM_DATA_INCONSISTENCY,
+               "database inconsistency, new_ent.size() = %u", new_ent.size());
+    }
+    CHKERR set_parent(new_ent[0], *eit, refined_ents_ptr, cOre);
+  }
+
+  // add new prisms which parents are part of other intefaces
+  Range new_3d_prims = new_3d_ents.subset_by_type(MBPRISM);
+  for (Range::iterator pit = new_3d_prims.begin(); pit != new_3d_prims.end();
+       ++pit) {
+    // get parent entity
+    EntityHandle parent_prism;
+    CHKERR moab.tag_get_data(cOre.get_th_RefParentHandle(), &*pit, 1,
+                             &parent_prism);
+    if (moab.type_from_handle(parent_prism) != MBPRISM) {
+      SETERRQ(m_field.get_comm(), MOFEM_DATA_INCONSISTENCY,
+              "this prism should have parent which is prism as well");
+    }
+    int num_nodes;
+    // parent prism
+    const EntityHandle *conn_parent;
+    CHKERR moab.get_connectivity(parent_prism, conn_parent, num_nodes, true);
+    Range face_side3_parent, face_side4_parent;
+    CHKERR moab.get_adjacencies(conn_parent, 3, 2, false, face_side3_parent);
+    CHKERR moab.get_adjacencies(&conn_parent[3], 3, 2, false,
+                                face_side4_parent);
+    if (face_side3_parent.size() != 1) {
+      SETERRQ1(m_field.get_comm(), MOFEM_DATA_INCONSISTENCY,
+               "parent face3.size() = %u", face_side3_parent.size());
+    }
+    if (face_side4_parent.size() != 1) {
+      SETERRQ1(m_field.get_comm(), MOFEM_DATA_INCONSISTENCY,
+               "parent face4.size() = %u", face_side4_parent.size());
+    }
+    // new prism
+    const EntityHandle *conn;
+    CHKERR moab.get_connectivity(*pit, conn, num_nodes, true);
+    Range face_side3, face_side4;
+    CHKERR moab.get_adjacencies(conn, 3, 2, false, face_side3);
+    CHKERR moab.get_adjacencies(&conn[3], 3, 2, false, face_side4);
+    if (face_side3.size() != 1) {
+      SETERRQ(m_field.get_comm(), MOFEM_DATA_INCONSISTENCY, "face3 is missing");
+    }
+    if (face_side4.size() != 1) {
+      SETERRQ(m_field.get_comm(), MOFEM_DATA_INCONSISTENCY, "face4 is missing");
+    }
+    std::vector<EntityHandle> face(2), parent_face(2);
+    face[0] = *face_side3.begin();
+    face[1] = *face_side4.begin();
+    parent_face[0] = *face_side3_parent.begin();
+    parent_face[1] = *face_side4_parent.begin();
+    for (int ff = 0; ff != 2; ++ff) {
+      if (parent_face[ff] == face[ff])
+        continue;
+      int interface_side;
+      CHKERR moab.tag_get_data(th_interface_side, &parent_face[ff], 1,
+                               &interface_side);
+      CHKERR moab.tag_set_data(th_interface_side, &face[ff], 1,
+                               &interface_side);
+      EntityHandle parent_tri;
+      CHKERR moab.tag_get_data(cOre.get_th_RefParentHandle(), &face[ff], 1,
+                               &parent_tri);
+      if (parent_tri != parent_face[ff]) {
         SETERRQ1(m_field.get_comm(), MOFEM_DATA_INCONSISTENCY,
-                 "parent face3.size() = %u", face_side3_parent.size());
-
-      if (face_side4_parent.size() != 1)
-        SETERRQ1(m_field.get_comm(), MOFEM_DATA_INCONSISTENCY,
-                 "parent face4.size() = %u", face_side4_parent.size());
-
-      // new prism
-      const EntityHandle *conn;
-      CHKERR moab.get_connectivity(*pit, conn, num_nodes, true);
-      Range face_side3, face_side4;
-      CHKERR moab.get_adjacencies(conn, 3, 2, false, face_side3);
-      CHKERR moab.get_adjacencies(&conn[3], 3, 2, false, face_side4);
-      if (face_side3.size() != 1)
-        SETERRQ(m_field.get_comm(), MOFEM_DATA_INCONSISTENCY,
-                "face3 is missing");
-
-      if (face_side4.size() != 1)
-        SETERRQ(m_field.get_comm(), MOFEM_DATA_INCONSISTENCY,
-                "face4 is missing");
-
-      std::vector<EntityHandle> face(2), parent_face(2);
-      face[0] = *face_side3.begin();
-      face[1] = *face_side4.begin();
-      parent_face[0] = *face_side3_parent.begin();
-      parent_face[1] = *face_side4_parent.begin();
-      for (int ff = 0; ff != 2; ++ff) {
-        if (parent_face[ff] == face[ff])
-          continue;
-        int interface_side;
-        CHKERR moab.tag_get_data(th_interface_side, &parent_face[ff], 1,
-                                 &interface_side);
-        CHKERR moab.tag_set_data(th_interface_side, &face[ff], 1,
-                                 &interface_side);
-        EntityHandle parent_tri;
-        CHKERR moab.tag_get_data(cOre.get_th_RefParentHandle(), &face[ff], 1,
-                                 &parent_tri);
-        if (parent_tri != parent_face[ff]) {
-          SETERRQ1(m_field.get_comm(), MOFEM_DATA_INCONSISTENCY,
-                   "Wrong parent %lu", parent_tri);
-        }
-      }
-    }
-    MoFEMFunctionReturn(0);
-  };
-
-  CHKERR create_prisms();
-
-  CHKERR set_parnets(all_new_adj_entities(true));
-  CHKERR add_new_prisms_which_parents_are_part_of_other_intefaces();
+                 "wrong parent %lu", parent_tri);
+      }
+    }
+  }
+
+  // finalise by adding new tets and prism ti bit level
+  // FIXME: This is switch of, you can not change parent. 
+  // CHKERR set_parent(refined_ents_ptr);
 
   CHKERR m_field.getInterface<BitRefManager>()->setBitRefLevelByDim(
       meshset_for_bit_level, 3, bit);
   CHKERR moab.delete_entities(&meshset_for_bit_level, 1);
   CHKERR moab.clear_meshset(&children[0], 3);
-
-  auto reconstruct_refined_ents = [&]() {
-    MoFEMFunctionBegin;
-    CHKERR reconstructMultiIndex(*m_field.get_ref_ents());
-    MoFEMFunctionReturn(0);
-  };
-
-  // Finalise by adding new tets and prism ti bit level
-  CHKERR set_parent.override_parents(refined_ents_ptr);
-
-  // Add function which reconstruct core multi-index. Node merging is messy
-  // process and entity parent could be changed without notification to
-  // multi-index. TODO Issue has to be tracked down better, however in principle
-  // is better not to modify multi-index each time parent is changed, that makes
-  // code slow. Is better to do it in the bulk as below.
-  CHKERR reconstruct_refined_ents();
-
   MoFEMFunctionReturn(0);
 }
 } // namespace MoFEM