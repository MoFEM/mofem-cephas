/** \file BcManager.cpp
 * \brief Manages boundary conditions
 * \ingroup bc_manager
 */

namespace MoFEM {

namespace BcManagerImplTools {

auto get_dim(const Range &ents) {
  for (auto d : {3, 2, 1})
    if (ents.num_of_dimension(d))
      return d;
  return 0;
};

auto get_adj_ents(moab::Interface &moab, const Range &ents) {
  Range verts;
  CHK_MOAB_THROW(moab.get_connectivity(ents, verts, true), "get verts");
  const auto dim = get_dim(ents);
  for (size_t d = 1; d < dim; ++d) {
    for (auto dd = d + 1; dd <= dim; ++dd) {
      CHK_MOAB_THROW(moab.get_adjacencies(ents.subset_by_dimension(dd), d,
                                          false, verts, moab::Interface::UNION),
                     "get adj");
    }
  }
  verts.merge(ents);
  return verts;
}
} // namespace BcManagerImplTools

MoFEMErrorCode
BcManager::query_interface(boost::typeindex::type_index type_index,
                           UnknownInterface **iface) const {
  MoFEMFunctionBeginHot;
  *iface = const_cast<BcManager *>(this);
  MoFEMFunctionReturnHot(0);
}

BcManager::BcManager(const Core &core) : cOre(const_cast<Core &>(core)) {

  if (!LogManager::checkIfChannelExist("BcMngWorld")) {
    auto core_log = logging::core::get();

    core_log->add_sink(
        LogManager::createSink(LogManager::getStrmWorld(), "BcMngWorld"));
    core_log->add_sink(
        LogManager::createSink(LogManager::getStrmSync(), "BcMngSync"));
    core_log->add_sink(
        LogManager::createSink(LogManager::getStrmSelf(), "BcMngSelf"));

    LogManager::setLog("BcMngWorld");
    LogManager::setLog("BcMngSync");
    LogManager::setLog("BcMngSelf");

    MOFEM_LOG_TAG("BcMngWorld", "BcMng");
    MOFEM_LOG_TAG("BcMngSync", "BcMng");
    MOFEM_LOG_TAG("BcMngSelf", "BcMng");
  }

  MOFEM_LOG("BcMngWorld", Sev::noisy) << "BC manager created";
}

MoFEMErrorCode BcManager::getOptions() {
  MoFEMFunctionBeginHot;
  ierr = PetscOptionsBegin(PETSC_COMM_WORLD, "", "BcManager options", "none");
  ierr = PetscOptionsEnd();
  CHKERRG(ierr);
  MoFEMFunctionReturnHot(0);
}

MoFEMErrorCode BcManager::removeBlockDOFsOnEntities(
    const std::string problem_name, const std::string block_name,
    const std::string field_name, int lo, int hi, bool get_low_dim_ents,
    bool is_distributed_mesh) {
  Interface &m_field = cOre;
  auto prb_mng = m_field.getInterface<ProblemsManager>();
  MoFEMFunctionBegin;

  CHKERR pushMarkDOFsOnEntities(problem_name, block_name, field_name, lo, hi,
                                get_low_dim_ents);

  auto remove_dofs_on_ents = [&](const Range &ents, const int lo,
                                 const int hi) {
    if (is_distributed_mesh)
      return prb_mng->removeDofsOnEntities(problem_name, field_name, ents, lo,
                                           hi);
    else
      return prb_mng->removeDofsOnEntitiesNotDistributed(
          problem_name, field_name, ents, lo, hi);
  };

  for (auto m :
       m_field.getInterface<MeshsetsManager>()->getCubitMeshsetPtr(std::regex(

           (boost::format("%s(.*)") % block_name).str()

               ))

  ) {
    const std::string bc_id =
        problem_name + "_" + field_name + "_" + m->getName();
    CHKERR remove_dofs_on_ents(bcMapByBlockName.at(bc_id)->bcEnts, lo, hi);
    bcMapByBlockName.at(bc_id)->bcMarkers = std::vector<unsigned char>();
  }

  MoFEMFunctionReturn(0);
}

MoFEMErrorCode BcManager::pushMarkDOFsOnEntities(const std::string problem_name,
                                                 const std::string block_name,
                                                 const std::string field_name,
                                                 int lo, int hi,
                                                 bool get_low_dim_ents) {
  Interface &m_field = cOre;
  auto prb_mng = m_field.getInterface<ProblemsManager>();
  MoFEMFunctionBegin;

<<<<<<< HEAD
  // if(problem_name.size())
  //   MOFEM_LOG("BcMngWorld", Sev::warning)
  //       << "Argument problem_name has no effect";
=======
  if(problem_name.size())
    MOFEM_LOG("BcMngWorld", Sev::warning)
        << "Argument problem_name has no effect";
>>>>>>> f7e6fabb

  auto fix_disp = [&]() {
    MoFEMFunctionBegin;

    auto mark_fix_dofs = [&](std::vector<unsigned char> &marked_field_dofs,
                             const auto lo, const auto hi) {
      return prb_mng->modifyMarkDofs(problem_name, ROW, field_name, lo, hi,
                                     ProblemsManager::MarkOP::OR, 1,
                                     marked_field_dofs);
    };

    auto iterate_meshsets = [&](auto &&meshset_vec_ptr) {
      MoFEMFunctionBegin;
      for (auto m : meshset_vec_ptr) {
        auto bc = boost::make_shared<BCs>();
        CHKERR m_field.get_moab().get_entities_by_handle(m->getMeshset(),
                                                         bc->bcEnts, true);
        CHKERR m->getAttributes(bc->bcAttributes);

        if (problem_name.size())
          CHKERR mark_fix_dofs(bc->bcMarkers, lo, hi);
        MOFEM_LOG("BcMngWorld", Sev::verbose)
            << "Found block " << m->getName() << " number of attributes "
            << bc->bcAttributes.size();

        if (get_low_dim_ents) {
          auto low_dim_ents =
              BcManagerImplTools::get_adj_ents(m_field.get_moab(), bc->bcEnts);
          bc->bcEnts.swap(low_dim_ents);
        }

        CHKERR m_field.getInterface<CommInterface>()->synchroniseEntities(
            bc->bcEnts);
        if (problem_name.size())
          CHKERR prb_mng->markDofs(problem_name, ROW, ProblemsManager::AND,
                                   bc->bcEnts, bc->bcMarkers);

        const std::string bc_id =
            problem_name + "_" + field_name + "_" + m->getName();
        bcMapByBlockName[bc_id] = bc;
      }
      MoFEMFunctionReturn(0);
    };

    CHKERR iterate_meshsets(

        m_field.getInterface<MeshsetsManager>()->getCubitMeshsetPtr(std::regex(

            (boost::format("%s(.*)") % block_name).str()

                ))

    );

    MoFEMFunctionReturn(0);
  };

  CHKERR fix_disp();

  MoFEMFunctionReturn(0);
}

boost::shared_ptr<BcManager::BCs>
BcManager::popMarkDOFsOnEntities(const std::string block_name) {
  auto bc_it = bcMapByBlockName.find(block_name);
  if (bc_it != bcMapByBlockName.end()) {
    auto bc = bc_it->second;
    bcMapByBlockName.erase(bc_it);
    return bc;
  }
  return boost::shared_ptr<BCs>();
}

Range BcManager::getMergedBlocksRange(std::vector<std::regex> bc_regex_vec) {
  Range ents;
  if (bcMapByBlockName.size()) {
    for (auto b : bcMapByBlockName) {
      for (auto &reg_name : bc_regex_vec) {
        if (std::regex_match(b.first, reg_name)) {
          ents.merge(b.second->bcEnts);
        }
      }
    }
  }
  return ents;
}

BcManager::BcMarkerPtr
BcManager::getMergedBlocksMarker(std::vector<std::regex> bc_regex_vec) {
  BcManager::BcMarkerPtr boundary_marker_ptr;
  if (bcMapByBlockName.size()) {
    for (auto b : bcMapByBlockName) {
      for (auto &reg_name : bc_regex_vec) {
        if (std::regex_match(b.first, reg_name)) {
          if (!boundary_marker_ptr)
            boundary_marker_ptr =
                boost::make_shared<std::vector<char unsigned>>();
          boundary_marker_ptr->resize(b.second->bcMarkers.size(), 0);
          for (int i = 0; i != b.second->bcMarkers.size(); ++i) {
            (*boundary_marker_ptr)[i] |= b.second->bcMarkers[i];
          }
        }
      }
    }
  }
  return boundary_marker_ptr;
}

BcManager::BcMarkerPtr BcManager::getMergedBlocksMarker(
    const std::vector<BcManager::BcMarkerPtr> &boundary_markers_ptr_vec) {
  auto boundary_marker_ptr = boost::make_shared<std::vector<char unsigned>>();
  for (auto &bcm : boundary_markers_ptr_vec) {
    boundary_marker_ptr->resize(bcm->size(), 0);
    for (int i = 0; i != bcm->size(); ++i)
      (*boundary_marker_ptr)[i] |= (*bcm)[i];
  }
  return boundary_marker_ptr;
}

SmartPetscObj<IS> BcManager::getBlockIS(const std::string block_prefix,
                                        const std::string block_name,
                                        const std::string field_name,
                                        const std::string problem_name, int lo,
                                        int hi, SmartPetscObj<IS> is_expand) {
  Interface &m_field = cOre;

  const std::string bc_id =
      block_prefix + "_" + field_name + "_" + block_name + "(.*)";

  Range bc_ents;
  for (auto bc : getBcMapByBlockName()) {
    if (std::regex_match(bc.first, std::regex(bc_id))) {
      bc_ents.merge(*(bc.second->getBcEntsPtr()));
      MOFEM_LOG("BcMngWorld", Sev::verbose)
          << "Get entities from block and add to IS. Block name " << bc.first;
    }
  }

  SmartPetscObj<IS> is_bc;
  auto get_is = [&]() {
    MoFEMFunctionBegin;
    CHKERR m_field.getInterface<CommInterface>()->synchroniseEntities(bc_ents);
    CHKERR m_field.getInterface<ISManager>()->isCreateProblemFieldAndRank(
        problem_name, ROW, field_name, lo, hi, is_bc, &bc_ents);
    if (is_expand) {
      IS is_tmp;
      CHKERR ISExpand(is_bc, is_expand, &is_tmp);
      is_bc = SmartPetscObj<IS>(is_tmp);
    }
    CHKERR ISSort(is_bc);
    MoFEMFunctionReturn(0);
  };

  if (get_is())
    CHK_THROW_MESSAGE(MOFEM_DATA_INCONSISTENCY, "IS is not created");

  return is_bc;
}

SmartPetscObj<IS> BcManager::getBlockIS(const std::string problem_name,
                                        const std::string block_name,
                                        const std::string field_name, int lo,
                                        int hi, SmartPetscObj<IS> is_expand) {
  return getBlockIS(problem_name, block_name, field_name, problem_name, lo, hi,
                    is_expand);
}

template <>
MoFEMErrorCode
BcManager::removeBlockDOFsOnEntities<BcMeshsetType<DISPLACEMENTSET>>(
    const std::string problem_name, const std::string field_name,
    bool get_low_dim_ents, bool block_name_field_prefix,
    bool is_distributed_mesh) {
  Interface &m_field = cOre;
  auto prb_mng = m_field.getInterface<ProblemsManager>();
  MoFEMFunctionBegin;

  CHKERR pushMarkDOFsOnEntities<BcMeshsetType<DISPLACEMENTSET>>(
      problem_name, field_name, get_low_dim_ents, block_name_field_prefix);

  std::array<Range, 3> ents_to_remove;

  for (auto m :

       m_field.getInterface<MeshsetsManager>()->getCubitMeshsetPtr(
           NODESET | DISPLACEMENTSET)) {

    const std::string bc_id =
        problem_name + "_" + field_name + "_DISPLACEMENTSET" +
        boost::lexical_cast<std::string>(m->getMeshsetId());

    auto bc = bcMapByBlockName.at(bc_id);

    if (bc->dispBcPtr) {
      if (bc->dispBcPtr->data.flag1) {
        ents_to_remove[0].merge(bc->bcEnts);
      }
      if (bc->dispBcPtr->data.flag2) {
        ents_to_remove[1].merge(bc->bcEnts);
      }
      if (bc->dispBcPtr->data.flag3) {
        ents_to_remove[2].merge(bc->bcEnts);
      }
      if (bc->dispBcPtr->data.flag4) {
        ents_to_remove[1].merge(bc->bcEnts);
        ents_to_remove[2].merge(bc->bcEnts);
      }
      if (bc->dispBcPtr->data.flag5) {
        ents_to_remove[0].merge(bc->bcEnts);
        ents_to_remove[2].merge(bc->bcEnts);
      }
      if (bc->dispBcPtr->data.flag6) {
        ents_to_remove[0].merge(bc->bcEnts);
        ents_to_remove[1].merge(bc->bcEnts);
      }
    }
    bc->bcMarkers = std::vector<unsigned char>();
  }

  auto remove_dofs_on_ents = [&](const Range &ents, const int lo,
                                 const int hi) {
    if (is_distributed_mesh)
      return prb_mng->removeDofsOnEntities(problem_name, field_name, ents, lo,
                                           hi);
    else
      return prb_mng->removeDofsOnEntitiesNotDistributed(
          problem_name, field_name, ents, lo, hi);
  };

  CHKERR remove_dofs_on_ents(ents_to_remove[0], 0, 0);
  CHKERR remove_dofs_on_ents(ents_to_remove[1], 1, 1);
  CHKERR remove_dofs_on_ents(ents_to_remove[2], 2, 2);

  MoFEMFunctionReturn(0);
}

template <>
MoFEMErrorCode
BcManager::removeBlockDOFsOnEntities<BcMeshsetType<TEMPERATURESET>>(
    const std::string problem_name, const std::string field_name,
    bool get_low_dim_ents, bool block_name_field_prefix,
    bool is_distributed_mesh) {
  Interface &m_field = cOre;
  auto prb_mng = m_field.getInterface<ProblemsManager>();
  MoFEMFunctionBegin;

  CHKERR pushMarkDOFsOnEntities<BcMeshsetType<TEMPERATURESET>>(
      problem_name, field_name, get_low_dim_ents, block_name_field_prefix);

  Range ents_to_remove;

  for (auto m :

       m_field.getInterface<MeshsetsManager>()->getCubitMeshsetPtr(
           NODESET | TEMPERATURESET)

  ) {
    const std::string bc_id =
        problem_name + "_" + field_name + "_TEMPERATURESET" +
        boost::lexical_cast<std::string>(m->getMeshsetId());
    auto bc = bcMapByBlockName.at(bc_id);
    ents_to_remove.merge(bc->bcEnts);
    bc->bcMarkers = std::vector<unsigned char>();
  }

  auto remove_dofs_on_ents = [&](const Range &ents, const int lo,
                                 const int hi) {
    if (is_distributed_mesh)
      return prb_mng->removeDofsOnEntities(problem_name, field_name, ents, lo,
                                           hi);
    else
      return prb_mng->removeDofsOnEntitiesNotDistributed(
          problem_name, field_name, ents, lo, hi);
  };

  CHKERR remove_dofs_on_ents(ents_to_remove, 0, MAX_DOFS_ON_ENTITY);

  MoFEMFunctionReturn(0);
}

template <>
MoFEMErrorCode BcManager::removeBlockDOFsOnEntities<BcMeshsetType<HEATFLUXSET>>(
    const std::string problem_name, const std::string field_name,
    bool get_low_dim_ents, bool block_name_field_prefix,
    bool is_distributed_mesh) {
  Interface &m_field = cOre;
  auto prb_mng = m_field.getInterface<ProblemsManager>();
  MoFEMFunctionBegin;

  CHKERR pushMarkDOFsOnEntities<BcMeshsetType<HEATFLUXSET>>(
      problem_name, field_name, get_low_dim_ents, block_name_field_prefix);

  Range ents_to_remove;

  for (auto m :

       m_field.getInterface<MeshsetsManager>()->getCubitMeshsetPtr(NODESET |
                                                                   HEATFLUXSET)

  ) {
    const std::string bc_id =
        problem_name + "_" + field_name + "_HEATFLUXSET" +
        boost::lexical_cast<std::string>(m->getMeshsetId());
    auto bc = bcMapByBlockName.at(bc_id);
    ents_to_remove.merge(bc->bcEnts);
    bc->bcMarkers = std::vector<unsigned char>();
  }

  auto remove_dofs_on_ents = [&](const Range &ents, const int lo,
                                 const int hi) {
    if (is_distributed_mesh)
      return prb_mng->removeDofsOnEntities(problem_name, field_name, ents, lo,
                                           hi);
    else
      return prb_mng->removeDofsOnEntitiesNotDistributed(
          problem_name, field_name, ents, lo, hi);
  };

  CHKERR remove_dofs_on_ents(ents_to_remove, 0, MAX_DOFS_ON_ENTITY);

  MoFEMFunctionReturn(0);
}

template <>
MoFEMErrorCode
BcManager::removeBlockDOFsOnEntities<BcDisplacementMeshsetType<BLOCKSET>>(
    const std::string problem_name, const std::string field_name,
    bool get_low_dim_ents, bool block_name_field_prefix,
    bool is_distributed_mesh) {
  Interface &m_field = cOre;
  auto prb_mng = m_field.getInterface<ProblemsManager>();
  MoFEMFunctionBegin;

  CHKERR pushMarkDOFsOnEntities<BcDisplacementMeshsetType<BLOCKSET>>(
      problem_name, field_name, get_low_dim_ents, block_name_field_prefix);

  std::array<Range, 3> ents_to_remove;

  for (auto m :

       m_field.getInterface<MeshsetsManager>()->getCubitMeshsetPtr(BLOCKSET)) {

    const auto block_name = m->getName();

    std::string bc_id = problem_name + "_" + field_name + "_" + block_name;
    std::string regex_str;
    if (block_name_field_prefix) {
      regex_str = (boost::format("%s_%s_%s_((FIX_(ALL|X|Y|Z))|("
                                 "DISPLACEMENT|ROTATE))(.*)") %
                   problem_name % field_name % field_name)
                      .str();
    } else {
      regex_str = (boost::format("%s_%s_((FIX_(ALL|X|Y|Z))|("
                                 "DISPLACEMENT|ROTATE))(.*)") %
                   problem_name % field_name)
                      .str();
    }

    if (std::regex_match(bc_id, std::regex(regex_str))) {

      auto bc = bcMapByBlockName.at(bc_id);

      if (auto disp_bc = bc->dispBcPtr) {
        if (disp_bc->data.flag1) {
          ents_to_remove[0].merge(bc->bcEnts);
        }
        if (disp_bc->data.flag2) {
          ents_to_remove[1].merge(bc->bcEnts);
        }
        if (disp_bc->data.flag3) {
          ents_to_remove[2].merge(bc->bcEnts);
        }
        if (disp_bc->data.flag4) {
          ents_to_remove[1].merge(bc->bcEnts);
          ents_to_remove[2].merge(bc->bcEnts);
        }
        if (disp_bc->data.flag5) {
          ents_to_remove[0].merge(bc->bcEnts);
          ents_to_remove[2].merge(bc->bcEnts);
        }
        if (disp_bc->data.flag6) {
          ents_to_remove[0].merge(bc->bcEnts);
          ents_to_remove[1].merge(bc->bcEnts);
        }
      } else {
        SETERRQ(PETSC_COMM_SELF, MOFEM_DATA_INCONSISTENCY,
                "BC type not implemented");
      }
    }
  }

  auto remove_dofs_on_ents = [&](const Range &ents, const int lo,
                                 const int hi) {
    if (is_distributed_mesh)
      return prb_mng->removeDofsOnEntities(problem_name, field_name, ents, lo,
                                           hi);
    else
      return prb_mng->removeDofsOnEntitiesNotDistributed(
          problem_name, field_name, ents, lo, hi);
  };

  CHKERR remove_dofs_on_ents(ents_to_remove[0], 0, 0);
  CHKERR remove_dofs_on_ents(ents_to_remove[1], 1, 1);
  CHKERR remove_dofs_on_ents(ents_to_remove[2], 2, 2);

  MoFEMFunctionReturn(0);
}

template <>
MoFEMErrorCode
BcManager::removeBlockDOFsOnEntities<BcScalarMeshsetType<BLOCKSET>>(
    const std::string problem_name, const std::string block_name,
    const std::string field_name, bool get_low_dim_ents,
    bool is_distributed_mesh) {
  Interface &m_field = cOre;
  auto prb_mng = m_field.getInterface<ProblemsManager>();
  MoFEMFunctionBegin;

  CHKERR pushMarkDOFsOnEntities<BcScalarMeshsetType<BLOCKSET>>(
      problem_name, block_name, field_name, get_low_dim_ents);

  Range ents_to_remove;

  for (auto m :

       m_field.getInterface<MeshsetsManager>()->getCubitMeshsetPtr(BLOCKSET)) {

    std::string bc_id = problem_name + "_" + field_name + "_" + m->getName();

    auto str = boost::format("%s_%s_%s(.*)")

               % problem_name % field_name % block_name;

    if (std::regex_match(bc_id, std::regex(str.str()))) {

      auto bc = bcMapByBlockName.at(bc_id);

      if (auto temp_bc = bc->tempBcPtr) {
        if (temp_bc->data.flag1) {
          ents_to_remove.merge(bc->bcEnts);
        }
      } else {
        SETERRQ(PETSC_COMM_SELF, MOFEM_DATA_INCONSISTENCY,
                "BC type not implemented");
      }
    }
  }

  auto remove_dofs_on_ents = [&](const Range &ents, const int lo,
                                 const int hi) {
    if (is_distributed_mesh)
      return prb_mng->removeDofsOnEntities(problem_name, field_name, ents, lo,
                                           hi);
    else
      return prb_mng->removeDofsOnEntitiesNotDistributed(
          problem_name, field_name, ents, lo, hi);
  };

  CHKERR remove_dofs_on_ents(ents_to_remove, 0, MAX_DOFS_ON_ENTITY);

  MoFEMFunctionReturn(0);
}

template <>
MoFEMErrorCode
BcManager::pushMarkDOFsOnEntities<BcMeshsetType<DISPLACEMENTSET>>(
    const std::string problem_name, const std::string field_name,
    bool get_low_dim_ents, bool block_name_field_prefix) {
  Interface &m_field = cOre;
  auto prb_mng = m_field.getInterface<ProblemsManager>();
  MoFEMFunctionBegin;

<<<<<<< HEAD
  // if(problem_name.size()==0)
  //   MOFEM_LOG("BcMngWorld", Sev::warning)
  //       << "Argument problem_name has no effect";
=======
  if(problem_name.size()==0)
    MOFEM_LOG("BcMngWorld", Sev::warning)
        << "Argument problem_name has no effect";
>>>>>>> f7e6fabb

  if (block_name_field_prefix)
    MOFEM_LOG("BcMngWorld", Sev::warning)
        << "Argument block_name_field_prefix=true has no effect";

  auto fix_disp = [&]() {
    MoFEMFunctionBegin;

    auto iterate_meshsets = [&](auto &&meshset_vec_ptr) {
      MoFEMFunctionBegin;
      for (auto m : meshset_vec_ptr) {
        auto bc = boost::make_shared<BCs>();
        CHKERR m_field.get_moab().get_entities_by_handle(m->getMeshset(),
                                                         bc->bcEnts, true);
        bc->dispBcPtr = boost::make_shared<DisplacementCubitBcData>();
        CHKERR m->getBcDataStructure(*(bc->dispBcPtr));

        MOFEM_LOG("BcMngWorld", Sev::verbose)
            << "Found block DISPLACEMENTSET id = " << m->getMeshsetId();
        MOFEM_LOG("BcMngWorld", Sev::verbose) << *bc->dispBcPtr;

        MOFEM_LOG("BcMngSync", Sev::noisy)
            << "Found block DISPLACEMENTSET id = " << m->getMeshsetId()
            << " nb. of entities " << bc->bcEnts.size()
            << " highest dim of entities "
            << BcManagerImplTools::get_dim(bc->bcEnts);
        MOFEM_LOG("BcMngSync", Sev::noisy) << *bc->dispBcPtr;
        MOFEM_LOG_SEVERITY_SYNC(m_field.get_comm(), Sev::noisy);

        if (problem_name.size()) {

          if (bc->dispBcPtr->data.flag1)
            CHKERR prb_mng->modifyMarkDofs(problem_name, ROW, field_name, 0, 0,
                                           ProblemsManager::MarkOP::OR, 1,
                                           bc->bcMarkers);
          if (bc->dispBcPtr->data.flag2)
            CHKERR prb_mng->modifyMarkDofs(problem_name, ROW, field_name, 1, 1,
                                           ProblemsManager::MarkOP::OR, 1,
                                           bc->bcMarkers);
          if (bc->dispBcPtr->data.flag3)
            CHKERR prb_mng->modifyMarkDofs(problem_name, ROW, field_name, 2, 2,
                                           ProblemsManager::MarkOP::OR, 1,
                                           bc->bcMarkers);
          if (bc->dispBcPtr->data.flag4) {

            CHKERR prb_mng->modifyMarkDofs(problem_name, ROW, field_name, 1, 1,
                                           ProblemsManager::MarkOP::OR, 1,
                                           bc->bcMarkers);
            CHKERR prb_mng->modifyMarkDofs(problem_name, ROW, field_name, 2, 2,
                                           ProblemsManager::MarkOP::OR, 1,
                                           bc->bcMarkers);
          }
          if (bc->dispBcPtr->data.flag5) {

            CHKERR prb_mng->modifyMarkDofs(problem_name, ROW, field_name, 0, 0,
                                           ProblemsManager::MarkOP::OR, 1,
                                           bc->bcMarkers);
            CHKERR prb_mng->modifyMarkDofs(problem_name, ROW, field_name, 2, 2,
                                           ProblemsManager::MarkOP::OR, 1,
                                           bc->bcMarkers);
          }
          if (bc->dispBcPtr->data.flag6) {

            CHKERR prb_mng->modifyMarkDofs(problem_name, ROW, field_name, 0, 0,
                                           ProblemsManager::MarkOP::OR, 1,
                                           bc->bcMarkers);
            CHKERR prb_mng->modifyMarkDofs(problem_name, ROW, field_name, 1, 1,
                                           ProblemsManager::MarkOP::OR, 1,
                                           bc->bcMarkers);
          }
        }

        if (get_low_dim_ents) {
          auto low_dim_ents =
              BcManagerImplTools::get_adj_ents(m_field.get_moab(), bc->bcEnts);
          bc->bcEnts.swap(low_dim_ents);
        }

        CHKERR m_field.getInterface<CommInterface>()->synchroniseEntities(
            bc->bcEnts);
        if (problem_name.size())
          CHKERR prb_mng->markDofs(problem_name, ROW, ProblemsManager::AND,
                                   bc->bcEnts, bc->bcMarkers);

        const std::string bc_id =
            problem_name + "_" + field_name + "_DISPLACEMENTSET" +
            boost::lexical_cast<std::string>(m->getMeshsetId());
        bcMapByBlockName[bc_id] = bc;
      }
      MoFEMFunctionReturn(0);
    };

    CHKERR iterate_meshsets(

        m_field.getInterface<MeshsetsManager>()->getCubitMeshsetPtr(
            NODESET | DISPLACEMENTSET)

    );

    MoFEMFunctionReturn(0);
  };

  CHKERR fix_disp();

  MoFEMFunctionReturn(0);
}

template <>
MoFEMErrorCode BcManager::pushMarkDOFsOnEntities<BcMeshsetType<TEMPERATURESET>>(
    const std::string problem_name, const std::string field_name,
    bool get_low_dim_ents, bool block_name_field_prefix) {
  Interface &m_field = cOre;
  auto prb_mng = m_field.getInterface<ProblemsManager>();
  MoFEMFunctionBegin;

  if (block_name_field_prefix)
    MOFEM_LOG("BcMngWorld", Sev::warning)
        << "Argument block_name_field_prefix=true has no effect";

  auto fix_temp = [&]() {
    MoFEMFunctionBegin;

    auto iterate_meshsets = [&](auto &&meshset_vec_ptr) {
      MoFEMFunctionBegin;
      for (auto m : meshset_vec_ptr) {
        auto bc = boost::make_shared<BCs>();
        CHKERR m_field.get_moab().get_entities_by_handle(m->getMeshset(),
                                                         bc->bcEnts, true);
        bc->tempBcPtr = boost::make_shared<TemperatureCubitBcData>();
        CHKERR m->getBcDataStructure(*(bc->tempBcPtr));

        MOFEM_LOG("BcMngWorld", Sev::verbose)
            << "Found block TEMPERATURESET id = " << m->getMeshsetId();
        MOFEM_LOG("BcMngWorld", Sev::verbose) << *bc->tempBcPtr;

        CHKERR prb_mng->modifyMarkDofs(
            problem_name, ROW, field_name, 0, MAX_DOFS_ON_ENTITY,
            ProblemsManager::MarkOP::OR, 1, bc->bcMarkers);

        if (get_low_dim_ents) {
          auto low_dim_ents =
              BcManagerImplTools::get_adj_ents(m_field.get_moab(), bc->bcEnts);
          bc->bcEnts.swap(low_dim_ents);
        }

        CHKERR m_field.getInterface<CommInterface>()->synchroniseEntities(
            bc->bcEnts);
        CHKERR prb_mng->markDofs(problem_name, ROW, ProblemsManager::AND,
                                 bc->bcEnts, bc->bcMarkers);

        const std::string bc_id =
            problem_name + "_" + field_name + "_TEMPERATURESET" +
            boost::lexical_cast<std::string>(m->getMeshsetId());
        bcMapByBlockName[bc_id] = bc;
      }
      MoFEMFunctionReturn(0);
    };

    CHKERR iterate_meshsets(

        m_field.getInterface<MeshsetsManager>()->getCubitMeshsetPtr(
            NODESET | TEMPERATURESET)

    );

    MoFEMFunctionReturn(0);
  };

  CHKERR fix_temp();

  MoFEMFunctionReturn(0);
}

template <>
MoFEMErrorCode BcManager::pushMarkDOFsOnEntities<BcMeshsetType<HEATFLUXSET>>(
    const std::string problem_name, const std::string field_name,
    bool get_low_dim_ents, bool block_name_field_prefix) {
  Interface &m_field = cOre;
  auto prb_mng = m_field.getInterface<ProblemsManager>();
  MoFEMFunctionBegin;

  if (block_name_field_prefix)
    MOFEM_LOG("BcMngWorld", Sev::warning)
        << "Argument block_name_field_prefix=true has no effect";

  auto fix_disp = [&]() {
    MoFEMFunctionBegin;

    auto iterate_meshsets = [&](auto &&meshset_vec_ptr) {
      MoFEMFunctionBegin;
      for (auto m : meshset_vec_ptr) {
        auto bc = boost::make_shared<BCs>();
        CHKERR m_field.get_moab().get_entities_by_handle(m->getMeshset(),
                                                         bc->bcEnts, true);
        bc->heatFluxBcPtr = boost::make_shared<HeatFluxCubitBcData>();
        CHKERR m->getBcDataStructure(*(bc->heatFluxBcPtr));

        CHKERR prb_mng->modifyMarkDofs(
            problem_name, ROW, field_name, 0, MAX_DOFS_ON_ENTITY,
            ProblemsManager::MarkOP::OR, 1, bc->bcMarkers);

        MOFEM_LOG("BcMngWorld", Sev::verbose)
            << "Found block HEATFLUX id = " << m->getMeshsetId();
        MOFEM_LOG("BcMngWorld", Sev::verbose) << *bc->heatFluxBcPtr;

        if (get_low_dim_ents) {
          auto low_dim_ents =
              BcManagerImplTools::get_adj_ents(m_field.get_moab(), bc->bcEnts);
          bc->bcEnts.swap(low_dim_ents);
        }

        CHKERR m_field.getInterface<CommInterface>()->synchroniseEntities(
            bc->bcEnts);
        CHKERR prb_mng->markDofs(problem_name, ROW, ProblemsManager::AND,
                                 bc->bcEnts, bc->bcMarkers);

        const std::string bc_id =
            problem_name + "_" + field_name + "_HEATFLUXSET" +
            boost::lexical_cast<std::string>(m->getMeshsetId());
        bcMapByBlockName[bc_id] = bc;
      }
      MoFEMFunctionReturn(0);
    };

    CHKERR iterate_meshsets(

        m_field.getInterface<MeshsetsManager>()->getCubitMeshsetPtr(SIDESET |
                                                                    HEATFLUXSET)

    );

    MoFEMFunctionReturn(0);
  };

  CHKERR fix_disp();

  MoFEMFunctionReturn(0);
}

template <>
MoFEMErrorCode
BcManager::pushMarkDOFsOnEntities<BcDisplacementMeshsetType<BLOCKSET>>(
    const std::string problem_name, const std::string field_name,
    bool get_low_dim_ents, bool block_name_field_prefix) {
  MoFEMFunctionBegin;

  auto mark_dofs = [&](const string block_name, const int &idx_0,
                       const int &idx_1) {
    MoFEMFunctionBeginHot;
    if (block_name_field_prefix) {
      const string field_block = field_name + "_" + block_name;
      CHKERR pushMarkDOFsOnEntities(problem_name, field_block, field_name,
                                    idx_0, idx_1, get_low_dim_ents);
    } else {

      CHKERR pushMarkDOFsOnEntities(problem_name, block_name, field_name, idx_0,
                                    idx_1, get_low_dim_ents);
    }
    MoFEMFunctionReturnHot(0);
  };

  // displacement
  CHKERR mark_dofs("FIX_X", 0, 0);
  CHKERR mark_dofs("FIX_Y", 1, 1);
  CHKERR mark_dofs("FIX_Z", 2, 2);
  CHKERR mark_dofs("FIX_ALL", 0, MAX_DOFS_ON_ENTITY);

  // rotation
  CHKERR mark_dofs("ROTATE_X", 1, 1);
  CHKERR mark_dofs("ROTATE_X", 2, 2);
  CHKERR mark_dofs("ROTATE_Y", 0, 0);
  CHKERR mark_dofs("ROTATE_Y", 2, 2);
  CHKERR mark_dofs("ROTATE_Z", 0, 0);
  CHKERR mark_dofs("ROTATE_Z", 1, 1);
  CHKERR mark_dofs("ROTATE_ALL", 0, MAX_DOFS_ON_ENTITY);

  std::string regex_str;
  if (block_name_field_prefix) {
    regex_str = (boost::format("%s_%s_%s_(.*)") % problem_name % field_name %
                 field_name)
                    .str();
  } else {
    regex_str = (boost::format("%s_%s_(.*)") % problem_name % field_name).str();
  }

  for (auto &m : bcMapByBlockName) {
    auto &bc_id = m.first;
    if (std::regex_match(bc_id, std::regex(regex_str))) {
      auto &bc = m.second;
      if (std::regex_match(bc_id, std::regex("(.*)_FIX_X(.*)"))) {
        bc->dispBcPtr = boost::make_shared<DisplacementCubitBcData>();
        bc->dispBcPtr->data.flag1 = 1;
        if (bc->bcAttributes.empty()) {
          bc->dispBcPtr->data.value1 = 0;
          MOFEM_LOG("BcMngWorld", Sev::warning)
              << "Expected one attribute on block but have "
              << bc->bcAttributes.size();
        } else if (bc->bcAttributes.size() >= 1) {
          bc->dispBcPtr->data.value1 = bc->bcAttributes[0];
        }
        MOFEM_LOG("BcMngWorld", Sev::inform) << "Add X " << bc_id;
        MOFEM_LOG("BcMngWorld", Sev::inform) << *bc->dispBcPtr;
      } else if (std::regex_match(bc_id, std::regex("(.*)_FIX_Y(.*)"))) {
        bc->dispBcPtr = boost::make_shared<DisplacementCubitBcData>();
        bc->dispBcPtr->data.flag2 = 1;
        if (bc->bcAttributes.empty()) {
          bc->dispBcPtr->data.value2 = 0;
          MOFEM_LOG("BcMngWorld", Sev::warning)
              << "Expected one attribute on block but have "
              << bc->bcAttributes.size();
        } else if (bc->bcAttributes.size() == 1) {
          bc->dispBcPtr->data.value2 = bc->bcAttributes[0];
        } else if (bc->bcAttributes.size() >= 2) {
          bc->dispBcPtr->data.value2 = bc->bcAttributes[1];
        }
        MOFEM_LOG("BcMngWorld", Sev::inform) << "Add Y " << bc_id;
        MOFEM_LOG("BcMngWorld", Sev::inform) << *(bc->dispBcPtr);
      } else if (std::regex_match(bc_id, std::regex("(.*)_FIX_Z(.*)"))) {
        bc->dispBcPtr = boost::make_shared<DisplacementCubitBcData>();
        bc->dispBcPtr->data.flag3 = 1;
        if (bc->bcAttributes.empty()) {
          bc->dispBcPtr->data.value3 = 0;
          MOFEM_LOG("BcMngWorld", Sev::warning)
              << "Expected one attribute on block but have "
              << bc->bcAttributes.size();
        } else if (bc->bcAttributes.size() == 1) {
          bc->dispBcPtr->data.value3 = bc->bcAttributes[0];
        } else if (bc->bcAttributes.size() == 3) {
          bc->dispBcPtr->data.value3 = bc->bcAttributes[2];
        }
        MOFEM_LOG("BcMngWorld", Sev::inform) << "Add Z " << bc_id;
        MOFEM_LOG("BcMngWorld", Sev::inform) << *(bc->dispBcPtr);
      } else if (std::regex_match(bc_id, std::regex("(.*)_FIX_ALL(.*)"))) {
        bc->dispBcPtr = boost::make_shared<DisplacementCubitBcData>();
        bc->dispBcPtr->data.flag1 = 1;
        bc->dispBcPtr->data.flag2 = 1;
        bc->dispBcPtr->data.flag3 = 1;
        if (bc->bcAttributes.size() >= 1) {
          bc->dispBcPtr->data.value1 = bc->bcAttributes[0];
        }
        if (bc->bcAttributes.size() >= 2) {
          bc->dispBcPtr->data.value2 = bc->bcAttributes[1];
        }
        if (bc->bcAttributes.size() >= 3) {
          bc->dispBcPtr->data.value3 = bc->bcAttributes[2];
        }
        MOFEM_LOG("BcMngWorld", Sev::inform) << "Add ALL " << bc_id;
        MOFEM_LOG("BcMngWorld", Sev::inform) << *(bc->dispBcPtr);
      } else if (std::regex_match(bc_id, std::regex("(.*)_ROTATE_X(.*)"))) {
        bc->dispBcPtr =
            boost::make_shared<DisplacementCubitBcDataWithRotation>();
        bc->dispBcPtr->data.flag4 = 1;
        bc->dispBcPtr->data.flag5 = 0;
        bc->dispBcPtr->data.flag6 = 0;
        // for the ROTATE_X block the angles can be specified with either one or
        // three attributes, e.g. 1, coords or 1,0,0,coords
        if (bc->bcAttributes.empty()) {
          bc->dispBcPtr->data.value4 = 0;
          MOFEM_LOG("BcMngWorld", Sev::warning)
              << "Expected one attribute on block on block (angle (1 or 3), "
                 "center coords(3) but have "
              << bc->bcAttributes.size();
        } else if (bc->bcAttributes.size() >= 1) {
          bc->dispBcPtr->data.value4 = bc->bcAttributes[0];
        }
        MOFEM_LOG("BcMngWorld", Sev::inform) << "Add X " << bc_id;
        MOFEM_LOG("BcMngWorld", Sev::inform) << *bc->dispBcPtr;
        if (bc->bcAttributes.size() == 4 || bc->bcAttributes.size() == 6) {
          if (auto ext_disp_bc =
                  dynamic_cast<DisplacementCubitBcDataWithRotation *>(
                      bc->dispBcPtr.get())) {
            auto &o = ext_disp_bc->rotOffset;
            for (int a = 0; a != 3; ++a)
              o[a] = bc->bcAttributes[bc->bcAttributes.size() - 3 + a];
            MOFEM_LOG("BcMngWorld", Sev::inform)
                << "Add Rotate X Center: " << o[0] << " " << o[1] << " "
                << o[2];
          }
        }
      } else if (std::regex_match(bc_id, std::regex("(.*)_ROTATE_Y(.*)"))) {
        bc->dispBcPtr =
            boost::make_shared<DisplacementCubitBcDataWithRotation>();
        bc->dispBcPtr->data.flag4 = 0;
        bc->dispBcPtr->data.flag5 = 1;
        bc->dispBcPtr->data.flag6 = 0;
        // for the ROTATE_Y block the angles can be specified with either one or
        // three attributes, e.g. 1, coords or 0,1,0,coords
        if (bc->bcAttributes.empty()) {
          bc->dispBcPtr->data.value5 = 0;
          MOFEM_LOG("BcMngWorld", Sev::warning)
              << "Expected one attribute on block on block (angle (1 or 3), "
                 "center coords(3) but have "
              << bc->bcAttributes.size();
        } else if (bc->bcAttributes.size() == 1 ||
                   bc->bcAttributes.size() == 4) {
          bc->dispBcPtr->data.value5 = bc->bcAttributes[0];
        } else if (bc->bcAttributes.size() == 6) {
          bc->dispBcPtr->data.value5 = bc->bcAttributes[1];
        }
        MOFEM_LOG("BcMngWorld", Sev::inform) << "Add Y " << bc_id;
        MOFEM_LOG("BcMngWorld", Sev::inform) << *(bc->dispBcPtr);
        if (bc->bcAttributes.size() == 4 || bc->bcAttributes.size() == 6) {
          if (auto ext_disp_bc =
                  dynamic_cast<DisplacementCubitBcDataWithRotation *>(
                      bc->dispBcPtr.get())) {
            auto &o = ext_disp_bc->rotOffset;
            for (int a = 0; a != 3; ++a)
              o[a] = bc->bcAttributes[bc->bcAttributes.size() - 3 + a];
            MOFEM_LOG("BcMngWorld", Sev::inform)
                << "Add Rotate Y Center: " << o[0] << " " << o[1] << " "
                << o[2];
          }
        }
      } else if (std::regex_match(bc_id, std::regex("(.*)_ROTATE_Z(.*)"))) {
        bc->dispBcPtr =
            boost::make_shared<DisplacementCubitBcDataWithRotation>();
        bc->dispBcPtr->data.flag4 = 0;
        bc->dispBcPtr->data.flag5 = 0;
        bc->dispBcPtr->data.flag6 = 1;
        // for the ROTATE_Z block the angles can be specified with either one or
        // three attributes, e.g. 1, coords or 0,0,1,coords
        if (bc->bcAttributes.empty()) {
          bc->dispBcPtr->data.value6 = 0;
          MOFEM_LOG("BcMngWorld", Sev::warning)
              << "Expected one attribute on block (angle (1 or 3), center "
                 "coords(3) but have "
              << bc->bcAttributes.size();
        } else if (bc->bcAttributes.size() == 1 ||
                   bc->bcAttributes.size() == 4) {
          bc->dispBcPtr->data.value6 = bc->bcAttributes[0];
        } else if (bc->bcAttributes.size() == 3 ||
                   bc->bcAttributes.size() == 6) {
          bc->dispBcPtr->data.value6 = bc->bcAttributes[2];
        }
        MOFEM_LOG("BcMngWorld", Sev::inform) << "Add Z " << bc_id;
        MOFEM_LOG("BcMngWorld", Sev::inform) << *(bc->dispBcPtr);
        if (bc->bcAttributes.size() == 4 || bc->bcAttributes.size() == 6) {
          if (auto ext_disp_bc =
                  dynamic_cast<DisplacementCubitBcDataWithRotation *>(
                      bc->dispBcPtr.get())) {
            auto &o = ext_disp_bc->rotOffset;
            for (int a = 0; a != 3; ++a)
              o[a] = bc->bcAttributes[bc->bcAttributes.size() - 3 + a];
            MOFEM_LOG("BcMngWorld", Sev::inform)
                << "Add Rotate Z Center: " << o[0] << " " << o[1] << " "
                << o[2];
          }
        }
      } else if (std::regex_match(bc_id, std::regex("(.*)_ROTATE_ALL(.*)"))) {
        bc->dispBcPtr =
            boost::make_shared<DisplacementCubitBcDataWithRotation>();
        bc->dispBcPtr->data.flag4 = 1;
        bc->dispBcPtr->data.flag5 = 1;
        bc->dispBcPtr->data.flag6 = 1;
        if (bc->bcAttributes.size() >= 1) {
          bc->dispBcPtr->data.value4 = bc->bcAttributes[0];
        }
        if (bc->bcAttributes.size() >= 2) {
          bc->dispBcPtr->data.value5 = bc->bcAttributes[1];
        }
        if (bc->bcAttributes.size() >= 3) {
          bc->dispBcPtr->data.value6 = bc->bcAttributes[2];
        }
        MOFEM_LOG("BcMngWorld", Sev::inform) << "Add ALL " << bc_id;
        MOFEM_LOG("BcMngWorld", Sev::inform) << *(bc->dispBcPtr);
        if (bc->bcAttributes.size() > 3) {
          if (auto ext_disp_bc =
                  dynamic_cast<DisplacementCubitBcDataWithRotation *>(
                      bc->dispBcPtr.get())) {
            auto &o = ext_disp_bc->rotOffset;
            for (int a = 0; a != 3; ++a)
              o[a] = bc->bcAttributes[3 + a];
            MOFEM_LOG("BcMngWorld", Sev::inform)
                << "Add Rotate ALL Center: " << o[0] << " " << o[1] << " "
                << o[2];
          }
        }
      }
    }
  }

  MoFEMFunctionReturn(0);
}

template <>
MoFEMErrorCode BcManager::pushMarkDOFsOnEntities<BcScalarMeshsetType<BLOCKSET>>(
    const std::string problem_name, const std::string block_name,
    const std::string field_name, bool get_low_dim_ents) {
  MoFEMFunctionBegin;

  CHKERR pushMarkDOFsOnEntities(problem_name, block_name, field_name, 0,
                                MAX_DOFS_ON_ENTITY, get_low_dim_ents);

  auto regex_str =
      (boost::format("%s_%s_%s(.*)") % problem_name % field_name % block_name)
          .str();

  for (auto &m : bcMapByBlockName) {

    auto &bc_id = m.first;

    if (std::regex_match(bc_id, std::regex(regex_str))) {

      auto &bc = m.second;
      bc->tempBcPtr = boost::make_shared<TemperatureCubitBcData>();
      bc->tempBcPtr->data.flag1 = 1;
      if (bc->bcAttributes.empty()) {
        bc->tempBcPtr->data.value1 = 0;
        MOFEM_LOG("BcMngWorld", Sev::warning)
            << "Expected one attribute on block but have "
            << bc->bcAttributes.size();
      } else if (bc->bcAttributes.size() >= 1) {
        bc->tempBcPtr->data.value1 = bc->bcAttributes[0];
      }
    }
  }

  MoFEMFunctionReturn(0);
}

template <>
MoFEMErrorCode BcManager::pushMarkDOFsOnEntities<DisplacementCubitBcData>(
    const std::string problem_name, const std::string field_name,
    bool get_low_dim_ents, bool block_name_field_prefix) {
  MoFEMFunctionBegin;
  // that marks DOFs and create data when are set by cubit nodesets.
  CHKERR pushMarkDOFsOnEntities<BcMeshsetType<DISPLACEMENTSET>>(
      problem_name, field_name, get_low_dim_ents, block_name_field_prefix);
  // that marks DOFs and create data when are set by blocsket.
  CHKERR pushMarkDOFsOnEntities<BcDisplacementMeshsetType<BLOCKSET>>(
      problem_name, field_name, get_low_dim_ents, block_name_field_prefix);
  MoFEMFunctionReturn(0);
}

template <>
MoFEMErrorCode BcManager::removeBlockDOFsOnEntities<DisplacementCubitBcData>(
    const std::string problem_name, const std::string field_name,
    bool get_low_dim_ents, bool block_name_field_prefix,
    bool is_distributed_mesh) {
  MoFEMFunctionBegin;
  // that remove DOFs when are set by cubit nodesets.
  CHKERR removeBlockDOFsOnEntities<BcMeshsetType<DISPLACEMENTSET>>(
      problem_name, field_name, get_low_dim_ents, block_name_field_prefix,
      is_distributed_mesh);
  // that remove DOFs when are by blocksets
  CHKERR removeBlockDOFsOnEntities<BcDisplacementMeshsetType<BLOCKSET>>(
      problem_name, field_name, get_low_dim_ents, block_name_field_prefix,
      is_distributed_mesh);
  // add more ways to remove bcs when appropiate
  MoFEMFunctionReturn(0);
}

template <>
MoFEMErrorCode BcManager::pushMarkDOFsOnEntities<TemperatureCubitBcData>(
    const std::string problem_name, const std::string field_name,
    bool get_low_dim_ents, bool block_name_field_prefix) {
  MoFEMFunctionBegin;
  CHKERR pushMarkDOFsOnEntities<BcMeshsetType<TEMPERATURESET>>(
      problem_name, field_name, get_low_dim_ents, block_name_field_prefix);

  auto get_block_name = [&]() {
    if (block_name_field_prefix)
      return (boost::format("%s_FIX_SCALAR") % field_name).str();
    else
      return field_name;
  };

  CHKERR pushMarkDOFsOnEntities<BcScalarMeshsetType<BLOCKSET>>(
      problem_name, get_block_name(), field_name, get_low_dim_ents);
  MoFEMFunctionReturn(0);
}

template <>
MoFEMErrorCode BcManager::removeBlockDOFsOnEntities<TemperatureCubitBcData>(
    const std::string problem_name, const std::string field_name,
    bool get_low_dim_ents, bool block_name_field_prefix,
    bool is_distributed_mesh) {
  MoFEMFunctionBegin;
  CHKERR removeBlockDOFsOnEntities<BcMeshsetType<TEMPERATURESET>>(
      problem_name, field_name, get_low_dim_ents, block_name_field_prefix,
      is_distributed_mesh);

  auto get_block_name = [&]() {
    if (block_name_field_prefix)
      return (boost::format("%s_FIX_SCALAR") % field_name).str();
    else
      return field_name;
  };

  CHKERR removeBlockDOFsOnEntities<BcScalarMeshsetType<BLOCKSET>>(
      problem_name, get_block_name(), field_name, get_low_dim_ents,
      is_distributed_mesh);
  MoFEMFunctionReturn(0);
}

template <>
MoFEMErrorCode BcManager::pushMarkDOFsOnEntities<HeatFluxCubitBcData>(
    const std::string problem_name, const std::string field_name,
    bool get_low_dim_ents, bool block_name_field_prefix) {
  MoFEMFunctionBegin;
  CHKERR pushMarkDOFsOnEntities<BcMeshsetType<HEATFLUXSET>>(
      problem_name, field_name, get_low_dim_ents, block_name_field_prefix);
  MoFEMFunctionReturn(0);
}

template <>
MoFEMErrorCode BcManager::removeBlockDOFsOnEntities<HeatFluxCubitBcData>(
    const std::string problem_name, const std::string field_name,
    bool get_low_dim_ents, bool block_name_field_prefix,
    bool is_distributed_mesh) {
  MoFEMFunctionBegin;
  CHKERR removeBlockDOFsOnEntities<BcMeshsetType<HEATFLUXSET>>(
      problem_name, field_name, get_low_dim_ents, block_name_field_prefix,
      is_distributed_mesh);
  MoFEMFunctionReturn(0);
}

std::pair<std::string, std::string>
BcManager::extractStringFromBlockId(const std::string block_id,
                                    const std::string prb_name) {

  // Assumes that field name is consist with letters and numbers.
  // No special characters.
  auto field_rgx_str =
      (boost::format("%s_([a-zA-Z0-9]*)_(.*)") % prb_name).str();
  std::regex field_rgx(field_rgx_str);
  std::smatch match_field_name;
  std::string field_name;
  std::string block_name;

  if (std::regex_search(block_id, match_field_name, field_rgx)) {
    field_name = match_field_name[1];
    block_name = match_field_name[2];
  } else {
    CHK_THROW_MESSAGE(MOFEM_DATA_INCONSISTENCY,
                      "Field name and block name can not be resolved");
  }

  return std::make_pair(field_name, block_name);
}

template <>
MoFEMErrorCode BcManager::pushMarkDOFsOnEntities<BcMeshsetType<FORCESET>>(
    const std::string problem_name, const std::string field_name,
    bool get_low_dim_ents, bool block_name_field_prefix) {
  Interface &m_field = cOre;
  auto prb_mng = m_field.getInterface<ProblemsManager>();
  MoFEMFunctionBegin;

  if (problem_name.empty())
    MOFEM_LOG("BcMngWorld", Sev::warning) << "Argument problem_name is empty";

  if (block_name_field_prefix)
    MOFEM_LOG("BcMngWorld", Sev::warning)
        << "Argument block_name_field_prefix=true has no effect";

  auto fix_force = [&]() {
    MoFEMFunctionBegin;

    auto iterate_meshsets = [&](auto &&meshset_vec_ptr) {
      MoFEMFunctionBegin;
      for (auto m : meshset_vec_ptr) {
        auto bc = boost::make_shared<BCs>();
        CHKERR m_field.get_moab().get_entities_by_handle(m->getMeshset(),
                                                         bc->bcEnts, true);
        bc->forceBcPtr = boost::make_shared<ForceCubitBcData>();
        CHKERR m->getBcDataStructure(*(bc->forceBcPtr));

        MOFEM_LOG("BcMngWorld", Sev::verbose)
            << "Found block FORCESET id = " << m->getMeshsetId();
        MOFEM_LOG("BcMngWorld", Sev::verbose) << *bc->forceBcPtr;

        MOFEM_LOG("BcMngSync", Sev::noisy)
            << "Found block FORCESET id = " << m->getMeshsetId()
            << " nb. of entities " << bc->bcEnts.size()
            << " highest dim of entities "
            << BcManagerImplTools::get_dim(bc->bcEnts);
        MOFEM_LOG("BcMngSync", Sev::noisy) << *bc->forceBcPtr;
        MOFEM_LOG_SEVERITY_SYNC(m_field.get_comm(), Sev::noisy);

        if (problem_name.size()) {

          if (bc->forceBcPtr->data.value2 > 0)
            CHKERR prb_mng->modifyMarkDofs(problem_name, ROW, field_name, 0, 0,
                                           ProblemsManager::MarkOP::OR, 1,
                                           bc->bcMarkers);
          if (bc->forceBcPtr->data.value3 > 0)
            CHKERR prb_mng->modifyMarkDofs(problem_name, ROW, field_name, 1, 1,
                                           ProblemsManager::MarkOP::OR, 1,
                                           bc->bcMarkers);
          if (bc->forceBcPtr->data.value4 > 0)
            CHKERR prb_mng->modifyMarkDofs(problem_name, ROW, field_name, 2, 2,
                                           ProblemsManager::MarkOP::OR, 1,
                                           bc->bcMarkers);

          if (bc->forceBcPtr->data.value5 > 0) {

            CHKERR prb_mng->modifyMarkDofs(problem_name, ROW, field_name, 1, 1,
                                           ProblemsManager::MarkOP::OR, 1,
                                           bc->bcMarkers);
            CHKERR prb_mng->modifyMarkDofs(problem_name, ROW, field_name, 2, 2,
                                           ProblemsManager::MarkOP::OR, 1,
                                           bc->bcMarkers);
          }
          if (bc->forceBcPtr->data.value5) {

            CHKERR prb_mng->modifyMarkDofs(problem_name, ROW, field_name, 0, 0,
                                           ProblemsManager::MarkOP::OR, 1,
                                           bc->bcMarkers);
            CHKERR prb_mng->modifyMarkDofs(problem_name, ROW, field_name, 2, 2,
                                           ProblemsManager::MarkOP::OR, 1,
                                           bc->bcMarkers);
          }
          if (bc->forceBcPtr->data.value6) {

            CHKERR prb_mng->modifyMarkDofs(problem_name, ROW, field_name, 0, 0,
                                           ProblemsManager::MarkOP::OR, 1,
                                           bc->bcMarkers);
            CHKERR prb_mng->modifyMarkDofs(problem_name, ROW, field_name, 1, 1,
                                           ProblemsManager::MarkOP::OR, 1,
                                           bc->bcMarkers);
          }
        }

        if (get_low_dim_ents) {
          auto low_dim_ents =
              BcManagerImplTools::get_adj_ents(m_field.get_moab(), bc->bcEnts);
          bc->bcEnts.swap(low_dim_ents);
        }

        CHKERR m_field.getInterface<CommInterface>()->synchroniseEntities(
            bc->bcEnts);
        if (problem_name.size())
          CHKERR prb_mng->markDofs(problem_name, ROW, ProblemsManager::AND,
                                   bc->bcEnts, bc->bcMarkers);

        const std::string bc_id =
            problem_name + "_" + field_name + "_FORCESET" +
            boost::lexical_cast<std::string>(m->getMeshsetId());
        bcMapByBlockName[bc_id] = bc;
      }
      MoFEMFunctionReturn(0);
    };

    CHKERR iterate_meshsets(

        m_field.getInterface<MeshsetsManager>()->getCubitMeshsetPtr(NODESET |
                                                                    FORCESET)

    );

    MoFEMFunctionReturn(0);
  };

  CHKERR fix_force();

  MoFEMFunctionReturn(0);
}

template <>
MoFEMErrorCode BcManager::pushMarkDOFsOnEntities<BcForceMeshsetType<BLOCKSET>>(
    const std::string problem_name, const std::string field_name,
    bool get_low_dim_ents, bool block_name_field_prefix) {
  Interface &m_field = cOre;
  auto prb_mng = m_field.getInterface<ProblemsManager>();
  MoFEMFunctionBegin;

  if (problem_name.size() == 0)
    MOFEM_LOG("BcMngWorld", Sev::warning) << "Argument problem_name is empty";

  auto get_force_block = [&](auto block_name) {
    MoFEMFunctionBegin;

    for (auto m :
         m_field.getInterface<MeshsetsManager>()->getCubitMeshsetPtr(std::regex(

             (boost::format("%s(.*)") % block_name).str()

                 ))

    ) {

      const auto block_name = m->getName();

      MOFEM_LOG("BcMngWorld", Sev::inform)
          << "Found force block " << block_name;

      auto bc = boost::make_shared<BCs>();
      CHKERR m_field.get_moab().get_entities_by_handle(m->getMeshset(),
                                                       bc->bcEnts, true);

      CHKERR m->getAttributes(bc->bcAttributes);
      if (bc->bcAttributes.size() != 3) {
        SETERRQ(m_field.get_comm(), MOFEM_DATA_INCONSISTENCY,
                "Expect three block attributes for force block");
      }

      bc->forceBcPtr = boost::make_shared<ForceCubitBcData>();
<<<<<<< HEAD
=======
      // For details look at ForceCubitBcData in mofem/src/multi_indices/BCData.hpp
>>>>>>> f7e6fabb
      bc->forceBcPtr->data.value1 = 1;
      bc->forceBcPtr->data.value3 = bc->bcAttributes[0];
      bc->forceBcPtr->data.value4 = bc->bcAttributes[1];
      bc->forceBcPtr->data.value5 = bc->bcAttributes[2];

      MOFEM_LOG("BcMngWorld", Sev::inform) << *bc->forceBcPtr;
      MOFEM_LOG("BcMngSync", Sev::noisy)
          << "Found block FORCESET id = " << m->getMeshsetId()
          << " nb. of entities " << bc->bcEnts.size()
          << " highest dim of entities "
          << BcManagerImplTools::get_dim(bc->bcEnts);
      MOFEM_LOG("BcMngSync", Sev::noisy) << *bc->forceBcPtr;
      MOFEM_LOG_SEVERITY_SYNC(m_field.get_comm(), Sev::noisy);

      if (problem_name.size()) {

        if (bc->forceBcPtr->data.value2 > 0)
          CHKERR prb_mng->modifyMarkDofs(problem_name, ROW, field_name, 0, 0,
                                         ProblemsManager::MarkOP::OR, 1,
                                         bc->bcMarkers);
        if (bc->forceBcPtr->data.value3 > 0)
          CHKERR prb_mng->modifyMarkDofs(problem_name, ROW, field_name, 1, 1,
                                         ProblemsManager::MarkOP::OR, 1,
                                         bc->bcMarkers);
        if (bc->forceBcPtr->data.value4 > 0)
          CHKERR prb_mng->modifyMarkDofs(problem_name, ROW, field_name, 2, 2,
                                         ProblemsManager::MarkOP::OR, 1,
                                         bc->bcMarkers);
      }

      if (get_low_dim_ents) {
        auto low_dim_ents =
            BcManagerImplTools::get_adj_ents(m_field.get_moab(), bc->bcEnts);
        bc->bcEnts.swap(low_dim_ents);
      }

      CHKERR m_field.getInterface<CommInterface>()->synchroniseEntities(
          bc->bcEnts);
      if (problem_name.size())
        CHKERR prb_mng->markDofs(problem_name, ROW, ProblemsManager::AND,
                                 bc->bcEnts, bc->bcMarkers);

      const std::string bc_id =
          problem_name + "_" + field_name + "_" + block_name;
      bcMapByBlockName[bc_id] = bc;
    }
    MoFEMFunctionReturn(0);
  };

  CHKERR get_force_block("FORCE");

  MoFEMFunctionReturn(0);
}

template <>
MoFEMErrorCode BcManager::pushMarkDOFsOnEntities<ForceCubitBcData>(
    const std::string problem_name, const std::string field_name,
    bool get_low_dim_ents, bool block_name_field_prefix) {
  MoFEMFunctionBegin;

  CHKERR pushMarkDOFsOnEntities<BcMeshsetType<FORCESET>>(
      problem_name, field_name, get_low_dim_ents, block_name_field_prefix);

  CHKERR pushMarkDOFsOnEntities<BcForceMeshsetType<BLOCKSET>>(
      problem_name, field_name, get_low_dim_ents, block_name_field_prefix);

  MoFEMFunctionReturn(0);
}

template <>
MoFEMErrorCode BcManager::removeBlockDOFsOnEntities<BcMeshsetType<FORCESET>>(
    const std::string problem_name, const std::string field_name,
    bool get_low_dim_ents, bool block_name_field_prefix,
    bool is_distributed_mesh) {
  Interface &m_field = cOre;
  auto prb_mng = m_field.getInterface<ProblemsManager>();
  MoFEMFunctionBegin;

  CHKERR pushMarkDOFsOnEntities<BcMeshsetType<FORCESET>>(
      problem_name, field_name, get_low_dim_ents);

  std::array<Range, 3> ents_to_remove;

  for (auto m :

       m_field.getInterface<MeshsetsManager>()->getCubitMeshsetPtr(NODESET |
                                                                   FORCESET)) {

    const auto block_name = m->getName();
    std::string bc_id = problem_name + "_" + field_name + "_" + block_name;

    auto str = boost::format("%s_%s_%s(.*)")

               % problem_name % field_name % block_name;

    if (std::regex_match(bc_id, std::regex(str.str()))) {

      auto bc = bcMapByBlockName.at(bc_id);

      if (auto force_bc = bc->forceBcPtr) {
        if (force_bc->data.value3 > 0) {
          ents_to_remove[0].merge(bc->bcEnts);
        }
        if (force_bc->data.value4 > 0) {
          ents_to_remove[1].merge(bc->bcEnts);
        }
        if (force_bc->data.value5 > 0) {
          ents_to_remove[2].merge(bc->bcEnts);
        }
      } else {
        SETERRQ(PETSC_COMM_SELF, MOFEM_DATA_INCONSISTENCY,
                "BC type not implemented");
      }
    }
  }

  auto remove_dofs_on_ents = [&](const Range &ents, const int lo,
                                 const int hi) {
    if (is_distributed_mesh)
      return prb_mng->removeDofsOnEntities(problem_name, field_name, ents, lo,
                                           hi);
    else
      return prb_mng->removeDofsOnEntitiesNotDistributed(
          problem_name, field_name, ents, lo, hi);
  };

  CHKERR remove_dofs_on_ents(ents_to_remove[0], 0, 0);
  CHKERR remove_dofs_on_ents(ents_to_remove[1], 1, 1);
  CHKERR remove_dofs_on_ents(ents_to_remove[2], 2, 2);

  MoFEMFunctionReturn(0);
}

template <>
MoFEMErrorCode
BcManager::removeBlockDOFsOnEntities<BcForceMeshsetType<BLOCKSET>>(
    const std::string problem_name, const std::string field_name,
    bool get_low_dim_ents, bool block_name_field_prefix,
    bool is_distributed_mesh) {
  Interface &m_field = cOre;
  auto prb_mng = m_field.getInterface<ProblemsManager>();
  MoFEMFunctionBegin;

  CHKERR pushMarkDOFsOnEntities<BcForceMeshsetType<BLOCKSET>>(
      problem_name, field_name, get_low_dim_ents);

  std::array<Range, 3> ents_to_remove;

  for (auto m :

       m_field.getInterface<MeshsetsManager>()->getCubitMeshsetPtr(BLOCKSET)) {

    const auto block_name = m->getName();
    std::string bc_id = problem_name + "_" + field_name + "_" + block_name;

    auto str = boost::format("%s_%s_%s(.*)")

               % problem_name % field_name % block_name;

    if (std::regex_match(bc_id, std::regex(str.str()))) {

      auto bc = bcMapByBlockName.at(bc_id);

      if (auto force_bc = bc->forceBcPtr) {
        if (force_bc->data.value3 > 0) {
          ents_to_remove[0].merge(bc->bcEnts);
        }
        if (force_bc->data.value4 > 0) {
          ents_to_remove[1].merge(bc->bcEnts);
        }
        if (force_bc->data.value5 > 0) {
          ents_to_remove[2].merge(bc->bcEnts);
        }
      } else {
        SETERRQ(PETSC_COMM_SELF, MOFEM_DATA_INCONSISTENCY,
                "BC type not implemented");
      }
    }
  }

  auto remove_dofs_on_ents = [&](const Range &ents, const int lo,
                                 const int hi) {
    if (is_distributed_mesh)
      return prb_mng->removeDofsOnEntities(problem_name, field_name, ents, lo,
                                           hi);
    else
      return prb_mng->removeDofsOnEntitiesNotDistributed(
          problem_name, field_name, ents, lo, hi);
  };

  CHKERR remove_dofs_on_ents(ents_to_remove[0], 0, 0);
  CHKERR remove_dofs_on_ents(ents_to_remove[1], 1, 1);
  CHKERR remove_dofs_on_ents(ents_to_remove[2], 2, 2);

  MoFEMFunctionReturn(0);
}

template <>
MoFEMErrorCode BcManager::removeBlockDOFsOnEntities<ForceCubitBcData>(
    const std::string problem_name, const std::string field_name,
    bool get_low_dim_ents, bool block_name_field_prefix,
    bool is_distributed_mesh) {
  MoFEMFunctionBegin;

  CHKERR removeBlockDOFsOnEntities<BcMeshsetType<FORCESET>>(
      problem_name, field_name, get_low_dim_ents, block_name_field_prefix,
      is_distributed_mesh);

  CHKERR removeBlockDOFsOnEntities<BcForceMeshsetType<BLOCKSET>>(
      problem_name, field_name, get_low_dim_ents, block_name_field_prefix,
      is_distributed_mesh);

  MoFEMFunctionReturn(0);
};

} // namespace MoFEM<|MERGE_RESOLUTION|>--- conflicted
+++ resolved
@@ -117,15 +117,9 @@
   auto prb_mng = m_field.getInterface<ProblemsManager>();
   MoFEMFunctionBegin;
 
-<<<<<<< HEAD
   // if(problem_name.size())
   //   MOFEM_LOG("BcMngWorld", Sev::warning)
   //       << "Argument problem_name has no effect";
-=======
-  if(problem_name.size())
-    MOFEM_LOG("BcMngWorld", Sev::warning)
-        << "Argument problem_name has no effect";
->>>>>>> f7e6fabb
 
   auto fix_disp = [&]() {
     MoFEMFunctionBegin;
@@ -598,15 +592,9 @@
   auto prb_mng = m_field.getInterface<ProblemsManager>();
   MoFEMFunctionBegin;
 
-<<<<<<< HEAD
   // if(problem_name.size()==0)
   //   MOFEM_LOG("BcMngWorld", Sev::warning)
   //       << "Argument problem_name has no effect";
-=======
-  if(problem_name.size()==0)
-    MOFEM_LOG("BcMngWorld", Sev::warning)
-        << "Argument problem_name has no effect";
->>>>>>> f7e6fabb
 
   if (block_name_field_prefix)
     MOFEM_LOG("BcMngWorld", Sev::warning)
@@ -1405,10 +1393,7 @@
       }
 
       bc->forceBcPtr = boost::make_shared<ForceCubitBcData>();
-<<<<<<< HEAD
-=======
       // For details look at ForceCubitBcData in mofem/src/multi_indices/BCData.hpp
->>>>>>> f7e6fabb
       bc->forceBcPtr->data.value1 = 1;
       bc->forceBcPtr->data.value3 = bc->bcAttributes[0];
       bc->forceBcPtr->data.value4 = bc->bcAttributes[1];
