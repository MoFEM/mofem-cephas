/**
 * @file NaturalMeshsetType.hpp
 * @brief Specialisation for NaturalMeshsetType
 * @version 0.13.2
 * @date 2022-09-18
 *
 * @copyright Copyright (c) 2022
 *
 */

#ifndef _NATURAL_MESHSET_TYPE_HPP_
#define _NATURAL_MESHSET_TYPE_HPP_

namespace MoFEM {

/**
 * @brief Type generating natural b.c. specialisations for meshsets
 *
 * @tparam BCTYP
 */
template <CubitBC BCTYP> struct NaturalMeshsetType {};

/** Evaluate boundary integral on the right hand side*/
template <int FIELD_DIM, AssemblyType A, IntegrationType I, typename OpBase>
struct OpFluxRhsImpl<NaturalMeshsetType<FORCESET>, 1, FIELD_DIM, A, I, OpBase>
    : OpFluxRhsImpl<NaturalMeshsetType<UNKNOWNSET>, 1, FIELD_DIM, A, I,
                    OpBase> {

  OpFluxRhsImpl(MoFEM::Interface &m_field, int ms_id,
                const std::string field_name,
                std::vector<boost::shared_ptr<ScalingMethod>> smv);

protected:
  /**
   * @brief Extract information stored on meshset (BLOCKSET)
   *
   * @param m_field
   * @param ms_id
   * @return MoFEMErrorCode
   */
  MoFEMErrorCode getMeshsetData(MoFEM::Interface &m_field, int ms_id);
};

template <int FIELD_DIM, AssemblyType A, IntegrationType I, typename OpBase>
struct OpFluxRhsImpl<NaturalMeshsetType<BLOCKSET>, 1, FIELD_DIM, A, I, OpBase>
    : OpFluxRhsImpl<NaturalMeshsetType<UNKNOWNSET>, 1, FIELD_DIM, A, I,
                    OpBase> {

  OpFluxRhsImpl(MoFEM::Interface &m_field, int ms_id,
                const std::string field_name,
                std::vector<boost::shared_ptr<ScalingMethod>> smv);

protected:
  MoFEMErrorCode getMeshsetData(MoFEM::Interface &m_field, int ms_id);
};

template <int FIELD_DIM, AssemblyType A, IntegrationType I, typename OpBase>
struct OpFluxRhsImpl<NaturalMeshsetType<PRESSURESET>, 1, FIELD_DIM, A, I,
                     OpBase> : OpFluxRhsImpl<NaturalMeshsetType<UNKNOWNSET>, 1,
                                             FIELD_DIM, A, I, OpBase> {

  using Parent =
      OpFluxRhsImpl<NaturalMeshsetType<UNKNOWNSET>, 1, FIELD_DIM, A, I, OpBase>;
  using EntData = EntitiesFieldData::EntData;

  OpFluxRhsImpl(MoFEM::Interface &m_field, int ms_id,
                const std::string field_name,
                std::vector<boost::shared_ptr<ScalingMethod>> smv);

protected:
  MoFEMErrorCode iNtegrate(EntData &data);
  MoFEMErrorCode getMeshsetData(MoFEM::Interface &m_field, int ms_id);

  double surfacePressure;
};

/**
 * @brief Base class for OpFluxRhsImpl<NaturalMeshsetType<T>, 1, FIELD_DIM, A,
 I, OpBase>
 *
 * This is only for scalar bases.
 *
 * @note It is derivitive from FormsIntegrators<OpBase>::template
 Assembly<A>::template LinearForm< I>::template OpSource<1, FIELD_DIM>
 *
 * @tparam FIELD_DIM field dimension
 * @tparam A
 * @tparam I
 * @tparam OpBase Base element operator for integration volume, face, edge, or
 vertex
 */
template <int FIELD_DIM, AssemblyType A, IntegrationType I, typename OpBase>
struct OpFluxRhsImpl<NaturalMeshsetType<UNKNOWNSET>, 1, FIELD_DIM, A, I, OpBase>
    : FormsIntegrators<OpBase>::template Assembly<A>::template LinearForm<
          I>::template OpSource<1, FIELD_DIM> {

  using OpSource = typename FormsIntegrators<OpBase>::template Assembly<
      A>::template LinearForm<I>::template OpSource<1, FIELD_DIM>;

  OpFluxRhsImpl(const std::string field_name,
                FTensor::Tensor1<double, FIELD_DIM> t_force,
                boost::shared_ptr<Range> ents_ptr,
                std::vector<boost::shared_ptr<ScalingMethod>> smv);

protected:
  OpFluxRhsImpl(const std::string field_name,
                std::vector<boost::shared_ptr<ScalingMethod>> smv);
  FTensor::Tensor1<double, FIELD_DIM> tForce;
  VecOfTimeScalingMethods vecOfTimeScalingMethods;
};

template <AssemblyType A, IntegrationType I, typename OpBase>
struct OpFluxRhsImpl<NaturalMeshsetType<UNKNOWNSET>, 1, 1, A, I, OpBase>
    : FormsIntegrators<OpBase>::template Assembly<A>::template LinearForm<
          I>::template OpSource<1, 1> {

  using OpSource = typename FormsIntegrators<OpBase>::template Assembly<
      A>::template LinearForm<I>::template OpSource<1, 1>;

  OpFluxRhsImpl(const std::string field_name, double value,
                boost::shared_ptr<Range> ents_ptr,
                std::vector<boost::shared_ptr<ScalingMethod>> smv);

protected:
  OpFluxRhsImpl(const std::string field_name,
                std::vector<boost::shared_ptr<ScalingMethod>> smv);

  MoFEMErrorCode getMeshsetData(MoFEM::Interface &m_field, int ms_id);
  double scalarValue;

  VecOfTimeScalingMethods vecOfTimeScalingMethods;
};

template <AssemblyType A, IntegrationType I, typename OpBase>
struct OpFluxRhsImpl<NaturalMeshsetType<BLOCKSET>, 1, 1, A, I, OpBase>
    : OpFluxRhsImpl<NaturalMeshsetType<UNKNOWNSET>, 1, 1, A, I, OpBase> {

  using Parent =
      OpFluxRhsImpl<NaturalMeshsetType<UNKNOWNSET>, 1, 1, A, I, OpBase>;

  OpFluxRhsImpl(MoFEM::Interface &m_field, int ms_id,
                const std::string field_name,
                std::vector<boost::shared_ptr<ScalingMethod>> smv);

protected:
  MoFEMErrorCode getMeshsetData(MoFEM::Interface &m_field, int ms_id);
};

template <AssemblyType A, IntegrationType I, typename OpBase>
struct OpFluxRhsImpl<NaturalMeshsetType<HEATFLUXSET>, 1, 1, A, I, OpBase>
    : OpFluxRhsImpl<NaturalMeshsetType<UNKNOWNSET>, 1, 1, A, I, OpBase> {

  using Parent =
      OpFluxRhsImpl<NaturalMeshsetType<UNKNOWNSET>, 1, 1, A, I, OpBase>;

  OpFluxRhsImpl(MoFEM::Interface &m_field, int ms_id,
                const std::string field_name,
                std::vector<boost::shared_ptr<ScalingMethod>> smv);

protected:
  MoFEMErrorCode getMeshsetData(MoFEM::Interface &m_field, int ms_id);
};

template <int FIELD_DIM, AssemblyType A, IntegrationType I, typename OpBase>
struct OpFluxRhsImpl<NaturalMeshsetType<UNKNOWNSET>, 3, FIELD_DIM, A, I, OpBase>
    : FormsIntegrators<OpBase>::template Assembly<A>::template LinearForm<
          I>::template OpNormalMixVecTimesScalar<FIELD_DIM> {

  using OpSource = typename FormsIntegrators<OpBase>::template Assembly<
      A>::template LinearForm<I>::template OpNormalMixVecTimesScalar<FIELD_DIM>;

  OpFluxRhsImpl(const std::string field_name, const double value,
                boost::shared_ptr<Range> ents_ptr,
                std::vector<boost::shared_ptr<ScalingMethod>> smv);

protected:
  OpFluxRhsImpl(const std::string field_name,
                std::vector<boost::shared_ptr<ScalingMethod>> smv);
  double scalarValue;

  VecOfTimeScalingMethods vecOfTimeScalingMethods;
};

template <int FIELD_DIM, AssemblyType A, IntegrationType I, typename OpBase>
struct OpFluxRhsImpl<NaturalMeshsetType<BLOCKSET>, 3, FIELD_DIM, A, I, OpBase>
    : OpFluxRhsImpl<NaturalMeshsetType<UNKNOWNSET>, 3, FIELD_DIM, A, I,
                    OpBase> {
  OpFluxRhsImpl(MoFEM::Interface &m_field, int ms_id,
                const std::string field_name,
                std::vector<boost::shared_ptr<ScalingMethod>> smv);

protected:
  MoFEMErrorCode getMeshsetData(MoFEM::Interface &m_field, int ms_id);
};

template <int FIELD_DIM, AssemblyType A, IntegrationType I, typename OpBase>
struct OpFluxRhsImpl<NaturalMeshsetType<TEMPERATURESET>, 3, FIELD_DIM, A, I,
                     OpBase> : OpFluxRhsImpl<NaturalMeshsetType<UNKNOWNSET>, 3,
                                             FIELD_DIM, A, I, OpBase> {
  OpFluxRhsImpl(MoFEM::Interface &m_field, int ms_id,
                const std::string field_name,
                std::vector<boost::shared_ptr<ScalingMethod>> smv);

protected:
  MoFEMErrorCode getMeshsetData(MoFEM::Interface &m_field, int ms_id);
};

template <CubitBC BCTYP> struct NaturalMeshsetTypeVectorScaling {};

template <int FIELD_DIM, AssemblyType A, IntegrationType I, typename OpBase>
struct OpFluxRhsImpl<NaturalMeshsetTypeVectorScaling<BLOCKSET>, 1, FIELD_DIM, A,
                     I, OpBase>
    : OpFluxRhsImpl<NaturalMeshsetTypeVectorScaling<UNKNOWNSET>, 1, FIELD_DIM,
                    A, I, OpBase> {

  OpFluxRhsImpl(MoFEM::Interface &m_field, int ms_id,
                const std::string field_name,
                std::vector<boost::shared_ptr<TimeScaleVector<FIELD_DIM>>> smv);

protected:
  MoFEMErrorCode getMeshsetData(MoFEM::Interface &m_field, int ms_id);
};

template <int FIELD_DIM, AssemblyType A, IntegrationType I, typename OpBase>
struct OpFluxRhsImpl<NaturalMeshsetTypeVectorScaling<UNKNOWNSET>, 1, FIELD_DIM,
                     A, I, OpBase>
    : FormsIntegrators<OpBase>::template Assembly<A>::template LinearForm<
          I>::template OpSource<1, FIELD_DIM> {

  using OpSource = typename FormsIntegrators<OpBase>::template Assembly<
      A>::template LinearForm<I>::template OpSource<1, FIELD_DIM>;

  OpFluxRhsImpl(const std::string field_name,
                FTensor::Tensor1<double, FIELD_DIM> t_force,
                boost::shared_ptr<Range> ents_ptr,
                std::vector<boost::shared_ptr<TimeScaleVector<FIELD_DIM>>> smv);

protected:
  OpFluxRhsImpl(const std::string field_name,
                std::vector<boost::shared_ptr<TimeScaleVector<FIELD_DIM>>> smv);

  FTensor::Tensor1<double, FIELD_DIM> tForce;
  VecOfTimeVectorScalingMethods<FIELD_DIM> vecOfTimeVectorScalingMethods;
};

// Definitions

template <int FIELD_DIM, AssemblyType A, IntegrationType I, typename OpBase>
OpFluxRhsImpl<NaturalMeshsetType<UNKNOWNSET>, 1, FIELD_DIM, A, I, OpBase>::
    OpFluxRhsImpl(const std::string field_name,
                  FTensor::Tensor1<double, FIELD_DIM> t_force,
                  boost::shared_ptr<Range> ents_ptr,
                  std::vector<boost::shared_ptr<ScalingMethod>> smv)
    : OpFluxRhsImpl(field_name, smv) {
  FTensor::Index<'i', FIELD_DIM> i;
  this->tForce(i) = t_force(i);
  this->entsPtr = ents_ptr;
}

template <int FIELD_DIM, AssemblyType A, IntegrationType I, typename OpBase>
OpFluxRhsImpl<NaturalMeshsetType<UNKNOWNSET>, 1, FIELD_DIM, A, I, OpBase>::
    OpFluxRhsImpl(const std::string field_name,
                  std::vector<boost::shared_ptr<ScalingMethod>> smv)
    : OpSource(
          field_name,

          [this](const double, const double, const double) { return tForce; }

          ),
      vecOfTimeScalingMethods(smv) {
  this->timeScalingFun = [this](const double t) {
    double s = 1;
    for (auto &o : vecOfTimeScalingMethods) {
      s *= o->getScale(t);
    }
    return s;
  };

  static_assert(FIELD_DIM > 1, "Not implemented for scalar field");
}

template <int FIELD_DIM, AssemblyType A, IntegrationType I, typename OpBase>
OpFluxRhsImpl<NaturalMeshsetType<FORCESET>, 1, FIELD_DIM, A, I, OpBase>::
    OpFluxRhsImpl(MoFEM::Interface &m_field, int ms_id,
                  const std::string field_name,
                  std::vector<boost::shared_ptr<ScalingMethod>> smv)
    : OpFluxRhsImpl<NaturalMeshsetType<UNKNOWNSET>, 1, FIELD_DIM, A, I, OpBase>(
          field_name, smv) {
  CHK_THROW_MESSAGE(getMeshsetData(m_field, ms_id), "Get meshset data");
}

template <int FIELD_DIM, AssemblyType A, IntegrationType I, typename OpBase>
MoFEMErrorCode OpFluxRhsImpl<NaturalMeshsetType<FORCESET>, 1, FIELD_DIM, A, I,
                             OpBase>::getMeshsetData(MoFEM::Interface &m_field,
                                                     int ms_id) {
  MoFEMFunctionBegin;

  auto cubit_meshset_ptr =
      m_field.getInterface<MeshsetsManager>()->getCubitMeshsetPtr(ms_id,
                                                                  NODESET);

  ForceCubitBcData bc_data;
  CHKERR cubit_meshset_ptr->getBcDataStructure(bc_data);

  this->tForce(0) = bc_data.data.value3;
  if constexpr (FIELD_DIM > 1)
    this->tForce(1) = bc_data.data.value4;
  if constexpr (FIELD_DIM > 2)
    this->tForce(2) = bc_data.data.value5;

  FTensor::Index<'i', FIELD_DIM> i;
  this->tForce(i) *= bc_data.data.value1;

  this->entsPtr = boost::make_shared<Range>();
  CHKERR m_field.get_moab().get_entities_by_handle(cubit_meshset_ptr->meshset,
                                                   *(this->entsPtr), true);

  MoFEMFunctionReturn(0);
}

template <int FIELD_DIM, AssemblyType A, IntegrationType I, typename OpBase>
OpFluxRhsImpl<NaturalMeshsetType<BLOCKSET>, 1, FIELD_DIM, A, I, OpBase>::
    OpFluxRhsImpl(MoFEM::Interface &m_field, int ms_id,
                  const std::string field_name,
                  std::vector<boost::shared_ptr<ScalingMethod>> smv)
    : OpFluxRhsImpl<NaturalMeshsetType<UNKNOWNSET>, 1, FIELD_DIM, A, I, OpBase>(
          field_name, smv) {
  CHK_THROW_MESSAGE(getMeshsetData(m_field, ms_id), "Get meshset data");
}

template <int FIELD_DIM, AssemblyType A, IntegrationType I, typename OpBase>
MoFEMErrorCode OpFluxRhsImpl<NaturalMeshsetType<BLOCKSET>, 1, FIELD_DIM, A, I,
                             OpBase>::getMeshsetData(MoFEM::Interface &m_field,
                                                     int ms_id) {
  MoFEMFunctionBegin;

  auto cubit_meshset_ptr =
      m_field.getInterface<MeshsetsManager>()->getCubitMeshsetPtr(ms_id,
                                                                  BLOCKSET);

  std::vector<double> block_data;
  CHKERR cubit_meshset_ptr->getAttributes(block_data);
  if (block_data.size() != FIELD_DIM) {
    MOFEM_LOG("SELF", Sev::warning)
        << "BLOCKSET is expected to have " << FIELD_DIM
        << " attributes but has size " << block_data.size();
    if (block_data.size() < FIELD_DIM) {
      SETERRQ(PETSC_COMM_SELF, MOFEM_DATA_INCONSISTENCY,
              "Size of attribute in BLOCKSET is too small");
    }
  }

  MOFEM_LOG("WORLD", Sev::inform)
      << "Flux blockset " << cubit_meshset_ptr->getName();
  MOFEM_LOG("WORLD", Sev::inform)
      << "Number of attributes " << block_data.size();

  for (unsigned int ii = 0; ii != FIELD_DIM; ++ii) {
    this->tForce(ii) = block_data[ii];
  }

  this->entsPtr = boost::make_shared<Range>();
  CHKERR m_field.get_moab().get_entities_by_handle(cubit_meshset_ptr->meshset,
                                                   *(this->entsPtr), true);

  MoFEMFunctionReturn(0);
}

template <int FIELD_DIM, AssemblyType A, IntegrationType I, typename OpBase>
OpFluxRhsImpl<NaturalMeshsetType<PRESSURESET>, 1, FIELD_DIM, A, I, OpBase>::
    OpFluxRhsImpl(MoFEM::Interface &m_field, int ms_id,
                  const std::string field_name,
                  std::vector<boost::shared_ptr<ScalingMethod>> smv)
    : OpFluxRhsImpl<NaturalMeshsetType<UNKNOWNSET>, 1, FIELD_DIM, A, I, OpBase>(
          field_name, smv) {
  CHK_THROW_MESSAGE(getMeshsetData(m_field, ms_id), "Get meshset data");
}

template <int FIELD_DIM, AssemblyType A, IntegrationType I, typename OpBase>
MoFEMErrorCode OpFluxRhsImpl<NaturalMeshsetType<PRESSURESET>, 1, FIELD_DIM, A,
                             I, OpBase>::iNtegrate(EntData &data) {
  MoFEMFunctionBegin;

  auto t_normal = this->getFTensor1Normal();
  FTensor::Index<'i', FIELD_DIM> i;

  this->sourceFun = [&](const double, const double, const double) {
    this->tForce(i) = t_normal(i);
    this->tForce.normalize();
    this->tForce(i) *= this->surfacePressure;
    return this->tForce;
  };

  CHKERR Parent::iNtegrate(data);
  MoFEMFunctionReturn(0);
}

template <int FIELD_DIM, AssemblyType A, IntegrationType I, typename OpBase>
MoFEMErrorCode
OpFluxRhsImpl<NaturalMeshsetType<PRESSURESET>, 1, FIELD_DIM, A, I,
              OpBase>::getMeshsetData(MoFEM::Interface &m_field, int ms_id) {
  MoFEMFunctionBegin;

  auto cubit_meshset_ptr =
      m_field.getInterface<MeshsetsManager>()->getCubitMeshsetPtr(ms_id,
                                                                  SIDESET);

  PressureCubitBcData pressure_data;
  CHKERR cubit_meshset_ptr->getBcDataStructure(pressure_data);
  this->surfacePressure = pressure_data.data.value1;

  this->entsPtr = boost::make_shared<Range>();
  CHKERR m_field.get_moab().get_entities_by_handle(cubit_meshset_ptr->meshset,
                                                   *(this->entsPtr), true);

  MoFEMFunctionReturn(0);
}

template <AssemblyType A, IntegrationType I, typename OpBase>
OpFluxRhsImpl<NaturalMeshsetType<UNKNOWNSET>, 1, 1, A, I, OpBase>::
    OpFluxRhsImpl(const std::string field_name, const double value,
                  boost::shared_ptr<Range> ents_ptr,
                  std::vector<boost::shared_ptr<ScalingMethod>> smv)
    : OpFluxRhsImpl(field_name, smv) {
  this->scalarValue = value;
  this->entsPtr = ents_ptr;
}

template <AssemblyType A, IntegrationType I, typename OpBase>
OpFluxRhsImpl<NaturalMeshsetType<UNKNOWNSET>, 1, 1, A, I, OpBase>::
    OpFluxRhsImpl(const std::string field_name,
                  std::vector<boost::shared_ptr<ScalingMethod>> smv)
    : OpSource(field_name,

               [this](const double, const double, const double) {
                 return scalarValue;
               }

               ),
      vecOfTimeScalingMethods(smv) {

  this->timeScalingFun = [this](const double t) {
    double s = 1;
    for (auto &o : vecOfTimeScalingMethods) {
      s *= o->getScale(t);
    }
    return s;
  };
}

template <AssemblyType A, IntegrationType I, typename OpBase>
OpFluxRhsImpl<NaturalMeshsetType<BLOCKSET>, 1, 1, A, I, OpBase>::OpFluxRhsImpl(
    MoFEM::Interface &m_field, int ms_id, const std::string field_name,
    std::vector<boost::shared_ptr<ScalingMethod>> smv)
    : OpFluxRhsImpl<NaturalMeshsetType<UNKNOWNSET>, 1, 1, A, I, OpBase>(
          field_name, smv) {
  CHK_THROW_MESSAGE(getMeshsetData(m_field, ms_id), "Get meshset data");
}

template <AssemblyType A, IntegrationType I, typename OpBase>
MoFEMErrorCode
OpFluxRhsImpl<NaturalMeshsetType<BLOCKSET>, 1, 1, A, I, OpBase>::getMeshsetData(
    MoFEM::Interface &m_field, int ms_id) {
  MoFEMFunctionBegin;

  auto cubit_meshset_ptr =
      m_field.getInterface<MeshsetsManager>()->getCubitMeshsetPtr(ms_id,
                                                                  BLOCKSET);
  std::vector<double> block_data;
  CHKERR cubit_meshset_ptr->getAttributes(block_data);
  if (block_data.size() != 1) {
    SETERRQ(PETSC_COMM_SELF, MOFEM_DATA_INCONSISTENCY,
            "Expected that block has one attribute, e.g. heat flux value");
  }
  this->scalarValue = block_data[0];

  this->entsPtr = boost::make_shared<Range>();
  CHKERR m_field.get_moab().get_entities_by_handle(cubit_meshset_ptr->meshset,
                                                   *(this->entsPtr), true);

  MOFEM_LOG("WORLD", Sev::inform)
      << "Flux blockset " << cubit_meshset_ptr->getName();
  MOFEM_LOG("WORLD", Sev::inform)
      << "Scalar attribute value: " << this->scalarValue;

  MoFEMFunctionReturn(0);
}

template <AssemblyType A, IntegrationType I, typename OpBase>
OpFluxRhsImpl<NaturalMeshsetType<HEATFLUXSET>, 1, 1, A, I, OpBase>::
    OpFluxRhsImpl(MoFEM::Interface &m_field, int ms_id,
                  const std::string field_name,
                  std::vector<boost::shared_ptr<ScalingMethod>> smv)
    : OpFluxRhsImpl<NaturalMeshsetType<UNKNOWNSET>, 1, 1, A, I, OpBase>(
          field_name, smv) {
  CHK_THROW_MESSAGE(getMeshsetData(m_field, ms_id), "Get meshset data");
}

template <AssemblyType A, IntegrationType I, typename OpBase>
MoFEMErrorCode OpFluxRhsImpl<NaturalMeshsetType<HEATFLUXSET>, 1, 1, A, I,
                             OpBase>::getMeshsetData(MoFEM::Interface &m_field,
                                                     int ms_id) {
  MoFEMFunctionBegin;

  auto cubit_meshset_ptr =
      m_field.getInterface<MeshsetsManager>()->getCubitMeshsetPtr(ms_id,
                                                                  SIDESET);
  HeatFluxCubitBcData heat_flux;
  CHKERR cubit_meshset_ptr->getBcDataStructure(heat_flux);
  this->scalarValue = heat_flux.data.value1;

  this->entsPtr = boost::make_shared<Range>();
  CHKERR m_field.get_moab().get_entities_by_handle(cubit_meshset_ptr->meshset,
                                                   *(this->entsPtr), true);

  MoFEMFunctionReturn(0);
}

template <int FIELD_DIM, AssemblyType A, IntegrationType I, typename OpBase>
OpFluxRhsImpl<NaturalMeshsetType<UNKNOWNSET>, 3, FIELD_DIM, A, I, OpBase>::
    OpFluxRhsImpl(const std::string field_name, const double value,
                  boost::shared_ptr<Range> ents_ptr,
                  std::vector<boost::shared_ptr<ScalingMethod>> smv)
    : OpFluxRhsImpl(field_name, smv) {
  this->scalarValue = value;
  this->entsPtr = ents_ptr;
}

template <int FIELD_DIM, AssemblyType A, IntegrationType I, typename OpBase>
OpFluxRhsImpl<NaturalMeshsetType<UNKNOWNSET>, 3, FIELD_DIM, A, I, OpBase>::
    OpFluxRhsImpl(const std::string field_name,
                  std::vector<boost::shared_ptr<ScalingMethod>> smv)
    : OpSource(field_name,

               [this](const double, const double, const double) {
                 return scalarValue;
               }

               ),
      vecOfTimeScalingMethods(smv) {

  this->timeScalingFun = [this](const double t) {
    double s = 1;
    for (auto &o : vecOfTimeScalingMethods) {
      s *= o->getScale(t);
    }
    return s;
  };
}

template <int FIELD_DIM, AssemblyType A, IntegrationType I, typename OpBase>
OpFluxRhsImpl<NaturalMeshsetType<BLOCKSET>, 3, FIELD_DIM, A, I, OpBase>::
    OpFluxRhsImpl(MoFEM::Interface &m_field, int ms_id,
                  const std::string field_name,
                  std::vector<boost::shared_ptr<ScalingMethod>> smv)
    : OpFluxRhsImpl<NaturalMeshsetType<UNKNOWNSET>, 3, FIELD_DIM, A, I, OpBase>(
          field_name, smv) {
  CHK_THROW_MESSAGE(getMeshsetData(m_field, ms_id), "Get meshset data");
}

template <int FIELD_DIM, AssemblyType A, IntegrationType I, typename OpBase>
MoFEMErrorCode OpFluxRhsImpl<NaturalMeshsetType<BLOCKSET>, 3, FIELD_DIM, A, I,
                             OpBase>::getMeshsetData(MoFEM::Interface &m_field,
                                                     int ms_id) {
  MoFEMFunctionBegin;

  auto cubit_meshset_ptr =
      m_field.getInterface<MeshsetsManager>()->getCubitMeshsetPtr(ms_id,
                                                                  BLOCKSET);
  std::vector<double> attr_vec;
  cubit_meshset_ptr->getAttributes(attr_vec);
  if (attr_vec.size() != 1)
    SETERRQ(PETSC_COMM_SELF, MOFEM_INVALID_DATA, "Should be one attribute");
  this->scalarValue = attr_vec[0];

  this->entsPtr = boost::make_shared<Range>();
  CHKERR m_field.get_moab().get_entities_by_handle(cubit_meshset_ptr->meshset,
                                                   *(this->entsPtr), true);

  MoFEMFunctionReturn(0);
}

template <int FIELD_DIM, AssemblyType A, IntegrationType I, typename OpBase>
OpFluxRhsImpl<NaturalMeshsetType<TEMPERATURESET>, 3, FIELD_DIM, A, I, OpBase>::
    OpFluxRhsImpl(MoFEM::Interface &m_field, int ms_id,
                  const std::string field_name,
                  std::vector<boost::shared_ptr<ScalingMethod>> smv)
    : OpFluxRhsImpl<NaturalMeshsetType<UNKNOWNSET>, 3, FIELD_DIM, A, I, OpBase>(
          field_name, smv) {
  CHK_THROW_MESSAGE(getMeshsetData(m_field, ms_id), "Get meshset data");
}

template <int FIELD_DIM, AssemblyType A, IntegrationType I, typename OpBase>
MoFEMErrorCode
OpFluxRhsImpl<NaturalMeshsetType<TEMPERATURESET>, 3, FIELD_DIM, A, I,
              OpBase>::getMeshsetData(MoFEM::Interface &m_field, int ms_id) {
  MoFEMFunctionBegin;

  auto cubit_meshset_ptr =
      m_field.getInterface<MeshsetsManager>()->getCubitMeshsetPtr(ms_id,
                                                                  NODESET);

  TemperatureCubitBcData mydata;
  CHKERR cubit_meshset_ptr->getBcDataStructure(mydata);
  this->scalarValue = mydata.data.value1;

  this->entsPtr = boost::make_shared<Range>();
  CHKERR m_field.get_moab().get_entities_by_handle(cubit_meshset_ptr->meshset,
                                                   *(this->entsPtr), true);

  MoFEMFunctionReturn(0);
}

<<<<<<< HEAD
/**
 * @brief Function to push operators to rhs pipeline. This function user API.
 *
 * @tparam BCTYPE
 * @tparam BASE_DIM
 * @tparam FIELD_DIM
 * @tparam A
 * @tparam I
 * @tparam OpBase
 */
=======
template <int FIELD_DIM, AssemblyType A, IntegrationType I, typename OpBase>
OpFluxRhsImpl<NaturalMeshsetTypeVectorScaling<UNKNOWNSET>, 1, FIELD_DIM, A, I,
              OpBase>::
    OpFluxRhsImpl(
        const std::string field_name,
        FTensor::Tensor1<double, FIELD_DIM> t_force,
        boost::shared_ptr<Range> ents_ptr,
        std::vector<boost::shared_ptr<TimeScaleVector<FIELD_DIM>>> smv)
    : OpFluxRhsImpl(field_name, smv) {
  FTensor::Index<'i', FIELD_DIM> i;
  this->tForce(i) = t_force(i);
  this->entsPtr = ents_ptr;
}

template <int FIELD_DIM, AssemblyType A, IntegrationType I, typename OpBase>
OpFluxRhsImpl<NaturalMeshsetTypeVectorScaling<UNKNOWNSET>, 1, FIELD_DIM, A, I,
              OpBase>::
    OpFluxRhsImpl(
        const std::string field_name,
        std::vector<boost::shared_ptr<TimeScaleVector<FIELD_DIM>>> smv)
    : OpSource(field_name,
               [this](double, double, double) {
                 FTensor::Index<'i', FIELD_DIM> i;
                 auto t = this->getFEMethod()->ts_t;
                 for (auto &o : vecOfTimeVectorScalingMethods) {
                   auto vec = o->getVector(t);
                   this->tForce(i) = vec(i);
                 }
                 return this->tForce;
               }),
      vecOfTimeVectorScalingMethods(smv) {

  static_assert(FIELD_DIM > 1, "Not implemented for scalar field");
}

template <int FIELD_DIM, AssemblyType A, IntegrationType I, typename OpBase>
OpFluxRhsImpl<NaturalMeshsetTypeVectorScaling<BLOCKSET>, 1, FIELD_DIM, A, I,
              OpBase>::
    OpFluxRhsImpl(
        MoFEM::Interface &m_field, int ms_id, const std::string field_name,
        std::vector<boost::shared_ptr<TimeScaleVector<FIELD_DIM>>> smv)
    : OpFluxRhsImpl<NaturalMeshsetTypeVectorScaling<UNKNOWNSET>, 1, FIELD_DIM,
                    A, I, OpBase>(field_name, smv) {
  CHK_THROW_MESSAGE(getMeshsetData(m_field, ms_id), "Get meshset data");
}

template <int FIELD_DIM, AssemblyType A, IntegrationType I, typename OpBase>
MoFEMErrorCode
OpFluxRhsImpl<NaturalMeshsetTypeVectorScaling<BLOCKSET>, 1, FIELD_DIM, A, I,
              OpBase>::getMeshsetData(MoFEM::Interface &m_field, int ms_id) {
  MoFEMFunctionBegin;

  auto cubit_meshset_ptr =
      m_field.getInterface<MeshsetsManager>()->getCubitMeshsetPtr(ms_id,
                                                                  BLOCKSET);

  std::vector<double> block_data;
  CHKERR cubit_meshset_ptr->getAttributes(block_data);
  if (block_data.size() != FIELD_DIM) {
    MOFEM_LOG("SELF", Sev::warning)
        << "BLOCKSET is expected to have " << FIELD_DIM
        << " attributes but has size " << block_data.size();
    if (block_data.size() < FIELD_DIM) {

      SETERRQ(PETSC_COMM_SELF, MOFEM_DATA_INCONSISTENCY,
              "Size of attribute in BLOCKSET is too small");
    }
  }

  for (unsigned int ii = 0; ii != FIELD_DIM; ++ii) {
    this->tForce(ii) = block_data[ii];
  }

  MOFEM_LOG("WORLD", Sev::inform)
      << "Flux blockset " << cubit_meshset_ptr->getName();
  MOFEM_LOG("WORLD", Sev::inform)
      << "Number of attributes " << block_data.size();
  MOFEM_LOG("WORLD", Sev::inform)
      << "tForce vector initialised: " << this->tForce;

  this->entsPtr = boost::make_shared<Range>();
  CHKERR m_field.get_moab().get_entities_by_handle(cubit_meshset_ptr->meshset,
                                                   *(this->entsPtr), true);

  MoFEMFunctionReturn(0);
}

>>>>>>> 502d5e7e
template <CubitBC BCTYPE, int BASE_DIM, int FIELD_DIM, AssemblyType A,
          IntegrationType I, typename OpBase>
struct AddFluxToRhsPipelineImpl<

    OpFluxRhsImpl<NaturalMeshsetType<BCTYPE>, BASE_DIM, FIELD_DIM, A, I,
                  OpBase>,
    A, I, OpBase

    > {

  AddFluxToRhsPipelineImpl() = delete;

  static MoFEMErrorCode add(

      boost::ptr_deque<ForcesAndSourcesCore::UserDataOperator> &pipeline,
      MoFEM::Interface &m_field, const std::string field_name,
      std::vector<boost::shared_ptr<ScalingMethod>> smv, std::string block_name,
      Sev sev

  ) {
    MoFEMFunctionBegin;

    using OP = typename NaturalBC<OpBase>::template Assembly<
        A>::template LinearForm<I>::template OpFlux<NaturalMeshsetType<BCTYPE>,
                                                    BASE_DIM, FIELD_DIM>;

    auto add_op = [&](auto &&meshset_vec_ptr) {
      for (auto m : meshset_vec_ptr) {
        MOFEM_TAG_AND_LOG("WORLD", sev, "OpFlux") << "Add " << *m;
        pipeline.push_back(new OP(m_field, m->getMeshsetId(), field_name, smv));
      }
      MOFEM_LOG_CHANNEL("WORLD");
    };

    switch (BCTYPE) {
    case TEMPERATURESET:
    case FORCESET:
      add_op(m_field.getInterface<MeshsetsManager>()->getCubitMeshsetPtr(
          NODESET | BCTYPE));
    case PRESSURESET:
    case HEATFLUXSET:
      add_op(m_field.getInterface<MeshsetsManager>()->getCubitMeshsetPtr(
          SIDESET | BCTYPE));
      break;
    case BLOCKSET:
      add_op(

          m_field.getInterface<MeshsetsManager>()->getCubitMeshsetPtr(
              std::regex(

                  (boost::format("%s(.*)") % block_name).str()

                      ))

      );

      break;
    default:
      SETERRQ(PETSC_COMM_SELF, MOFEM_NOT_IMPLEMENTED,
              "Handling of bc type not implemented");
      break;
    }
    MoFEMFunctionReturn(0);
  }
};

template <CubitBC BCTYPE, int BASE_DIM, int FIELD_DIM, AssemblyType A,
          IntegrationType I, typename OpBase>
struct AddFluxToRhsPipelineImpl<

    OpFluxRhsImpl<NaturalMeshsetTypeVectorScaling<BCTYPE>, BASE_DIM, FIELD_DIM,
                  A, I, OpBase>,
    A, I, OpBase

    > {

  AddFluxToRhsPipelineImpl() = delete;

  static MoFEMErrorCode add(

      boost::ptr_deque<ForcesAndSourcesCore::UserDataOperator> &pipeline,
      MoFEM::Interface &m_field, const std::string field_name,
      std::vector<boost::shared_ptr<ScalingMethod>> smv,
      std::vector<boost::shared_ptr<TimeScaleVector<FIELD_DIM>>> vsmv,
      std::string block_name, Sev sev

  ) {
    MoFEMFunctionBegin;

    using OPV =
        typename NaturalBC<OpBase>::template Assembly<A>::template LinearForm<
            I>::template OpFlux<NaturalMeshsetTypeVectorScaling<BCTYPE>,
                                BASE_DIM, FIELD_DIM>;

    auto add_opv = [&](auto &&meshset_vec_ptr) {
      for (auto m : meshset_vec_ptr) {
        MOFEM_TAG_AND_LOG("WORLD", sev, "OpFlux") << "Add " << *m;
        pipeline.push_back(
            new OPV(m_field, m->getMeshsetId(), field_name, vsmv));
      }
      MOFEM_LOG_CHANNEL("WORLD");
    };

    switch (BCTYPE) {
    case BLOCKSET:
      add_opv(

          m_field.getInterface<MeshsetsManager>()->getCubitMeshsetPtr(
              std::regex(

                  (boost::format("%s(.*)") % block_name).str()

                      ))

      );

      break;
    default:
      SETERRQ(PETSC_COMM_SELF, MOFEM_NOT_IMPLEMENTED,
              "Handling of bc type not implemented");
      break;
    }
    MoFEMFunctionReturn(0);
  }
};

} // namespace MoFEM

#endif //_NATURAL_MESHSET_TYPE_HPP_<|MERGE_RESOLUTION|>--- conflicted
+++ resolved
@@ -611,7 +611,6 @@
   MoFEMFunctionReturn(0);
 }
 
-<<<<<<< HEAD
 /**
  * @brief Function to push operators to rhs pipeline. This function user API.
  *
@@ -622,7 +621,6 @@
  * @tparam I
  * @tparam OpBase
  */
-=======
 template <int FIELD_DIM, AssemblyType A, IntegrationType I, typename OpBase>
 OpFluxRhsImpl<NaturalMeshsetTypeVectorScaling<UNKNOWNSET>, 1, FIELD_DIM, A, I,
               OpBase>::
@@ -710,7 +708,6 @@
   MoFEMFunctionReturn(0);
 }
 
->>>>>>> 502d5e7e
 template <CubitBC BCTYPE, int BASE_DIM, int FIELD_DIM, AssemblyType A,
           IntegrationType I, typename OpBase>
 struct AddFluxToRhsPipelineImpl<
