/** \file arc_length_interface.cpp
  * \brief Example of arc-length with interface element

  \todo Mak it work with multi-grid and distributed mesh

  \todo Make more clever step adaptation

*/

/* This file is part of MoFEM.
 * MoFEM is free software: you can redistribute it and/or modify it under
 * the terms of the GNU Lesser General Public License as published by the
 * Free Software Foundation, either version 3 of the License, or (at your
 * option) any later version.
 *
 * MoFEM is distributed in the hope that it will be useful, but WITHOUT
 * ANY WARRANTY; without even the implied warranty of MERCHANTABILITY or
 * FITNESS FOR A PARTICULAR PURPOSE.  See the GNU Lesser General Public
 * License for more details.
 *
 * You should have received a copy of the GNU Lesser General Public
 * License along with MoFEM. If not, see <http://www.gnu.org/licenses/>. */

#include <BasicFiniteElements.hpp>
using namespace MoFEM;

#include <CohesiveInterfaceElement.hpp>
#include <Hooke.hpp>
#include <InterfaceGapArcLengthControl.hpp>

using namespace boost::numeric;

static char help[] = "...\n\n";

#define DATAFILENAME "load_disp.txt"

namespace CohesiveElement {

struct ArcLengthElement : public ArcLengthIntElemFEMethod {
  MoFEM::Interface &mField;
  Range postProcNodes;
  ArcLengthElement(MoFEM::Interface &m_field,
                   boost::shared_ptr<ArcLengthCtx>& arc_ptr)
      : ArcLengthIntElemFEMethod(m_field.get_moab(), arc_ptr), mField(m_field) {

    for (_IT_CUBITMESHSETS_BY_NAME_FOR_LOOP_(mField, "LoadPath", cit)) {
      EntityHandle meshset = cit->getMeshset();
      Range nodes;
      rval = mOab.get_entities_by_type(meshset, MBVERTEX, nodes, true);
      MOAB_THROW(rval);
      postProcNodes.merge(nodes);
    }

    PetscPrintf(PETSC_COMM_WORLD, "Nb. PostProcNodes %lu\n",
                postProcNodes.size());
  };

  MoFEMErrorCode postProcessLoadPath() {
    MoFEMFunctionBegin;
    FILE *datafile;
    PetscFOpen(PETSC_COMM_SELF, DATAFILENAME, "a+", &datafile);
    boost::shared_ptr<NumeredDofEntity_multiIndex> numered_dofs_rows =
        problemPtr->getNumeredDofsRows();
    NumeredDofEntityByFieldName::iterator lit;
    lit = numered_dofs_rows->get<FieldName_mi_tag>().find("LAMBDA");
    if (lit == numered_dofs_rows->get<FieldName_mi_tag>().end()) {
      fclose(datafile);
      MoFEMFunctionReturnHot(0);
    }
    Range::iterator nit = postProcNodes.begin();
    for (; nit != postProcNodes.end(); nit++) {
      NumeredDofEntityByEnt::iterator dit, hi_dit;
      dit = numered_dofs_rows->get<Ent_mi_tag>().lower_bound(*nit);
      hi_dit = numered_dofs_rows->get<Ent_mi_tag>().upper_bound(*nit);
      double coords[3];
      CHKERR mOab.get_coords(&*nit, 1, coords);
      for (; dit != hi_dit; dit++) {
        PetscPrintf(PETSC_COMM_WORLD, "%s [ %d ] %6.4e -> ",
                    lit->get()->getName().c_str(), lit->get()->getDofCoeffIdx(),
                    lit->get()->getFieldData());
        PetscPrintf(PETSC_COMM_WORLD, "%s [ %d ] %6.4e ",
                    dit->get()->getName().c_str(), dit->get()->getDofCoeffIdx(),
                    dit->get()->getFieldData());
        PetscPrintf(PETSC_COMM_WORLD, "-> %3.4f %3.4f %3.4f\n", coords[0],
                    coords[1], coords[2]);
        PetscFPrintf(PETSC_COMM_WORLD, datafile, "%6.4e %6.4e ",
                     dit->get()->getFieldData(), lit->get()->getFieldData());
      }
    }
    PetscFPrintf(PETSC_COMM_WORLD, datafile, "\n");
    fclose(datafile);
    MoFEMFunctionReturn(0);
  }
};

struct AssembleRhsVectors : public FEMethod {

  MoFEM::Interface &mField;
  Vec &bodyForce;
  boost::shared_ptr<ArcLengthCtx> arcPtr;

  AssembleRhsVectors(MoFEM::Interface &m_field, Vec &body_force,
                     boost::shared_ptr<ArcLengthCtx> &arc_ptr)
      : mField(m_field), bodyForce(body_force), arcPtr(arc_ptr) {}

  MoFEMErrorCode preProcess() {
    MoFEMFunctionBegin;

    switch (snes_ctx) {
    case CTX_SNESNONE: {
    } break;
    case CTX_SNESSETFUNCTION: {
      CHKERR VecZeroEntries(snes_f);
      CHKERR VecGhostUpdateBegin(snes_f, INSERT_VALUES, SCATTER_FORWARD);
      CHKERR VecGhostUpdateEnd(snes_f, INSERT_VALUES, SCATTER_FORWARD);
    } break;
    default:
      SETERRQ(PETSC_COMM_SELF, MOFEM_NOT_IMPLEMENTED, "not implemented");
    }

    MoFEMFunctionReturn(0);
  }

  MoFEMErrorCode postProcess() {
    MoFEMFunctionBegin;
    switch (snes_ctx) {
    case CTX_SNESNONE: {
    } break;
    case CTX_SNESSETFUNCTION: {
      CHKERR VecGhostUpdateBegin(snes_f, ADD_VALUES, SCATTER_REVERSE);
      CHKERR VecGhostUpdateEnd(snes_f, ADD_VALUES, SCATTER_REVERSE);
      CHKERR VecAssemblyBegin(snes_f);
      CHKERR VecAssemblyEnd(snes_f);
      // add F_lambda
      CHKERR VecAXPY(snes_f, arcPtr->getFieldData(), arcPtr->F_lambda);
      CHKERR VecAXPY(snes_f, -1., bodyForce);
      PetscPrintf(PETSC_COMM_WORLD, "\tlambda = %6.4e\n",
                  arcPtr->getFieldData());
      // snes_f norm
      double fnorm;
      CHKERR VecNorm(snes_f, NORM_2, &fnorm);
      PetscPrintf(PETSC_COMM_WORLD, "\tfnorm = %6.4e\n", fnorm);
    } break;
    default:
      SETERRQ(PETSC_COMM_SELF, MOFEM_NOT_IMPLEMENTED, "not implemented");
    }

    MoFEMFunctionReturn(0);
  }
};

} // namespace CohesiveElement

using namespace CohesiveElement;

int main(int argc, char *argv[]) {

  MoFEM::Core::Initialize(&argc, &argv, (char *)0, help);

  try {

    moab::Core mb_instance;
    moab::Interface &moab = mb_instance;
    int rank;
    MPI_Comm_rank(PETSC_COMM_WORLD, &rank);

    // Reade parameters from line command
    PetscBool flg = PETSC_TRUE;
    char mesh_file_name[255];
    CHKERR PetscOptionsGetString(PETSC_NULL, PETSC_NULL, "-my_file",
                                 mesh_file_name, 255, &flg);
    if (flg != PETSC_TRUE) {
      SETERRQ(PETSC_COMM_SELF, MOFEM_INVALID_DATA,
              "*** ERROR -my_file (MESH FILE NEEDED)");
    }

    PetscScalar step_size_reduction;
    CHKERR PetscOptionsGetReal(PETSC_NULL, PETSC_NULL, "-my_sr",
                               &step_size_reduction, &flg);
    if (flg != PETSC_TRUE) {
      step_size_reduction = 1.;
    }

    PetscInt max_steps;
    CHKERR PetscOptionsGetInt(PETSC_NULL, PETSC_NULL, "-my_ms", &max_steps,
                              &flg);
    if (flg != PETSC_TRUE) {
      max_steps = 5;
    }

    int its_d;
    CHKERR PetscOptionsGetInt(PETSC_NULL, "", "-my_its_d", &its_d, &flg);
    if (flg != PETSC_TRUE) {
      its_d = 6;
    }

    PetscInt order;
    CHKERR PetscOptionsGetInt(PETSC_NULL, PETSC_NULL, "-my_order", &order,
                              &flg);
    if (flg != PETSC_TRUE) {
      order = 2;
    }

    // Check if new start or restart. If new start, delete previous
    // load_disp.txt
    if (std::string(mesh_file_name).find("restart") == std::string::npos) {
      remove(DATAFILENAME);
    }

    // Read mesh to MOAB
    const char *option;
    option = ""; //"PARALLEL=BCAST;";//;DEBUG_IO";
    CHKERR moab.load_file(mesh_file_name, 0, option);
    ParallelComm *pcomm = ParallelComm::get_pcomm(&moab, MYPCOMM_INDEX);
    if (pcomm == NULL)
      pcomm = new ParallelComm(&moab, PETSC_COMM_WORLD);

    // Data stored on mesh for restart
    Tag th_step_size, th_step;
    double def_step_size = 1;
    rval = moab.tag_get_handle("_STEPSIZE", 1, MB_TYPE_DOUBLE, th_step_size,
                               MB_TAG_CREAT | MB_TAG_MESH, &def_step_size);
    if (rval == MB_ALREADY_ALLOCATED)
      rval = MB_SUCCESS;
    CHKERRG(rval);
    int def_step = 1;
    rval = moab.tag_get_handle("_STEP", 1, MB_TYPE_INTEGER, th_step,
                               MB_TAG_CREAT | MB_TAG_MESH, &def_step);
    if (rval == MB_ALREADY_ALLOCATED)
      rval = MB_SUCCESS;
    CHKERRG(rval);
    const void *tag_data_step_size[1];
    EntityHandle root = 0;
    CHKERR moab.tag_get_by_ptr(th_step_size, &root, 1, tag_data_step_size);
    double &step_size = *(double *)tag_data_step_size[0];
    const void *tag_data_step[1];
    CHKERR moab.tag_get_by_ptr(th_step, &root, 1, tag_data_step);
    int &step = *(int *)tag_data_step[0];
    // end of data stored for restart
    CHKERR PetscPrintf(PETSC_COMM_WORLD,
                       "Start step %D and step_size = %6.4e\n", step,
                       step_size);

    // Create MoFEM 2database
    MoFEM::Core core(moab);
    MoFEM::Interface &m_field = core;

    PrismInterface *interface_ptr;
    CHKERR m_field.getInterface(interface_ptr);

    Tag th_my_ref_level;
    BitRefLevel def_bit_level = 0;
    CHKERR m_field.get_moab().tag_get_handle(
        "_MY_REFINEMENT_LEVEL", sizeof(BitRefLevel), MB_TYPE_OPAQUE,
        th_my_ref_level, MB_TAG_CREAT | MB_TAG_SPARSE | MB_TAG_BYTES,
        &def_bit_level);
    const EntityHandle root_meshset = m_field.get_moab().get_root_set();
    BitRefLevel *ptr_bit_level0;
    CHKERR m_field.get_moab().tag_get_by_ptr(th_my_ref_level, &root_meshset, 1,
                                             (const void **)&ptr_bit_level0);
    BitRefLevel &bit_level0 = *ptr_bit_level0;
    BitRefLevel problem_bit_level = bit_level0;

    if (step == 1) {

      // ref meshset ref level 0
      CHKERR m_field.getInterface<BitRefManager>()->setBitRefLevelByDim(
          0, 3, BitRefLevel().set(0));

      std::vector<BitRefLevel> bit_levels;
      bit_levels.push_back(BitRefLevel().set(0));

      int ll = 1;

      for (_IT_CUBITMESHSETS_BY_BCDATA_TYPE_FOR_LOOP_(
               m_field, SIDESET | INTERFACESET, cit)) {
        CHKERR PetscPrintf(PETSC_COMM_WORLD, "Insert Interface %d\n",
                           cit->getMeshsetId());
        EntityHandle cubit_meshset = cit->getMeshset();
        {
          // get tet entities form back bit_level
          EntityHandle ref_level_meshset = 0;
          CHKERR moab.create_meshset(MESHSET_SET, ref_level_meshset);
          CHKERR m_field.getInterface<BitRefManager>()
              ->getEntitiesByTypeAndRefLevel(bit_levels.back(),
                                             BitRefLevel().set(), MBTET,
                                             ref_level_meshset);
          CHKERR m_field.getInterface<BitRefManager>()
              ->getEntitiesByTypeAndRefLevel(bit_levels.back(),
                                             BitRefLevel().set(), MBPRISM,
                                             ref_level_meshset);
          Range ref_level_tets;
          CHKERR moab.get_entities_by_handle(ref_level_meshset, ref_level_tets,
                                             true);
          // get faces and test to split
          CHKERR interface_ptr->getSides(cubit_meshset, bit_levels.back(), true,
                                         0);
          // set new bit level
          bit_levels.push_back(BitRefLevel().set(ll++));
          // split faces and
          CHKERR interface_ptr->splitSides(ref_level_meshset, bit_levels.back(),
                                           cubit_meshset, true, true, 0);
          // clean meshsets
          CHKERR moab.delete_entities(&ref_level_meshset, 1);
        }
        // Update cubit meshsets
        for (_IT_CUBITMESHSETS_FOR_LOOP_(m_field, ciit)) {
          EntityHandle cubit_meshset = ciit->meshset;
          CHKERR m_field.getInterface<BitRefManager>()
              ->updateMeshsetByEntitiesChildren(cubit_meshset,
                                                bit_levels.back(),
                                                cubit_meshset, MBVERTEX, true);
          CHKERR m_field.getInterface<BitRefManager>()
              ->updateMeshsetByEntitiesChildren(cubit_meshset,
                                                bit_levels.back(),
                                                cubit_meshset, MBEDGE, true);
          CHKERR m_field.getInterface<BitRefManager>()
              ->updateMeshsetByEntitiesChildren(
                  cubit_meshset, bit_levels.back(), cubit_meshset, MBTRI, true);
          CHKERR m_field.getInterface<BitRefManager>()
              ->updateMeshsetByEntitiesChildren(
                  cubit_meshset, bit_levels.back(), cubit_meshset, MBTET, true);
        }
      }

      bit_level0 = bit_levels.back();
      problem_bit_level = bit_level0;

      /***/
      // Define problem

      // Fields
      CHKERR m_field.add_field("DISPLACEMENT", H1, AINSWORTH_LEGENDRE_BASE, 3);
      CHKERR m_field.add_field("MESH_NODE_POSITIONS", H1,
                               AINSWORTH_LEGENDRE_BASE, 3);

      CHKERR m_field.add_field("LAMBDA", NOFIELD, NOBASE, 1);

      // Field for ArcLength
      CHKERR
      m_field.add_field("X0_DISPLACEMENT", H1, AINSWORTH_LEGENDRE_BASE, 3);

      // FE
      CHKERR m_field.add_finite_element("ELASTIC");

      // Define rows/cols and element data
      CHKERR m_field.modify_finite_element_add_field_row("ELASTIC",
                                                         "DISPLACEMENT");
      CHKERR m_field.modify_finite_element_add_field_col("ELASTIC",
                                                         "DISPLACEMENT");
      CHKERR m_field.modify_finite_element_add_field_data("ELASTIC",
                                                          "DISPLACEMENT");
      CHKERR m_field.modify_finite_element_add_field_data(
          "ELASTIC", "MESH_NODE_POSITIONS");
      CHKERR m_field.modify_finite_element_add_field_row("ELASTIC", "LAMBDA");
      CHKERR m_field.modify_finite_element_add_field_col("ELASTIC", "LAMBDA");
      // this is for paremtis
      CHKERR m_field.modify_finite_element_add_field_data("ELASTIC", "LAMBDA");

      // FE Interface
      CHKERR m_field.add_finite_element("INTERFACE");
      CHKERR m_field.modify_finite_element_add_field_row("INTERFACE",
                                                         "DISPLACEMENT");
      CHKERR m_field.modify_finite_element_add_field_col("INTERFACE",
                                                         "DISPLACEMENT");
      CHKERR m_field.modify_finite_element_add_field_data("INTERFACE",
                                                          "DISPLACEMENT");
      CHKERR m_field.modify_finite_element_add_field_data(
          "INTERFACE", "MESH_NODE_POSITIONS");

      // FE ArcLength
      CHKERR m_field.add_finite_element("ARC_LENGTH");

      // Define rows/cols and element data
      CHKERR m_field.modify_finite_element_add_field_row("ARC_LENGTH",
                                                         "LAMBDA");
      CHKERR m_field.modify_finite_element_add_field_col("ARC_LENGTH",
                                                         "LAMBDA");

      // elem data
      CHKERR
      m_field.modify_finite_element_add_field_data("ARC_LENGTH", "LAMBDA");

      // define problems
      CHKERR m_field.add_problem("ELASTIC_MECHANICS");

      // set finite elements for problem
      CHKERR m_field.modify_problem_add_finite_element("ELASTIC_MECHANICS",
                                                       "ELASTIC");
      CHKERR m_field.modify_problem_add_finite_element("ELASTIC_MECHANICS",
                                                       "INTERFACE");
      CHKERR m_field.modify_problem_add_finite_element("ELASTIC_MECHANICS",
                                                       "ARC_LENGTH");
      // set refinement level for problem
      CHKERR m_field.modify_problem_ref_level_add_bit("ELASTIC_MECHANICS",
                                                      problem_bit_level);

      /***/
      // Declare problem

      // add entities (by tets) to the field
      CHKERR m_field.add_ents_to_field_by_type(0, MBTET, "DISPLACEMENT");
      CHKERR m_field.add_ents_to_field_by_type(0, MBTET, "MESH_NODE_POSITIONS");

      // add finite elements entities
      CHKERR m_field.add_ents_to_finite_element_by_bit_ref(
          problem_bit_level, BitRefLevel().set(), "ELASTIC", MBTET);
      CHKERR m_field.add_ents_to_finite_element_by_bit_ref(
          problem_bit_level, BitRefLevel().set(), "INTERFACE", MBPRISM);

      // Setting up LAMBDA field and ARC_LENGTH interface
      {
        // Add dummy no-field vertex
        EntityHandle no_field_vertex;
        {
          const double coords[] = {0, 0, 0};
          CHKERR m_field.get_moab().create_vertex(coords, no_field_vertex);
          CHKERRG(rval);
          Range range_no_field_vertex;
          range_no_field_vertex.insert(no_field_vertex);
          CHKERR m_field.getInterface<BitRefManager>()->setBitRefLevel(
              range_no_field_vertex, BitRefLevel().set());

          EntityHandle lambda_meshset = m_field.get_field_meshset("LAMBDA");
          CHKERR m_field.get_moab().add_entities(lambda_meshset,
                                                 range_no_field_vertex);
          CHKERRG(rval);
        }
        // this entity will carray data for this finite element
        EntityHandle meshset_fe_arc_length;
        {
          CHKERR moab.create_meshset(MESHSET_SET, meshset_fe_arc_length);
          CHKERR moab.add_entities(meshset_fe_arc_length, &no_field_vertex, 1);
          CHKERR m_field.getInterface<BitRefManager>()->setBitLevelToMeshset(
              meshset_fe_arc_length, BitRefLevel().set());
        }
        // finally add created meshset to the ARC_LENGTH finite element
        CHKERR m_field.add_ents_to_finite_element_by_MESHSET(
            meshset_fe_arc_length, "ARC_LENGTH", false);
      }

      // set app. order
      // see Hierarchic Finite Element Bases on Unstructured Tetrahedral Meshes
      // (Mark Ainsworth & Joe Coyle)
      CHKERR m_field.set_field_order(0, MBTET, "DISPLACEMENT", order);
      CHKERR m_field.set_field_order(0, MBTRI, "DISPLACEMENT", order);
      CHKERR m_field.set_field_order(0, MBEDGE, "DISPLACEMENT", order);
      CHKERR m_field.set_field_order(0, MBVERTEX, "DISPLACEMENT", 1);

      CHKERR m_field.set_field_order(0, MBTET, "MESH_NODE_POSITIONS", 2);
      CHKERR m_field.set_field_order(0, MBTRI, "MESH_NODE_POSITIONS", 2);
      CHKERR m_field.set_field_order(0, MBEDGE, "MESH_NODE_POSITIONS", 2);
      CHKERR m_field.set_field_order(0, MBVERTEX, "MESH_NODE_POSITIONS", 1);

      // Elements with boundary conditions
      CHKERR MetaNeummanForces::addNeumannBCElements(m_field, "DISPLACEMENT");
      CHKERR MetaNodalForces::addElement(m_field, "DISPLACEMENT");

      CHKERR m_field.modify_problem_add_finite_element("ELASTIC_MECHANICS",
                                                       "FORCE_FE");
      CHKERR m_field.modify_problem_add_finite_element("ELASTIC_MECHANICS",
                                                       "PRESSURE_FE");
      CHKERR m_field.modify_finite_element_add_field_row("FORCE_FE", "LAMBDA");
      CHKERR m_field.modify_finite_element_add_field_col("FORCE_FE", "LAMBDA");
      CHKERR m_field.modify_finite_element_add_field_data("FORCE_FE", "LAMBDA");

      CHKERR m_field.modify_finite_element_add_field_row("PRESSURE_FE",
                                                         "LAMBDA");
      CHKERR m_field.modify_finite_element_add_field_col("PRESSURE_FE",
                                                         "LAMBDA");
      CHKERR m_field.modify_finite_element_add_field_data("PRESSURE_FE",
                                                          "LAMBDA");
      CHKERR m_field.add_finite_element("BODY_FORCE");
      CHKERR m_field.modify_finite_element_add_field_row("BODY_FORCE",
                                                         "DISPLACEMENT");
      CHKERR m_field.modify_finite_element_add_field_col("BODY_FORCE",
                                                         "DISPLACEMENT");
      CHKERR m_field.modify_finite_element_add_field_data("BODY_FORCE",
                                                          "DISPLACEMENT");
      CHKERR m_field.modify_problem_add_finite_element("ELASTIC_MECHANICS",
                                                       "BODY_FORCE");

      for (_IT_CUBITMESHSETS_BY_BCDATA_TYPE_FOR_LOOP_(
               m_field, BLOCKSET | BODYFORCESSET, it)) {
        Range tets;
        CHKERR m_field.get_moab().get_entities_by_type(it->meshset, MBTET, tets,
                                                       true);
        CHKERR m_field.add_ents_to_finite_element_by_type(tets, MBTET,
                                                          "BODY_FORCE");
      }
    }

    /****/
    // build database

    // build field
    CHKERR m_field.build_fields();
    Projection10NodeCoordsOnField ent_method_material(m_field,
                                                      "MESH_NODE_POSITIONS");
    CHKERR m_field.loop_dofs("MESH_NODE_POSITIONS", ent_method_material);

    // build finite elemnts
    CHKERR m_field.build_finite_elements();

    // build adjacencies
    CHKERR m_field.build_adjacencies(problem_bit_level);

    /****/
    ProblemsManager *prb_mng_ptr;
    CHKERR m_field.getInterface(prb_mng_ptr);
    // build problem
    CHKERR prb_mng_ptr->buildProblem("ELASTIC_MECHANICS", true);
    // partition
    CHKERR prb_mng_ptr->partitionProblem("ELASTIC_MECHANICS");
    CHKERR prb_mng_ptr->partitionFiniteElements("ELASTIC_MECHANICS", false, 0,
                                                pcomm->size());
    // what are ghost nodes, see Petsc Manual
    CHKERR prb_mng_ptr->partitionGhostDofs("ELASTIC_MECHANICS");

    // print bcs
    MeshsetsManager *mmanager_ptr;
    CHKERR m_field.getInterface(mmanager_ptr);
    CHKERR mmanager_ptr->printDisplacementSet();
    CHKERR mmanager_ptr->printForceSet();
    // print block sets with materials
    CHKERR mmanager_ptr->printMaterialsSet();

    // create matrices
    Vec F, F_body_force, D;
    CHKERR m_field.getInterface<VecManager>()->vecCreateGhost(
        "ELASTIC_MECHANICS", COL, &F);
    CHKERR VecDuplicate(F, &D);
    CHKERR VecDuplicate(F, &F_body_force);
    Mat Aij;
    CHKERR m_field.MatCreateMPIAIJWithArrays("ELASTIC_MECHANICS", &Aij);

    // Assemble F and Aij
    double young_modulus = 1;
    double poisson_ratio = 0.0;

    boost::ptr_vector<CohesiveInterfaceElement::PhysicalEquation>
        interface_materials;

    // FIXME this in fact allow only for one type of interface,
    // problem is Young Modulus in interface mayoung_modulusterial
    for (_IT_CUBITMESHSETS_BY_SET_TYPE_FOR_LOOP_(m_field, BLOCKSET, it)) {
      cout << std::endl << *it << std::endl;

      // Get block name
      string name = it->getName();

      if (name.compare(0, 11, "MAT_ELASTIC") == 0) {
        Mat_Elastic mydata;
        CHKERR it->getAttributeDataStructure(mydata);
        cout << mydata;
        young_modulus = mydata.data.Young;
        poisson_ratio = mydata.data.Poisson;
      } else if (name.compare(0, 10, "MAT_INTERF") == 0) {
        Mat_Interf mydata;
        CHKERR it->getAttributeDataStructure(mydata);
        cout << mydata;

        interface_materials.push_back(
            new CohesiveInterfaceElement::PhysicalEquation(m_field));
        interface_materials.back().h = 1;
        interface_materials.back().youngModulus = mydata.data.alpha;
        interface_materials.back().beta = mydata.data.beta;
        interface_materials.back().ft = mydata.data.ft;
        interface_materials.back().Gf = mydata.data.Gf;

        EntityHandle meshset = it->getMeshset();
        Range tris;
        rval = moab.get_entities_by_type(meshset, MBTRI, tris, true);
        CHKERRG(rval);
        Range ents3d;
        rval = moab.get_adjacencies(tris, 3, false, ents3d,
                                    moab::Interface::UNION);
        CHKERRG(rval);
        interface_materials.back().pRisms = ents3d.subset_by_type(MBPRISM);
      }
    }

    { // FIXME
      boost::ptr_vector<CohesiveInterfaceElement::PhysicalEquation>::iterator
          pit = interface_materials.begin();
      for (; pit != interface_materials.end(); pit++) {
        pit->youngModulus = young_modulus;
      }
    }

    boost::shared_ptr<ArcLengthCtx> arc_ctx = boost::shared_ptr<ArcLengthCtx>(
        new ArcLengthCtx(m_field, "ELASTIC_MECHANICS"));
    boost::scoped_ptr<ArcLengthElement> my_arc_method_ptr(
        new ArcLengthElement(m_field, arc_ctx));
    ArcLengthSnesCtx snes_ctx(m_field, "ELASTIC_MECHANICS", arc_ctx);
    AssembleRhsVectors pre_post_proc_fe(m_field, F_body_force, arc_ctx);

    DirichletDisplacementBc my_dirichlet_bc(m_field, "DISPLACEMENT", Aij, D, F);
    CHKERR m_field.get_problem("ELASTIC_MECHANICS",
                               &my_dirichlet_bc.problemPtr);
    CHKERR my_dirichlet_bc.iNitalize();
    boost::shared_ptr<Hooke<adouble> > hooke_adouble_ptr(new Hooke<adouble>);
    boost::shared_ptr<Hooke<double> > hooke_double_ptr(new Hooke<double>);
    NonlinearElasticElement elastic(m_field, 2);
    {
      int id = 0;
      elastic.setOfBlocks[id].iD = id;
      elastic.setOfBlocks[id].E = young_modulus;
      elastic.setOfBlocks[id].PoissonRatio = poisson_ratio;
      elastic.setOfBlocks[id].materialDoublePtr = hooke_double_ptr;
      elastic.setOfBlocks[id].materialAdoublePtr = hooke_adouble_ptr;
      rval = m_field.get_moab().get_entities_by_type(
          m_field.get_finite_element_meshset("ELASTIC"), MBTET,
          elastic.setOfBlocks[id].tEts, true);
      CHKERRG(rval);
      CHKERR elastic.setOperators("DISPLACEMENT", "MESH_NODE_POSITIONS", false,
                                  true);
    }
    CohesiveInterfaceElement cohesive_elements(m_field);
    CHKERR cohesive_elements.addOps("DISPLACEMENT", interface_materials);

    PetscInt M, N;
    CHKERR MatGetSize(Aij, &M, &N);
    PetscInt m, n;
    MatGetLocalSize(Aij, &m, &n);
    boost::scoped_ptr<ArcLengthMatShell> mat_ctx(
        new ArcLengthMatShell(Aij, arc_ctx, "ELASTIC_MECHANICS"));
    Mat ShellAij;
    CHKERR MatCreateShell(PETSC_COMM_WORLD, m, n, M, N, (void *)mat_ctx.get(),
                          &ShellAij);
    CHKERR MatShellSetOperation(ShellAij, MATOP_MULT,
                                (void (*)(void))ArcLengthMatMultShellOp);

    // body forces
    BodyForceConstantField body_forces_methods(m_field);
    for (_IT_CUBITMESHSETS_BY_BCDATA_TYPE_FOR_LOOP_(
             m_field, BLOCKSET | BODYFORCESSET, it)) {
      CHKERR body_forces_methods.addBlock("DISPLACEMENT", F_body_force,
                                          it->getMeshsetId());
    }
    CHKERR VecZeroEntries(F_body_force);
    CHKERR VecGhostUpdateBegin(F_body_force, INSERT_VALUES, SCATTER_FORWARD);
    CHKERR VecGhostUpdateEnd(F_body_force, INSERT_VALUES, SCATTER_FORWARD);
    CHKERR m_field.loop_finite_elements("ELASTIC_MECHANICS", "BODY_FORCE",
                                        body_forces_methods.getLoopFe());
    CHKERR VecGhostUpdateBegin(F_body_force, ADD_VALUES, SCATTER_REVERSE);
    CHKERR VecGhostUpdateEnd(F_body_force, ADD_VALUES, SCATTER_REVERSE);
    CHKERR VecAssemblyBegin(F_body_force);
    CHKERR VecAssemblyEnd(F_body_force);

    // surface forces
    boost::ptr_map<std::string, NeummanForcesSurface> neumann_forces;
    string fe_name_str = "FORCE_FE";
    neumann_forces.insert(fe_name_str, new NeummanForcesSurface(m_field));
    for (_IT_CUBITMESHSETS_BY_BCDATA_TYPE_FOR_LOOP_(m_field, NODESET | FORCESET,
                                                    it)) {
      CHKERR neumann_forces.at(fe_name_str)
          .addForce("DISPLACEMENT", arc_ctx->F_lambda, it->getMeshsetId());
    }
    fe_name_str = "PRESSURE_FE";
<<<<<<< HEAD
    neumann_forces.insert(fe_name_str,new NeummanForcesSurface(m_field));
    for(_IT_CUBITMESHSETS_BY_BCDATA_TYPE_FOR_LOOP_(m_field,SIDESET|PRESSURESET,it)) {
      ierr = neumann_forces.at(fe_name_str).addPressure("DISPLACEMENT",arc_ctx->F_lambda,it->getMeshsetId()); CHKERRG(ierr);
=======
    neumann_forces.insert(fe_name_str, new NeummanForcesSurface(m_field));
    for (_IT_CUBITMESHSETS_BY_BCDATA_TYPE_FOR_LOOP_(
             m_field, SIDESET | PRESSURESET, it)) {
      CHKERR neumann_forces.at(fe_name_str)
          .addPreassure("DISPLACEMENT", arc_ctx->F_lambda, it->getMeshsetId());
>>>>>>> 84b79b71
    }
    // add nodal forces
    boost::ptr_map<std::string, NodalForce> nodal_forces;
    fe_name_str = "FORCE_FE";
    nodal_forces.insert(fe_name_str, new NodalForce(m_field));
    for (_IT_CUBITMESHSETS_BY_BCDATA_TYPE_FOR_LOOP_(m_field, NODESET | FORCESET,
                                                    it)) {
      CHKERR nodal_forces.at(fe_name_str)
          .addForce("DISPLACEMENT", arc_ctx->F_lambda, it->getMeshsetId());
    }

    SNES snes;
    CHKERR SNESCreate(PETSC_COMM_WORLD, &snes);
    CHKERR SNESSetApplicationContext(snes, &snes_ctx);
    CHKERR SNESSetFunction(snes, F, SnesRhs, &snes_ctx);
    CHKERR SNESSetJacobian(snes, ShellAij, Aij, SnesMat, &snes_ctx);
    CHKERR SNESSetFromOptions(snes);

    KSP ksp;
    CHKERR SNESGetKSP(snes, &ksp);
    PC pc;
    CHKERR KSPGetPC(ksp, &pc);
    boost::scoped_ptr<PCArcLengthCtx> pc_ctx(
        new PCArcLengthCtx(ShellAij, Aij, arc_ctx));
    CHKERR PCSetType(pc, PCSHELL);
    CHKERR PCShellSetContext(pc, pc_ctx.get());
    CHKERR PCShellSetApply(pc, PCApplyArcLength);
    CHKERR PCShellSetSetUp(pc, PCSetupArcLength);

    // Rhs
    SnesCtx::FEMethodsSequence &loops_to_do_Rhs =
        snes_ctx.get_loops_to_do_Rhs();
    snes_ctx.get_preProcess_to_do_Rhs().push_back(&my_dirichlet_bc);
    snes_ctx.get_preProcess_to_do_Rhs().push_back(&pre_post_proc_fe);
    loops_to_do_Rhs.push_back(SnesCtx::PairNameFEMethodPtr(
        "INTERFACE", &cohesive_elements.getFeRhs()));
    loops_to_do_Rhs.push_back(
        SnesCtx::PairNameFEMethodPtr("ELASTIC", &elastic.getLoopFeRhs()));
    loops_to_do_Rhs.push_back(
        SnesCtx::PairNameFEMethodPtr("ARC_LENGTH", my_arc_method_ptr.get()));
    snes_ctx.get_postProcess_to_do_Rhs().push_back(&pre_post_proc_fe);
    snes_ctx.get_postProcess_to_do_Rhs().push_back(&my_dirichlet_bc);

    // Mat
    SnesCtx::FEMethodsSequence &loops_to_do_Mat =
        snes_ctx.get_loops_to_do_Mat();
    snes_ctx.get_preProcess_to_do_Mat().push_back(&my_dirichlet_bc);
    loops_to_do_Mat.push_back(SnesCtx::PairNameFEMethodPtr(
        "INTERFACE", &cohesive_elements.getFeLhs()));
    loops_to_do_Mat.push_back(
        SnesCtx::PairNameFEMethodPtr("ELASTIC", &elastic.getLoopFeLhs()));
    loops_to_do_Mat.push_back(
        SnesCtx::PairNameFEMethodPtr("ARC_LENGTH", my_arc_method_ptr.get()));
    snes_ctx.get_postProcess_to_do_Mat().push_back(&my_dirichlet_bc);

    double gamma = 0.5, reduction = 1;
    // step = 1;
    if (step == 1) {
      step_size = step_size_reduction;
    } else {
      reduction = step_size_reduction;
      step++;
    }

    boost::ptr_map<std::string, NeummanForcesSurface>::iterator mit =
        neumann_forces.begin();
    CHKERR VecZeroEntries(arc_ctx->F_lambda);
    CHKERR VecGhostUpdateBegin(arc_ctx->F_lambda, INSERT_VALUES,
                               SCATTER_FORWARD);
    CHKERR VecGhostUpdateEnd(arc_ctx->F_lambda, INSERT_VALUES, SCATTER_FORWARD);
    for (; mit != neumann_forces.end(); mit++) {
      CHKERR m_field.loop_finite_elements("ELASTIC_MECHANICS", mit->first,
                                          mit->second->getLoopFe());
    }
    CHKERR VecGhostUpdateBegin(arc_ctx->F_lambda, ADD_VALUES, SCATTER_REVERSE);
    CHKERR VecGhostUpdateEnd(arc_ctx->F_lambda, ADD_VALUES, SCATTER_REVERSE);
    CHKERR VecAssemblyBegin(arc_ctx->F_lambda);
    CHKERR VecAssemblyEnd(arc_ctx->F_lambda);
    for (std::vector<int>::iterator vit = my_dirichlet_bc.dofsIndices.begin();
         vit != my_dirichlet_bc.dofsIndices.end(); vit++) {
      CHKERR VecSetValue(arc_ctx->F_lambda, *vit, 0, INSERT_VALUES);
    }
    CHKERR VecAssemblyBegin(arc_ctx->F_lambda);
    CHKERR VecAssemblyEnd(arc_ctx->F_lambda);
    // F_lambda2
    CHKERR VecDot(arc_ctx->F_lambda, arc_ctx->F_lambda, &arc_ctx->F_lambda2);
    PetscPrintf(PETSC_COMM_WORLD, "\tFlambda2 = %6.4e\n", arc_ctx->F_lambda2);

    if (step > 1) {
      CHKERR m_field.getInterface<VecManager>()->setLocalGhostVector(
          "ELASTIC_MECHANICS", COL, D, INSERT_VALUES, SCATTER_FORWARD);
      CHKERR m_field.getInterface<VecManager>()->setOtherGlobalGhostVector(
          "ELASTIC_MECHANICS", "DISPLACEMENT", "X0_DISPLACEMENT", COL,
          arc_ctx->x0, INSERT_VALUES, SCATTER_FORWARD);
      double x0_nrm;
      CHKERR VecNorm(arc_ctx->x0, NORM_2, &x0_nrm);
      CHKERR PetscPrintf(PETSC_COMM_WORLD,
                         "\tRead x0_nrm = %6.4e dlambda = %6.4e\n", x0_nrm,
                         arc_ctx->dLambda);
      CHKERR arc_ctx->setAlphaBeta(1, 0);
    } else {
      CHKERR arc_ctx->setS(0);
      CHKERR arc_ctx->setAlphaBeta(0, 1);
    }
    CHKERR SnesRhs(snes, D, F, &snes_ctx);

    PostProcVolumeOnRefinedMesh post_proc(m_field);
    CHKERR post_proc.generateReferenceElementMesh();
    CHKERR post_proc.addFieldValuesPostProc("DISPLACEMENT");
    CHKERR post_proc.addFieldValuesGradientPostProc("DISPLACEMENT");
    // add postpocessing for sresses
    post_proc.getOpPtrVector().push_back(new PostProcHookStress(
        m_field, post_proc.postProcMesh, post_proc.mapGaussPts, "DISPLACEMENT",
        post_proc.commonData));

    bool converged_state = false;
    for (; step < max_steps; step++) {

      if (step == 1) {
        CHKERR PetscPrintf(PETSC_COMM_WORLD, "Load Step %D step_size = %6.4e\n",
                           step, step_size);
        CHKERR arc_ctx->setS(step_size);
        CHKERR arc_ctx->setAlphaBeta(0, 1);
        CHKERR VecCopy(D, arc_ctx->x0);
        double dlambda;
        CHKERR my_arc_method_ptr->calculate_init_dlambda(&dlambda);
        CHKERR my_arc_method_ptr->set_dlambda_to_x(D, dlambda);
      } else if (step == 2) {
        CHKERR arc_ctx->setAlphaBeta(1, 0);
        CHKERR my_arc_method_ptr->calculate_dx_and_dlambda(D);
        CHKERR my_arc_method_ptr->calculate_lambda_int(step_size);
        CHKERR arc_ctx->setS(step_size);
        double dlambda = arc_ctx->dLambda;
        double dx_nrm;
        CHKERR VecNorm(arc_ctx->dx, NORM_2, &dx_nrm);
        CHKERR PetscPrintf(PETSC_COMM_WORLD,
                           "Load Step %D step_size = %6.4e dlambda0 = %6.4e "
                           "dx_nrm = %6.4e dx2 = %6.4e\n",
                           step, step_size, dlambda, dx_nrm, arc_ctx->dx2);
        CHKERR VecCopy(D, arc_ctx->x0);
        CHKERR VecAXPY(D, 1., arc_ctx->dx);
        CHKERR my_arc_method_ptr->set_dlambda_to_x(D, dlambda);
      } else {
        CHKERR my_arc_method_ptr->calculate_dx_and_dlambda(D);
        CHKERR my_arc_method_ptr->calculate_lambda_int(step_size);
        // step_size0_1/step_size0 = step_stize1/step_size
        // step_size0_1 = step_size0*(step_stize1/step_size)
        step_size *= reduction;
        CHKERR arc_ctx->setS(step_size);
        double dlambda = reduction * arc_ctx->dLambda;
        CHKERR VecScale(arc_ctx->dx, reduction);
        double dx_nrm;
        CHKERR VecNorm(arc_ctx->dx, NORM_2, &dx_nrm);
        CHKERR PetscPrintf(PETSC_COMM_WORLD,
                           "Load Step %D step_size = %6.4e dlambda0 = %6.4e "
                           "dx_nrm = %6.4e dx2 = %6.4e\n",
                           step, step_size, dlambda, dx_nrm, arc_ctx->dx2);
        CHKERR VecCopy(D, arc_ctx->x0);
        CHKERR VecAXPY(D, 1., arc_ctx->dx);
        CHKERR my_arc_method_ptr->set_dlambda_to_x(D, dlambda);
      }

      CHKERR SNESSolve(snes, PETSC_NULL, D);

      // Distribute displacements on all processors
      CHKERR m_field.getInterface<VecManager>()->setGlobalGhostVector(
          "ELASTIC_MECHANICS", COL, D, INSERT_VALUES, SCATTER_REVERSE);
      CHKERR m_field.loop_finite_elements("ELASTIC_MECHANICS", "INTERFACE",
                                          cohesive_elements.getFeHistory(), 0,
                                          m_field.get_comm_size());
      // Remove nodes of damaged prisms
      CHKERR my_arc_method_ptr->remove_damaged_prisms_nodes();

      int its;
      CHKERR SNESGetIterationNumber(snes, &its);
      CHKERR PetscPrintf(PETSC_COMM_WORLD, "number of Newton iterations = %D\n",
                         its);

      SNESConvergedReason reason;
      CHKERR SNESGetConvergedReason(snes, &reason);

      if (reason < 0) {
        CHKERR arc_ctx->setAlphaBeta(1, 0);
        reduction = 0.1;
        converged_state = false;
        continue;
      } else {
        if (step > 1 && converged_state) {
          reduction = pow((double)its_d / (double)(its + 1), gamma);
          CHKERR PetscPrintf(PETSC_COMM_WORLD, "reduction step_size = %6.4e\n",
                             reduction);
        }

        // Save data on mesh
        CHKERR m_field.getInterface<VecManager>()->setGlobalGhostVector(
            "ELASTIC_MECHANICS", COL, D, INSERT_VALUES, SCATTER_REVERSE);
        CHKERR m_field.getInterface<VecManager>()->setOtherGlobalGhostVector(
            "ELASTIC_MECHANICS", "DISPLACEMENT", "X0_DISPLACEMENT", COL,
            arc_ctx->x0, INSERT_VALUES, SCATTER_REVERSE);
        converged_state = true;
      }
      //
      if (reason > 0) {
        FILE *datafile;
        PetscFOpen(PETSC_COMM_SELF, DATAFILENAME, "a+", &datafile);
        PetscFPrintf(PETSC_COMM_WORLD, datafile, "%d %d ", reason, its);
        fclose(datafile);
        CHKERR my_arc_method_ptr->postProcessLoadPath();
      }

      if (step % 1 == 0) {

        // if(pcomm->rank()==0) {
        //   std::ostringstream sss;
        //   sss << "restart_" << step << ".h5m";
        //   rval = moab.write_file(sss.str().c_str()); CHKERRG(rval);
        // }

        CHKERR m_field.loop_finite_elements("ELASTIC_MECHANICS", "ELASTIC",
                                            post_proc);
        std::ostringstream ss;
        ss << "out_values_" << step << ".h5m";
        CHKERR post_proc.writeFile(ss.str().c_str());
      }
    }

    // Save data on mesh
    CHKERR m_field.getInterface<VecManager>()->setGlobalGhostVector(
        "ELASTIC_MECHANICS", COL, D, INSERT_VALUES, SCATTER_REVERSE);

    // detroy matrices
    CHKERR VecDestroy(&F);
    CHKERR VecDestroy(&D);
    CHKERR VecDestroy(&F_body_force);
    CHKERR MatDestroy(&Aij);
    CHKERR SNESDestroy(&snes);
    CHKERR MatDestroy(&ShellAij);
  }
  CATCH_ERRORS;

  MoFEM::Core::Finalize();

  return 0;
}<|MERGE_RESOLUTION|>--- conflicted
+++ resolved
@@ -658,17 +658,11 @@
           .addForce("DISPLACEMENT", arc_ctx->F_lambda, it->getMeshsetId());
     }
     fe_name_str = "PRESSURE_FE";
-<<<<<<< HEAD
-    neumann_forces.insert(fe_name_str,new NeummanForcesSurface(m_field));
-    for(_IT_CUBITMESHSETS_BY_BCDATA_TYPE_FOR_LOOP_(m_field,SIDESET|PRESSURESET,it)) {
-      ierr = neumann_forces.at(fe_name_str).addPressure("DISPLACEMENT",arc_ctx->F_lambda,it->getMeshsetId()); CHKERRG(ierr);
-=======
     neumann_forces.insert(fe_name_str, new NeummanForcesSurface(m_field));
     for (_IT_CUBITMESHSETS_BY_BCDATA_TYPE_FOR_LOOP_(
              m_field, SIDESET | PRESSURESET, it)) {
       CHKERR neumann_forces.at(fe_name_str)
           .addPreassure("DISPLACEMENT", arc_ctx->F_lambda, it->getMeshsetId());
->>>>>>> 84b79b71
     }
     // add nodal forces
     boost::ptr_map<std::string, NodalForce> nodal_forces;
