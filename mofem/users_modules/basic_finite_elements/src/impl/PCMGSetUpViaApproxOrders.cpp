/** \file PCMGSetUpViaApproxOrders.cpp
 * \brief implementation of multi-grid solver for p- adaptivity
 *
 * MoFEM is free software: you can redistribute it and/or modify it under
 * the terms of the GNU Lesser General Public License as published by the
 * Free Software Foundation, either version 3 of the License, or (at your
 * option) any later version.
 *
 * MoFEM is distributed in the hope that it will be useful, but WITHOUT
 * ANY WARRANTY; without even the implied warranty of MERCHANTABILITY or
 * FITNESS FOR A PARTICULAR PURPOSE.  See the GNU Lesser General Public
 * License for more details.
 *
 * You should have received a copy of the GNU Lesser General Public
 * License along with MoFEM. If not, see <http://www.gnu.org/licenses/>
*/

#include <MoFEM.hpp>
#include <UnknownInterface.hpp>
using namespace MoFEM;
#include <PCMGSetUpViaApproxOrders.hpp>

#undef PETSC_VERSION_RELEASE
#define PETSC_VERSION_RELEASE 1

#if PETSC_VERSION_GE(3,6,0)
  #include <petsc/private/petscimpl.h>
#else
  #include <petsc-private/petscimpl.h>
#endif

#if PETSC_VERSION_GE(3,6,0)
  #include <petsc/private/dmimpl.h> /*I  "petscdm.h"   I*/
  // #include <petsc/private/vecimpl.h> /*I  "petscdm.h"   I*/
#else
  #include <petsc-private/dmimpl.h> /*I  "petscdm.h"   I*/
  #include <petsc-private/vecimpl.h> /*I  "petscdm.h"   I*/
#endif

PCMGSubMatrixCtx::PCMGSubMatrixCtx(Mat a,IS is):
  A(a),
  iS(is) {
  // Increase reference of petsc object (works like shared_ptr but unique for PETSc)
  ierr = PetscObjectReference((PetscObject)A); CHKERRABORT(PETSC_COMM_WORLD,ierr);
  ierr = PetscObjectReference((PetscObject)iS); CHKERRABORT(PETSC_COMM_WORLD,ierr);
}

PCMGSubMatrixCtx::~PCMGSubMatrixCtx() {

  ierr = MatDestroy(&A); CHKERRABORT(PETSC_COMM_WORLD,ierr);
  ierr = ISDestroy(&iS); CHKERRABORT(PETSC_COMM_WORLD,ierr);
}

struct PCMGSubMatrixCtx_private: public PCMGSubMatrixCtx {
  PCMGSubMatrixCtx_private(Mat a,IS is):
  PCMGSubMatrixCtx(a,is),
  isInitisalised(false) {
    PetscLogEventRegister("PCMGSubMatrixCtx_mult",0,&MOFEM_EVENT_mult);
    PetscLogEventRegister("PCMGSubMatrixCtx_sor",0,&MOFEM_EVENT_sor);
  }
  ~PCMGSubMatrixCtx_private() {
    if(isInitisalised) {
      ierr = VecScatterDestroy(&sCat); CHKERRABORT(PETSC_COMM_WORLD,ierr);
      ierr = VecDestroy(&X); CHKERRABORT(PETSC_COMM_WORLD,ierr);
      ierr = VecDestroy(&F); CHKERRABORT(PETSC_COMM_WORLD,ierr);
    }
  }
  template<InsertMode MODE>
  friend MoFEMErrorCode sub_mat_mult_generic(Mat a,Vec x,Vec f);
  friend MoFEMErrorCode sub_mat_sor(
    Mat mat,Vec b,PetscReal omega,MatSORType flag,PetscReal shift,PetscInt its,PetscInt lits,Vec x
  );
public:
  MoFEMErrorCode initData(Vec x) {

    MoFEMFunctionBeginHot;
    if(!isInitisalised) {
      ierr = MatCreateVecs(A,&X,&F); CHKERRG(ierr);
      ierr = VecScatterCreate(X,iS,x,PETSC_NULL,&sCat); CHKERRG(ierr);
      isInitisalised = true;
    }
    MoFEMFunctionReturnHot(0);
  }
  PetscLogEvent MOFEM_EVENT_mult;
  PetscLogEvent MOFEM_EVENT_sor;
  bool isInitisalised;
};

template<InsertMode MODE>
MoFEMErrorCode sub_mat_mult_generic(Mat a,Vec x,Vec f) {
  void *void_ctx;

  MoFEMFunctionBeginHot;
  ierr = MatShellGetContext(a,&void_ctx); CHKERRG(ierr);
  PCMGSubMatrixCtx_private *ctx = (PCMGSubMatrixCtx_private*)void_ctx;
  if(!ctx->isInitisalised) {
    ierr = ctx->initData(x); CHKERRG(ierr);
  }
  PetscLogEventBegin(ctx->MOFEM_EVENT_mult,0,0,0,0);
  ierr = VecScatterBegin(ctx->sCat,x,ctx->X,INSERT_VALUES,SCATTER_REVERSE); CHKERRG(ierr);
  ierr = VecScatterEnd(ctx->sCat,x,ctx->X,INSERT_VALUES,SCATTER_REVERSE); CHKERRG(ierr);
  ierr = MatMult(ctx->A,ctx->X,ctx->F); CHKERRG(ierr);
  ierr = VecScatterBegin(ctx->sCat,ctx->F,f,MODE,SCATTER_FORWARD); CHKERRG(ierr);
  ierr = VecScatterEnd(ctx->sCat,ctx->F,f,MODE,SCATTER_FORWARD); CHKERRG(ierr);
  PetscLogEventEnd(ctx->MOFEM_EVENT_mult,0,0,0,0);
  MoFEMFunctionReturnHot(0);
}

MoFEMErrorCode sub_mat_mult(Mat a,Vec x,Vec f) {
  return sub_mat_mult_generic<INSERT_VALUES>(a,x,f);
}

MoFEMErrorCode sub_mat_mult_add(Mat a,Vec x,Vec f) {
  return sub_mat_mult_generic<ADD_VALUES>(a,x,f);
}

MoFEMErrorCode sub_mat_sor(
  Mat mat,Vec b,PetscReal omega,MatSORType flag,PetscReal shift,PetscInt its,PetscInt lits,Vec x
) {
  void *void_ctx;

  MoFEMFunctionBeginHot;
  ierr = MatShellGetContext(mat,&void_ctx); CHKERRG(ierr);
  PCMGSubMatrixCtx_private *ctx = (PCMGSubMatrixCtx_private*)void_ctx;
  if(!ctx->isInitisalised) {
    ierr = ctx->initData(x); CHKERRG(ierr);
  }
  PetscLogEventBegin(ctx->MOFEM_EVENT_sor,0,0,0,0);
  ierr = VecScatterBegin(ctx->sCat,b,ctx->X,INSERT_VALUES,SCATTER_REVERSE); CHKERRG(ierr);
  ierr = VecScatterEnd(ctx->sCat,b,ctx->X,INSERT_VALUES,SCATTER_REVERSE); CHKERRG(ierr);
  ierr = MatSOR(ctx->A,ctx->X,omega,flag,shift,its,lits,ctx->F); CHKERRG(ierr);
  ierr = VecScatterBegin(ctx->sCat,ctx->F,x,INSERT_VALUES,SCATTER_FORWARD); CHKERRG(ierr);
  ierr = VecScatterEnd(ctx->sCat,ctx->F,x,INSERT_VALUES,SCATTER_FORWARD); CHKERRG(ierr);
  PetscLogEventEnd(ctx->MOFEM_EVENT_sor,0,0,0,0);
  MoFEMFunctionReturnHot(0);
}

DMMGViaApproxOrdersCtx::DMMGViaApproxOrdersCtx():
  MoFEM::DMCtx(),
  aO(PETSC_NULL) {
    // std::cerr << "create dm\n";
}
DMMGViaApproxOrdersCtx::~DMMGViaApproxOrdersCtx() {
  for(unsigned int ii = 0;ii<coarseningIS.size();ii++) {
    ierr = ISDestroy(&coarseningIS[ii]); CHKERRABORT(PETSC_COMM_WORLD,ierr);
  }
  for(unsigned int ii = 0;ii<kspOperators.size();ii++) {
    ierr = MatDestroy(&kspOperators[ii]); CHKERRABORT(PETSC_COMM_WORLD,ierr);
  }
  if(aO) {
    // std::cerr << "destroy ao\n";
    ierr = AODestroy(&aO); CHKERRABORT(PETSC_COMM_WORLD,ierr);
  }
  // std::cerr << "destroy dm data\n";
}

MoFEMErrorCode DMMGViaApproxOrdersCtx::query_interface(const MOFEMuuid& uuid,MoFEM::UnknownInterface** iface) const {
  MoFEMFunctionBeginHot;
  *iface = NULL;
  if(uuid == IDD_DMMGVIAAPPROXORDERSCTX) {
    *iface = static_cast<DMMGViaApproxOrdersCtx*>(const_cast<DMMGViaApproxOrdersCtx*>(this));
    MoFEMFunctionReturnHot(0);
  } else {
    SETERRQ(PETSC_COMM_WORLD,MOFEM_DATA_INCONSISTENCY,"wrong interference");
  }

  ierr = DMCtx::query_interface(uuid,iface); CHKERRG(ierr);
  MoFEMFunctionReturnHot(0);
}

#define GET_DM_FIELD(DM) \
  MoFEM::UnknownInterface *iface; \
  ierr = ((DMCtx*)DM->data)->query_interface(IDD_DMMGVIAAPPROXORDERSCTX,&iface); CHKERRG(ierr); \
  DMMGViaApproxOrdersCtx *dm_field = static_cast<DMMGViaApproxOrdersCtx*>(iface)


MoFEMErrorCode DMMGViaApproxOrdersGetCtx(DM dm,DMMGViaApproxOrdersCtx **ctx) {
  PetscValidHeaderSpecific(dm,DM_CLASSID,1);
  MoFEMFunctionBeginHot;
  GET_DM_FIELD(dm);
  *ctx = dm_field;
  MoFEMFunctionReturnHot(0);
}

MoFEMErrorCode DMMGViaApproxOrdersSetAO(DM dm,AO ao) {
  PetscValidHeaderSpecific(dm,DM_CLASSID,1);
  MoFEMFunctionBeginHot;
  GET_DM_FIELD(dm);
  if(dm_field->aO) {
    //std::cerr << dm_field->aO << std::endl;
    ierr = AODestroy(&dm_field->aO); CHKERRG(ierr);
    // std::cerr << "destroy ao when adding\n";
  }
  dm_field->aO = ao;
  ierr = PetscObjectReference((PetscObject)ao); CHKERRG(ierr);
  // std::cerr << "add ao\n";
  MoFEMFunctionReturnHot(0);
}

MoFEMErrorCode DMMGViaApproxOrdersGetCoarseningISSize(DM dm,int *size) {
  PetscValidHeaderSpecific(dm,DM_CLASSID,1);
  MoFEMFunctionBeginHot;
  GET_DM_FIELD(dm);
  *size = dm_field->coarseningIS.size();
  MoFEMFunctionReturnHot(0);
}

MoFEMErrorCode DMMGViaApproxOrdersPushBackCoarseningIS(
  DM dm,IS is,Mat A,Mat *subA,bool create_sub_matrix,bool shell_sub_a
) {
  PetscValidHeaderSpecific(dm,DM_CLASSID,1);
  MoFEMFunctionBeginHot;
  GET_DM_FIELD(dm);
  dm_field->coarseningIS.push_back(is);
  dm_field->shellMatrixCtxPtr.push_back(new PCMGSubMatrixCtx_private(A,is));
  if(is) {
    ierr = PetscObjectReference((PetscObject)is); CHKERRG(ierr);
  }
  if(is) {
    IS is2 = is;
    if(dm_field->aO) {
      ierr = ISDuplicate(is,&is2); CHKERRG(ierr);
      ierr = ISCopy(is,is2); CHKERRG(ierr);
      ierr = AOApplicationToPetscIS(dm_field->aO,is2); CHKERRG(ierr);
    }
    if(create_sub_matrix) {
      if(shell_sub_a) {
        int n,N;
        ierr = ISGetSize(is,&N); CHKERRG(ierr);
        ierr = ISGetLocalSize(is,&n); CHKERRG(ierr);
        MPI_Comm comm;
        ierr = PetscObjectGetComm((PetscObject)A,&comm); CHKERRG(ierr);
        ierr = MatCreateShell(
          comm,n,n,N,N,&(dm_field->shellMatrixCtxPtr.back()),subA
        ); CHKERRG(ierr);
        ierr = MatShellSetOperation(
          *subA,MATOP_MULT,(void(*)(void))sub_mat_mult
        ); CHKERRG(ierr);
        ierr = MatShellSetOperation(
          *subA,MATOP_MULT_ADD,(void(*)(void))sub_mat_mult_add
        ); CHKERRG(ierr);
        ierr = MatShellSetOperation(
          *subA,MATOP_SOR,(void(*)(void))sub_mat_sor
        ); CHKERRG(ierr);
      } else {
        ierr = MatGetSubMatrix(A,is2,is2,MAT_INITIAL_MATRIX,subA); CHKERRG(ierr);
      }
    }
    if(dm_field->aO) {
      ierr = ISDestroy(&is2); CHKERRG(ierr);
    }
    dm_field->kspOperators.push_back(*subA);
    ierr = PetscObjectReference((PetscObject)(*subA)); CHKERRG(ierr);
  } else {
    SETERRQ(PETSC_COMM_WORLD,MOFEM_DATA_INCONSISTENCY,"data inconsistency");
  }
  PetscInfo(dm,"Push back IS to DMMGViaApproxOrders\n");
  MoFEMFunctionReturnHot(0);
}

MoFEMErrorCode DMMGViaApproxOrdersPopBackCoarseningIS(DM dm) {
  PetscValidHeaderSpecific(dm,DM_CLASSID,1);
  MoFEMFunctionBeginHot;
  GET_DM_FIELD(dm);
  if(dm_field->coarseningIS.back()) {
    ierr = ISDestroy(&dm_field->coarseningIS.back()); CHKERRG(ierr);
    dm_field->coarseningIS.pop_back();
  }
  if(dm_field->kspOperators.back()) {
    ierr = MatDestroy(&dm_field->kspOperators.back()); CHKERRG(ierr);
  }
  dm_field->kspOperators.pop_back();
  PetscInfo(dm,"Pop back IS to DMMGViaApproxOrders\n");
  MoFEMFunctionReturnHot(0);
}

MoFEMErrorCode DMMGViaApproxOrdersReplaceCoarseningIS(DM dm,IS *is_vec,int nb_elems,Mat A,int verb) {
  PetscValidHeaderSpecific(dm,DM_CLASSID,1);
  MoFEMFunctionBeginHot;
  GET_DM_FIELD(dm);
  int nb_no_changed = 0;
  int nb_replaced = 0;
  int nb_deleted = 0;
  int nb_added = 0;
  std::vector<IS>::iterator it;
  it = dm_field->coarseningIS.begin();
  int ii = 0;
  for(;it!=dm_field->coarseningIS.end();it++,ii++) {
    if(ii<nb_elems) {
      PetscBool  flg;
      ierr = ISEqual(*it,is_vec[ii],&flg); CHKERRG(ierr);
      if(!flg) {
        ierr = ISDestroy(&*it); CHKERRG(ierr);
        ierr = MatDestroy(&dm_field->kspOperators[ii]); CHKERRG(ierr);
        *it = is_vec[ii];
        ierr = PetscObjectReference((PetscObject)is_vec[ii]); CHKERRG(ierr);
        if(ii<nb_elems-1) {
          IS is = is_vec[ii];
          if(dm_field->aO) {
            ierr = ISDuplicate(is_vec[ii],&is); CHKERRG(ierr);
            ierr = ISCopy(is_vec[ii],is); CHKERRG(ierr);
            ierr = AOApplicationToPetscIS(dm_field->aO,is); CHKERRG(ierr);
          }
          Mat subA;
          ierr = MatGetSubMatrix(A,is,is,MAT_INITIAL_MATRIX,&subA); CHKERRG(ierr);
          ierr = PetscObjectReference((PetscObject)subA); CHKERRG(ierr);
          dm_field->kspOperators[ii] = subA;
          ierr = MatDestroy(&subA); CHKERRG(ierr);
          if(dm_field->aO) {
            ierr = ISDestroy(&is); CHKERRG(ierr);
          }
        } else {
          ierr = PetscObjectReference((PetscObject)A); CHKERRG(ierr);
          dm_field->kspOperators[ii] = A;
        }
        nb_replaced++;
      }
    } else {
      nb_no_changed++;
      continue;
    }
  }
  if(dm_field->coarseningIS.size()<nb_elems) {
    for(;ii<nb_elems-1;ii++) {
      Mat subA;
      ierr = DMMGViaApproxOrdersPushBackCoarseningIS(dm,is_vec[ii],A,&subA,true,false); CHKERRG(ierr);
      ierr = MatDestroy(&subA); CHKERRG(ierr);
      nb_added++;
    }
    ierr = DMMGViaApproxOrdersPushBackCoarseningIS(dm,is_vec[ii],A,&A,false,false); CHKERRG(ierr);
    nb_added++;
  } else {
    for(;ii<dm_field->coarseningIS.size();ii++) {
      ierr = DMMGViaApproxOrdersPopBackCoarseningIS(dm); CHKERRG(ierr);
      nb_deleted++;
    }
  }
  MPI_Comm comm;
  ierr = PetscObjectGetComm((PetscObject)dm,&comm); CHKERRG(ierr);
  if(verb>0) {
    PetscPrintf(
      comm,"DMMGViaApproxOrders nb_no_changed = %d, nb_replaced = %d, nb_added = %d, nb_deleted = %d, size = %d\n",
      nb_no_changed,nb_replaced,nb_added,nb_deleted,dm_field->coarseningIS.size()
    );
  }
  PetscInfo(dm,"Replace IS to DMMGViaApproxOrders\n");
  MoFEMFunctionReturnHot(0);
}

MoFEMErrorCode DMMGViaApproxOrdersGetCtx(DM dm,const DMMGViaApproxOrdersCtx **ctx) {
  PetscValidHeaderSpecific(dm,DM_CLASSID,1);
  MoFEMFunctionBeginHot;
  GET_DM_FIELD(dm);
  *ctx = dm_field;
  MoFEMFunctionReturnHot(0);
}

MoFEMErrorCode DMRegister_MGViaApproxOrders(const char sname[]) {
  MoFEMFunctionBeginHot;
  ierr = DMRegister(sname,DMCreate_MGViaApproxOrders); CHKERRG(ierr);
  MoFEMFunctionReturnHot(0);
}

// MoFEMErrorCode DMDestroy_MGViaApproxOrders(DM dm) {
//   PetscValidHeaderSpecific(dm,DM_CLASSID,1);
//   MoFEMFunctionBeginHot;
//   if(!((DMMGViaApproxOrdersCtx*)dm->data)->referenceNumber) {
//     DMMGViaApproxOrdersCtx *dm_field = (DMMGViaApproxOrdersCtx*)dm->data;
//     if(dm_field->destroyProblem) {
//       if(dm_field->mField_ptr->check_problem(dm_field->problemName)) {
//         dm_field->mField_ptr->delete_problem(dm_field->problemName);
//       } // else problem has to be deleted by the user
//     }
//     cerr << "Destroy " << dm_field->problemName << endl;
//     delete (DMMGViaApproxOrdersCtx*)dm->data;
//   } else {
//     DMMGViaApproxOrdersCtx *dm_field = (DMMGViaApproxOrdersCtx*)dm->data;
//
//     cerr << "Derefrence " << dm_field->problemName << " "  << ((DMCtx*)dm->data)->referenceNumber << endl;
//     (((DMMGViaApproxOrdersCtx*)dm->data)->referenceNumber)--;
//   }
//   MoFEMFunctionReturnHot(0);
// }

static MoFEMErrorCode ksp_set_operators(KSP ksp,Mat A,Mat B,void *ctx) {
  MoFEMFunctionBeginHot;
  MoFEMFunctionReturnHot(0);
}

MoFEMErrorCode DMCreate_MGViaApproxOrders(DM dm) {
  PetscValidHeaderSpecific(dm,DM_CLASSID,1);
  MoFEMFunctionBeginHot;
  if(!dm->data) {
    dm->data = new DMMGViaApproxOrdersCtx();
  } else {
    ((DMCtx*)(dm->data))->referenceNumber++;
  }
  // cerr << "Create " << ((DMCtx*)(dm->data))->referenceNumber << endl;
  ierr = DMSetOperators_MoFEM(dm); CHKERRG(ierr);
  dm->ops->creatematrix = DMCreateMatrix_MGViaApproxOrders;
  dm->ops->createglobalvector = DMCreateGlobalVector_MGViaApproxOrders;
  dm->ops->coarsen = DMCoarsen_MGViaApproxOrders;
  // dm->ops->destroy = DMDestroy_MGViaApproxOrders;
  dm->ops->createinterpolation = DMCreateInterpolation_MGViaApproxOrders;
  ierr = DMKSPSetComputeOperators(dm,ksp_set_operators,NULL); CHKERRG(ierr);
  PetscInfo1(dm,"Create DMMGViaApproxOrders reference = %d\n",((DMCtx*)(dm->data))->referenceNumber);
  MoFEMFunctionReturnHot(0);
}

MoFEMErrorCode DMCreateMatrix_MGViaApproxOrders(DM dm,Mat *M) {

  PetscValidHeaderSpecific(dm,DM_CLASSID,1);
  MoFEMFunctionBeginHot;
  GET_DM_FIELD(dm);

  int leveldown = dm->leveldown;

  if(dm_field->kspOperators.empty()) {
    ierr = DMCreateMatrix_MoFEM(dm,M); CHKERRG(ierr);
  } else {
    MPI_Comm comm;
    ierr = PetscObjectGetComm((PetscObject)dm,&comm); CHKERRG(ierr);
    if(dm_field->kspOperators.empty()) {
      SETERRQ(comm,MOFEM_DATA_INCONSISTENCY,"data inconsistency, operator can not be set");
    }
    if(dm_field->kspOperators.size()<leveldown) {
      SETERRQ(comm,MOFEM_DATA_INCONSISTENCY,"data inconsistency, no IS for that level");
    }
    *M = dm_field->kspOperators[dm_field->kspOperators.size()-1-leveldown];
    ierr = PetscObjectReference((PetscObject)*M); CHKERRG(ierr);
  }

  PetscInfo1(dm,"Create Matrix DMMGViaApproxOrders leveldown = %d\n",leveldown);

  MoFEMFunctionReturnHot(0);
}

MoFEMErrorCode DMCoarsen_MGViaApproxOrders(DM dm, MPI_Comm comm, DM *dmc) {
  PetscValidHeaderSpecific(dm,DM_CLASSID,1);
  MoFEMFunctionBeginHot;
  GET_DM_FIELD(dm);
  ierr = PetscObjectGetComm((PetscObject)dm,&comm); CHKERRG(ierr);
  ierr = DMCreate(comm,dmc);CHKERRG(ierr);
  (*dmc)->data = dm->data;
  DMType type;
  ierr = DMGetType(dm,&type); CHKERRG(ierr);
  ierr = DMSetType(*dmc,type); CHKERRG(ierr);
  ierr = PetscObjectReference((PetscObject)(*dmc));CHKERRG(ierr);
  PetscInfo1(dm,"Coarsen DMMGViaApproxOrders leveldown = %d\n",dm->leveldown);
  MoFEMFunctionReturnHot(0);
}

MoFEMErrorCode DMCreateInterpolation_MGViaApproxOrders(DM dm1,DM dm2,Mat *mat,Vec *vec) {
  PetscValidHeaderSpecific(dm1,DM_CLASSID,1);
  PetscValidHeaderSpecific(dm2,DM_CLASSID,1);
  MoFEMFunctionBeginHot;

  MPI_Comm comm;
  ierr = PetscObjectGetComm((PetscObject)dm1,&comm); CHKERRG(ierr);

  int m,n,M,N;

  DM dm_down = dm1;
  DM dm_up = dm2;

  int dm_down_leveldown = dm_down->leveldown;
  int dm_up_leveldown = dm_up->leveldown;

  PetscInfo2(
    dm1,"Create interpolation DMMGViaApproxOrders dm1_leveldown = %d dm2_leveldown = %d\n",
    dm_down_leveldown,dm_up_leveldown
  );

  IS is_down,is_up;
  {
    // Coarser mesh
    GET_DM_FIELD(dm_down);
    if(dm_field->coarseningIS.size()<dm_down_leveldown) {
      SETERRQ(PETSC_COMM_WORLD,MOFEM_DATA_INCONSISTENCY,"data inconsistency");
    }
    is_down = dm_field->coarseningIS[dm_field->coarseningIS.size()-1-dm_down_leveldown];
    ierr = ISGetSize(is_down,&M); CHKERRG(ierr);
    ierr = ISGetLocalSize(is_down,&m); CHKERRG(ierr);
  }
  {
    // Finer mesh
    GET_DM_FIELD(dm_up);
    if(dm_field->coarseningIS.size()<dm_up_leveldown) {
      SETERRQ(PETSC_COMM_WORLD,MOFEM_DATA_INCONSISTENCY,"data inconsistency");
    }
    is_up = dm_field->coarseningIS[dm_field->coarseningIS.size()-1-dm_up_leveldown];
    ierr = ISGetSize(is_up,&N); CHKERRG(ierr);
    ierr = ISGetLocalSize(is_up,&n); CHKERRG(ierr);
  }

  // is_dow rows
  // is_up columns

  ierr = MatCreate(comm,mat); CHKERRG(ierr);
  ierr = MatSetSizes(*mat,m,n,M,N); CHKERRG(ierr);
  ierr = MatSetType(*mat,MATMPIAIJ); CHKERRG(ierr);
  ierr = MatMPIAIJSetPreallocation(*mat,1,PETSC_NULL,0,PETSC_NULL); CHKERRG(ierr);

  //get matrix layout
  PetscLayout rmap,cmap;
  ierr = MatGetLayouts(*mat,&rmap,&cmap); CHKERRG(ierr);
  int rstart,rend,cstart,cend;
  ierr = PetscLayoutGetRange(rmap,&rstart,&rend); CHKERRG(ierr);
  ierr = PetscLayoutGetRange(cmap,&cstart,&cend); CHKERRG(ierr);

  // if(verb>0) {
  //   PetscSynchronizedPrintf(comm,"level %d row start %d row end %d\n",kk,rstart,rend);
  //   PetscSynchronizedPrintf(comm,"level %d col start %d col end %d\n",kk,cstart,cend);
  // }

  const int *row_indices_ptr,*col_indices_ptr;
  ierr = ISGetIndices(is_down,&row_indices_ptr); CHKERRG(ierr);
  ierr = ISGetIndices(is_up,&col_indices_ptr); CHKERRG(ierr);

  map<int,int> idx_map;
  for(int ii = 0;ii<m;ii++) {
    idx_map[row_indices_ptr[ii]] = rstart+ii;
  }

  ierr = MatZeroEntries(*mat); CHKERRG(ierr);
  // FIXME: Use MatCreateMPIAIJWithArrays and set array directly
  for(int jj = 0;jj<n;jj++) {
    map<int,int>::iterator mit = idx_map.find(col_indices_ptr[jj]);
    if(mit != idx_map.end()) {
      ierr = MatSetValue(*mat,mit->second,cstart+jj,1,INSERT_VALUES); CHKERRG(ierr);
    }
  }

  ierr = ISRestoreIndices(is_down,&row_indices_ptr); CHKERRG(ierr);
  ierr = ISRestoreIndices(is_up,&col_indices_ptr); CHKERRG(ierr);

  ierr = MatAssemblyBegin(*mat,MAT_FINAL_ASSEMBLY); CHKERRG(ierr);
  ierr = MatAssemblyEnd(*mat,MAT_FINAL_ASSEMBLY); CHKERRG(ierr);

  if(vec!=NULL) {
    *vec = PETSC_NULL;
  }

  MoFEMFunctionReturnHot(0);
}

MoFEMErrorCode DMCreateGlobalVector_MGViaApproxOrders(DM dm,Vec *g) {

  PetscValidHeaderSpecific(dm,DM_CLASSID,1);
  MoFEMFunctionBeginHot;
  int leveldown = dm->leveldown;
  GET_DM_FIELD(dm);
  if(dm_field->kspOperators.empty()) {
    ierr = DMCreateGlobalVector_MoFEM(dm,g); CHKERRG(ierr);
  } else {
    #if PETSC_VERSION_GE(3,5,3)
    ierr = MatCreateVecs(dm_field->kspOperators[dm_field->kspOperators.size()-1-leveldown],g,NULL); CHKERRG(ierr);
    #else
    ierr = MatGetVecs(dm_field->kspOperators[dm_field->kspOperators.size()-1-leveldown],g,NULL); CHKERRG(ierr);
    #endif
  }
  PetscInfo1(
    dm,"Create global vector DMMGViaApproxOrders leveldown = %d\n",dm->leveldown
  );
  MoFEMFunctionReturnHot(0);
}

MoFEMErrorCode PCMGSetUpViaApproxOrdersCtx::getOptions() {
  MoFEMFunctionBeginHot;
  ierr = PetscOptionsBegin(
    PETSC_COMM_WORLD,"",
    "MOFEM Multi-Grid (Orders) pre-conditioner","none"
  ); CHKERRG(ierr);

  ierr = PetscOptionsInt("-mofem_mg_levels",
    "nb levels of multi-grid solver","",
    2,&nbLevels,PETSC_NULL
  ); CHKERRG(ierr);

  ierr = PetscOptionsInt(
    "-mofem_mg_coarse_order",
    "approximation order of coarse level","",
    2,&coarseOrder,PETSC_NULL
  ); CHKERRG(ierr);

  ierr = PetscOptionsInt(
    "-mofem_mg_order_at_last_level",
    "order at last level","",
    100,&orderAtLastLevel,PETSC_NULL
  ); CHKERRG(ierr);


  ierr = PetscOptionsInt(
    "-mofem_mg_verbose",
    "nb levels of multi-grid solver","",
    0,&verboseLevel,PETSC_NULL
  ); CHKERRG(ierr);

  PetscBool shell_sub_a = shellSubA ? PETSC_TRUE : PETSC_FALSE;
  ierr = PetscOptionsBool(
    "-mofem_mg_shell_a",
    "use shell matrix as sub matrix","",
    shell_sub_a,&shell_sub_a,NULL
  ); CHKERRG(ierr);
  shellSubA = (shellSubA == PETSC_TRUE);


  ierr = PetscOptionsEnd(); CHKERRG(ierr);
  MoFEMFunctionReturnHot(0);
}

MoFEMErrorCode PCMGSetUpViaApproxOrdersCtx::createIsAtLevel(int kk,IS *is) {
  MoFEM::Interface *m_field_ptr;
  MoFEM::ISManager *is_manager_ptr;
  MoFEMFunctionBeginHot;
  //if is last level, take all remaining orders dofs, if any left
  ierr = DMoFEMGetInterfacePtr(dM,&m_field_ptr); CHKERRG(ierr);
  ierr = m_field_ptr->getInterface(is_manager_ptr); CHKERRG(ierr);
  const Problem *problem_ptr;
  ierr = DMMoFEMGetProblemPtr(dM,&problem_ptr); CHKERRG(ierr);
  int order_at_next_level = kk+coarseOrder;
  if(kk == nbLevels-1) {
    int first = problem_ptr->getNumeredDofsRows()->
    get<PetscLocalIdx_mi_tag>().find(0)->get()->getPetscGlobalDofIdx();
    ierr = ISCreateStride(
      PETSC_COMM_WORLD,problem_ptr->getNbLocalDofsRow(),first,1,is
    ); CHKERRG(ierr);
    MoFEMFunctionReturnHot(0);
    // order_at_next_level = orderAtLastLevel;
  }
  string problem_name = problem_ptr->getName();
  ierr = is_manager_ptr->isCreateProblemOrder(
    problem_name,ROW,0,order_at_next_level,is
  ); CHKERRG(ierr);
  MoFEMFunctionReturnHot(0);
}

MoFEMErrorCode PCMGSetUpViaApproxOrdersCtx::destroyIsAtLevel(int kk,IS *is) {
  MoFEMFunctionBeginHot;
  ierr = ISDestroy(is);
  MoFEMFunctionReturnHot(0);
}

MoFEMErrorCode PCMGSetUpViaApproxOrdersCtx::buildProlongationOperator(
  bool use_mat_a,int verb
) {
  MoFEMFunctionBeginHot;
  verb = verb > verboseLevel ? verb : verboseLevel;

  MPI_Comm comm;
  ierr = PetscObjectGetComm((PetscObject)dM,&comm); CHKERRG(ierr);

  if(verb>0) {
    PetscPrintf(comm,"set MG levels %u\n",nbLevels);
  }

  std::vector<IS> is_vec(nbLevels+1);
  std::vector<int> is_glob_size(nbLevels+1),is_loc_size(nbLevels+1);

  for(int kk = 0;kk<nbLevels;kk++) {

    //get indices up to up to give approximation order
    ierr = createIsAtLevel(kk,&is_vec[kk]); CHKERRG(ierr);
    ierr = ISGetSize(is_vec[kk],&is_glob_size[kk]); CHKERRG(ierr);
    ierr = ISGetLocalSize(is_vec[kk],&is_loc_size[kk]); CHKERRG(ierr);

    if(verb>0) {
      PetscSynchronizedPrintf(comm,
      "Nb. dofs at level [ %d ] global %u local %d\n",
      kk,is_glob_size[kk],is_loc_size[kk]);
    }

    //if no dofs on level kk finish here
    if(is_glob_size[kk]==0) {
      SETERRQ(PETSC_COMM_SELF,MOFEM_DATA_INCONSISTENCY,"no dofs at level");
    }

  }

  for(int kk = 0;kk!=nbLevels;kk++) {
    Mat subA;
    if(kk==nbLevels-1&&use_mat_a) {
      subA = A;
      ierr = DMMGViaApproxOrdersPushBackCoarseningIS(dM,is_vec[kk],A,&subA,false,false); CHKERRG(ierr);
    } else {
      if(kk>0) {
        // Not coarse level
        ierr = DMMGViaApproxOrdersPushBackCoarseningIS(dM,is_vec[kk],A,&subA,true,shellSubA); CHKERRG(ierr);
      } else {
        // Coarse lave is compressed matrix allowing for factorization when needed
        ierr = DMMGViaApproxOrdersPushBackCoarseningIS(dM,is_vec[kk],A,&subA,true,false); CHKERRG(ierr);
      }
      if(subA) {
        ierr = MatDestroy(&subA); CHKERRG(ierr);
      }
    }
  }

  for(unsigned int kk = 0;kk<is_vec.size();kk++) {
    ierr = destroyIsAtLevel(kk,&is_vec[kk]); CHKERRG(ierr);
  }

  if(verb>0) {
    PetscSynchronizedFlush(comm,PETSC_STDOUT);
  }

  MoFEMFunctionReturnHot(0);
}

MoFEMErrorCode PCMGSetUpViaApproxOrders(PC pc,PCMGSetUpViaApproxOrdersCtx *ctx,int verb) {

  PetscValidHeaderSpecific(pc,PC_CLASSID,1);
  MoFEMFunctionBeginHot;

  MPI_Comm comm;
  ierr = PetscObjectGetComm((PetscObject)pc,&comm); CHKERRG(ierr);
  if(verb>0) {
    PetscPrintf(comm,"Start PCMGSetUpViaApproxOrders\n");
  }
<<<<<<< HEAD
  ierr = ctx->getOptions(); CHKERRG(ierr);
  ierr = ctx->buildProlongationOperator(true,verb); CHKERRG(ierr);
  ierr = PCMGSetGalerkin(pc,PETSC_FALSE); CHKERRG(ierr);
  ierr = PCMGSetLevels(pc,ctx->nbLevels,NULL);  CHKERRG(ierr);
=======
  ierr = ctx->getOptions(); CHKERRQ(ierr);
  ierr = ctx->buildProlongationOperator(true,verb); CHKERRQ(ierr);

  #if PETSC_VERSION_GE(3,8,0)
    ierr = PCMGSetGalerkin(pc,PC_MG_GALERKIN_BOTH); CHKERRQ(ierr);
  #else
    ierr = PCMGSetGalerkin(pc,PETSC_FALSE); CHKERRQ(ierr);
  #endif

  ierr = PCMGSetLevels(pc,ctx->nbLevels,NULL);  CHKERRQ(ierr);
>>>>>>> 6ba7801d

  if(verb>0) {
    PetscPrintf(comm,"End PCMGSetUpViaApproxOrders\n");
  }

  MoFEMFunctionReturnHot(0);
}<|MERGE_RESOLUTION|>--- conflicted
+++ resolved
@@ -707,37 +707,32 @@
   MoFEMFunctionReturnHot(0);
 }
 
-MoFEMErrorCode PCMGSetUpViaApproxOrders(PC pc,PCMGSetUpViaApproxOrdersCtx *ctx,int verb) {
-
-  PetscValidHeaderSpecific(pc,PC_CLASSID,1);
-  MoFEMFunctionBeginHot;
+MoFEMErrorCode PCMGSetUpViaApproxOrders(PC pc, PCMGSetUpViaApproxOrdersCtx *ctx,
+                                        int verb) {
+
+  PetscValidHeaderSpecific(pc, PC_CLASSID, 1);
+  MoFEMFunctionBegin;
 
   MPI_Comm comm;
-  ierr = PetscObjectGetComm((PetscObject)pc,&comm); CHKERRG(ierr);
-  if(verb>0) {
-    PetscPrintf(comm,"Start PCMGSetUpViaApproxOrders\n");
-  }
-<<<<<<< HEAD
-  ierr = ctx->getOptions(); CHKERRG(ierr);
-  ierr = ctx->buildProlongationOperator(true,verb); CHKERRG(ierr);
-  ierr = PCMGSetGalerkin(pc,PETSC_FALSE); CHKERRG(ierr);
-  ierr = PCMGSetLevels(pc,ctx->nbLevels,NULL);  CHKERRG(ierr);
-=======
-  ierr = ctx->getOptions(); CHKERRQ(ierr);
-  ierr = ctx->buildProlongationOperator(true,verb); CHKERRQ(ierr);
-
-  #if PETSC_VERSION_GE(3,8,0)
-    ierr = PCMGSetGalerkin(pc,PC_MG_GALERKIN_BOTH); CHKERRQ(ierr);
-  #else
-    ierr = PCMGSetGalerkin(pc,PETSC_FALSE); CHKERRQ(ierr);
-  #endif
-
-  ierr = PCMGSetLevels(pc,ctx->nbLevels,NULL);  CHKERRQ(ierr);
->>>>>>> 6ba7801d
-
-  if(verb>0) {
-    PetscPrintf(comm,"End PCMGSetUpViaApproxOrders\n");
-  }
-
-  MoFEMFunctionReturnHot(0);
+  CHKERR PetscObjectGetComm((PetscObject)pc, &comm);
+  if (verb > 0) {
+    PetscPrintf(comm, "Start PCMGSetUpViaApproxOrders\n");
+  }
+
+  CHKERR ctx->getOptions();
+  CHKERR ctx->buildProlongationOperator(true, verb);
+
+#if PETSC_VERSION_GE(3, 8, 0)
+  CHKERR PCMGSetGalerkin(pc, PC_MG_GALERKIN_BOTH);
+#else
+  CHKERR PCMGSetGalerkin(pc, PETSC_FALSE);
+#endif
+
+  CHKERR PCMGSetLevels(pc, ctx->nbLevels, NULL);
+
+  if (verb > 0) {
+    PetscPrintf(comm, "End PCMGSetUpViaApproxOrders\n");
+  }
+
+  MoFEMFunctionReturn(0);
 }