/* The standard CSS for doxygen 1.8.15 */

body, table, div, p, dl {
	font: 400 14px/22px Roboto,sans-serif;
}

p.reference, p.definition {
	font: 400 14px/22px Roboto,sans-serif;
}

/* @group Heading Levels */

h1.groupheader {
	font-size: 150%;
}

.title {
	font: 400 14px/28px Roboto,sans-serif;
	font-size: 100%;
	font-weight: bold;
	margin: 10px 2px;
}

h2.groupheader {
	border-bottom: 1px solid #87A0CB;
	color: #354F7B;
	font-size: 150%;
	font-weight: normal;
	margin-top: 1.75em;
	padding-top: 8px;
	padding-bottom: 4px;
	width: 100%;
}

h3.groupheader {
	font-size: 100%;
}

h1, h2, h3, h4, h5, h6 {
	-webkit-transition: text-shadow 0.5s linear;
	-moz-transition: text-shadow 0.5s linear;
	-ms-transition: text-shadow 0.5s linear;
	-o-transition: text-shadow 0.5s linear;
	transition: text-shadow 0.5s linear;
	margin-right: 15px;
}

h1.glow, h2.glow, h3.glow, h4.glow, h5.glow, h6.glow {
	text-shadow: 0 0 15px cyan;
}

dt {
	font-weight: bold;
}

div.multicol {
	-moz-column-gap: 1em;
	-webkit-column-gap: 1em;
	-moz-column-count: 3;
	-webkit-column-count: 3;
}

p.startli, p.startdd {
	margin-top: 2px;
}

p.starttd {
	margin-top: 0px;
}

p.endli {
	margin-bottom: 0px;
}

p.enddd {
	margin-bottom: 4px;
}

p.endtd {
	margin-bottom: 2px;
}

p.interli {
}

p.interdd {
}

p.intertd {
}

/* @end */

caption {
	font-weight: bold;
}

span.legend {
        font-size: 70%;
        text-align: center;
}

h3.version {
        font-size: 90%;
        text-align: center;
}

div.qindex, div.navtab{
	background-color: #EBEFF6;
	border: 1px solid #A3B6D7;
	text-align: center;
}

div.qindex, div.navpath {
	width: 100%;
	line-height: 140%;
}

div.navtab {
	margin-right: 15px;
}

/* @group Link Styling */

a {
	color: #3D5A8C;
	font-weight: normal;
	text-decoration: none;
}

.contents a:visited {
	color: #4668A2;
}

a:hover {
	text-decoration: underline;
}

a.qindex {
	font-weight: bold;
}

a.qindexHL {
	font-weight: bold;
	background-color: #9CB0D4;
	color: #FFFFFF;
	border: 1px double #869FCA;
}

.contents a.qindexHL:visited {
        color: #FFFFFF;
}

a.el {
	font-weight: bold;
}

a.elRef {
}

a.code, a.code:visited, a.line, a.line:visited {
	color: #4668A2; 
}

a.codeRef, a.codeRef:visited, a.lineRef, a.lineRef:visited {
	color: #4668A2; 
}

/* @end */

dl.el {
	margin-left: -1cm;
}

ul {
  overflow: hidden; /*Fixed: list item bullets overlap floating elements*/
}

#side-nav ul {
  overflow: visible; /* reset ul rule for scroll bar in GENERATE_TREEVIEW window */
}

#main-nav ul {
  overflow: visible; /* reset ul rule for the navigation bar drop down lists */
}

.fragment {
  text-align: left;
  direction: ltr;
  overflow-x: auto; /*Fixed: fragment lines overlap floating elements*/
  overflow-y: hidden;
}

pre.fragment {
        border: 1px solid #C4D0E5;
        background-color: #FBFCFD;
        padding: 4px 6px;
        margin: 4px 8px 4px 2px;
        overflow: auto;
        word-wrap: break-word;
        font-size:  9pt;
        line-height: 125%;
        font-family: monospace, fixed;
        font-size: 105%;
}

div.fragment {
  padding: 0 0 1px 0; /*Fixed: last line underline overlap border*/
  margin: 4px 8px 4px 2px;
	background-color: #FBFCFD;
	border: 1px solid #C4D0E5;
}

div.line {
	font-family: monospace, fixed;
        font-size: 13px;
	min-height: 13px;
	line-height: 1.0;
	text-wrap: unrestricted;
	white-space: -moz-pre-wrap; /* Moz */
	white-space: -pre-wrap;     /* Opera 4-6 */
	white-space: -o-pre-wrap;   /* Opera 7 */
	white-space: pre-wrap;      /* CSS3  */
	word-wrap: break-word;      /* IE 5.5+ */
	text-indent: -53px;
	padding-left: 53px;
	padding-bottom: 0px;
	margin: 0px;
	-webkit-transition-property: background-color, box-shadow;
	-webkit-transition-duration: 0.5s;
	-moz-transition-property: background-color, box-shadow;
	-moz-transition-duration: 0.5s;
	-ms-transition-property: background-color, box-shadow;
	-ms-transition-duration: 0.5s;
	-o-transition-property: background-color, box-shadow;
	-o-transition-duration: 0.5s;
	transition-property: background-color, box-shadow;
	transition-duration: 0.5s;
}

div.line:after {
    content:"\000A";
    white-space: pre;
}

div.line.glow {
	background-color: cyan;
	box-shadow: 0 0 10px cyan;
}


span.lineno {
	padding-right: 4px;
	text-align: right;
	border-right: 2px solid #0F0;
	background-color: #E8E8E8;
        white-space: pre;
}
span.lineno a {
	background-color: #D8D8D8;
}

span.lineno a:hover {
	background-color: #C8C8C8;
}

.lineno {
	-webkit-touch-callout: none;
	-webkit-user-select: none;
	-khtml-user-select: none;
	-moz-user-select: none;
	-ms-user-select: none;
	user-select: none;
}

div.ah, span.ah {
	background-color: black;
	font-weight: bold;
	color: #FFFFFF;
	margin-bottom: 3px;
	margin-top: 3px;
	padding: 0.2em;
	border: solid thin #333;
	border-radius: 0.5em;
	-webkit-border-radius: .5em;
	-moz-border-radius: .5em;
	box-shadow: 2px 2px 3px #999;
	-webkit-box-shadow: 2px 2px 3px #999;
	-moz-box-shadow: rgba(0, 0, 0, 0.15) 2px 2px 2px;
	background-image: -webkit-gradient(linear, left top, left bottom, from(#eee), to(#000),color-stop(0.3, #444));
	background-image: -moz-linear-gradient(center top, #eee 0%, #444 40%, #000 110%);
}

div.classindex ul {
        list-style: none;
        padding-left: 0;
}

div.classindex span.ai {
        display: inline-block;
}

div.groupHeader {
	margin-left: 16px;
	margin-top: 12px;
	font-weight: bold;
}

div.groupText {
	margin-left: 16px;
	font-style: italic;
}

body {
	background-color: white;
	color: black;
        margin: 0;
}

div.contents {
	margin-top: 10px;
	margin-left: 12px;
	margin-right: 8px;
}

td.indexkey {
	background-color: #EBEFF6;
	font-weight: bold;
	border: 1px solid #C4D0E5;
	margin: 2px 0px 2px 0;
	padding: 2px 10px;
        white-space: nowrap;
        vertical-align: top;
}

td.indexvalue {
	background-color: #EBEFF6;
	border: 1px solid #C4D0E5;
	padding: 2px 10px;
	margin: 2px 0px;
}

tr.memlist {
	background-color: #EEF1F7;
}

p.formulaDsp {
	text-align: center;
}

img.formulaDsp {
	
}

img.formulaInl, img.inline {
	vertical-align: middle;
}

div.center {
	text-align: center;
        margin-top: 0px;
        margin-bottom: 0px;
        padding: 0px;
}

div.center img {
	border: 0px;
}

address.footer {
	text-align: right;
	padding-right: 12px;
}

img.footer {
	border: 0px;
	vertical-align: middle;
}

/* @group Code Colorization */

span.keyword {
	color: #008000
}

span.keywordtype {
	color: #604020
}

span.keywordflow {
	color: #e08000
}

span.comment {
	color: #800000
}

span.preprocessor {
	color: #806020
}

span.stringliteral {
	color: #002080
}

span.charliteral {
	color: #008080
}

span.vhdldigit { 
	color: #ff00ff 
}

span.vhdlchar { 
	color: #000000 
}

span.vhdlkeyword { 
	color: #700070 
}

span.vhdllogic { 
	color: #ff0000 
}

blockquote {
        background-color: #F7F8FB;
        border-left: 2px solid #9CB0D4;
        margin: 0 24px 0 4px;
        padding: 0 12px 0 16px;
}

blockquote.DocNodeRTL {
   border-left: 0;
   border-right: 2px solid #9CB0D4;
   margin: 0 4px 0 24px;
   padding: 0 16px 0 12px;
}

/* @end */

/*
.search {
	color: #003399;
	font-weight: bold;
}

form.search {
	margin-bottom: 0px;
	margin-top: 0px;
}

input.search {
	font-size: 75%;
	color: #000080;
	font-weight: normal;
	background-color: #e8eef2;
}
*/

td.tiny {
	font-size: 75%;
}

.dirtab {
	padding: 4px;
	border-collapse: collapse;
	border: 1px solid #A3B6D7;
}

th.dirtab {
	background: #EBEFF6;
	font-weight: bold;
}

hr {
	height: 0px;
	border: none;
	border-top: 1px solid #4A6DAA;
}

hr.footer {
	height: 1px;
}

/* @group Member Descriptions */

table.memberdecls {
	border-spacing: 0px;
	padding: 0px;
}

.memberdecls td, .fieldtable tr {
	-webkit-transition-property: background-color, box-shadow;
	-webkit-transition-duration: 0.5s;
	-moz-transition-property: background-color, box-shadow;
	-moz-transition-duration: 0.5s;
	-ms-transition-property: background-color, box-shadow;
	-ms-transition-duration: 0.5s;
	-o-transition-property: background-color, box-shadow;
	-o-transition-duration: 0.5s;
	transition-property: background-color, box-shadow;
	transition-duration: 0.5s;
}

.memberdecls td.glow, .fieldtable tr.glow {
	background-color: cyan;
	box-shadow: 0 0 15px cyan;
}

.mdescLeft, .mdescRight,
.memItemLeft, .memItemRight,
.memTemplItemLeft, .memTemplItemRight, .memTemplParams {
	background-color: #F9FAFC;
	border: none;
	margin: 4px;
	padding: 1px 0 0 8px;
}

.mdescLeft, .mdescRight {
	padding: 0px 8px 4px 8px;
	color: #555;
}

.memSeparator {
        border-bottom: 1px solid #DEE5F0;
        line-height: 1px;
        margin: 0px;
        padding: 0px;
}

.memItemLeft, .memTemplItemLeft {
        white-space: nowrap;
}

.memItemRight {
	width: 100%;
}

.memTemplParams {
	color: #4668A2;
        white-space: nowrap;
	font-size: 80%;
}

/* @end */

/* @group Member Details */

/* Styles for detailed member documentation */

.memtitle {
	padding: 8px;
	border-top: 1px solid #A8BAD9;
	border-left: 1px solid #A8BAD9;
	border-right: 1px solid #A8BAD9;
	border-top-right-radius: 4px;
	border-top-left-radius: 4px;
	margin-bottom: -1px;
	background-image: url('nav_f.png');
	background-repeat: repeat-x;
	background-color: #E2E8F2;
	line-height: 1.25;
	font-weight: 300;
	float:left;
}

.permalink
{
        font-size: 65%;
        display: inline-block;
        vertical-align: middle;
}

.memtemplate {
	font-size: 80%;
	color: #4668A2;
	font-weight: normal;
	margin-left: 9px;
}

.memnav {
	background-color: #EBEFF6;
	border: 1px solid #A3B6D7;
	text-align: center;
	margin: 2px;
	margin-right: 15px;
	padding: 2px;
}

.mempage {
	width: 100%;
}

.memitem {
	padding: 0;
	margin-bottom: 10px;
	margin-right: 5px;
        -webkit-transition: box-shadow 0.5s linear;
        -moz-transition: box-shadow 0.5s linear;
        -ms-transition: box-shadow 0.5s linear;
        -o-transition: box-shadow 0.5s linear;
        transition: box-shadow 0.5s linear;
        display: table !important;
        width: 100%;
}

.memitem.glow {
         box-shadow: 0 0 15px cyan;
}

.memname {
        font-weight: 400;
        margin-left: 6px;
}

.memname td {
	vertical-align: bottom;
}

.memproto, dl.reflist dt {
        border-top: 1px solid #A8BAD9;
        border-left: 1px solid #A8BAD9;
        border-right: 1px solid #A8BAD9;
        padding: 6px 0px 6px 0px;
        color: #253655;
        font-weight: bold;
        text-shadow: 0px 1px 1px rgba(255, 255, 255, 0.9);
        background-color: #DFE5F1;
        /* opera specific markup */
        box-shadow: 5px 5px 5px rgba(0, 0, 0, 0.15);
        border-top-right-radius: 4px;
        /* firefox specific markup */
        -moz-box-shadow: rgba(0, 0, 0, 0.15) 5px 5px 5px;
        -moz-border-radius-topright: 4px;
        /* webkit specific markup */
        -webkit-box-shadow: 5px 5px 5px rgba(0, 0, 0, 0.15);
        -webkit-border-top-right-radius: 4px;

}

.overload {
        font-family: "courier new",courier,monospace;
	font-size: 65%;
}

.memdoc, dl.reflist dd {
        border-bottom: 1px solid #A8BAD9;      
        border-left: 1px solid #A8BAD9;      
        border-right: 1px solid #A8BAD9; 
        padding: 6px 10px 2px 10px;
        background-color: #FBFCFD;
        border-top-width: 0;
        background-image:url('nav_g.png');
        background-repeat:repeat-x;
        background-color: #FFFFFF;
        /* opera specific markup */
        border-bottom-left-radius: 4px;
        border-bottom-right-radius: 4px;
        box-shadow: 5px 5px 5px rgba(0, 0, 0, 0.15);
        /* firefox specific markup */
        -moz-border-radius-bottomleft: 4px;
        -moz-border-radius-bottomright: 4px;
        -moz-box-shadow: rgba(0, 0, 0, 0.15) 5px 5px 5px;
        /* webkit specific markup */
        -webkit-border-bottom-left-radius: 4px;
        -webkit-border-bottom-right-radius: 4px;
        -webkit-box-shadow: 5px 5px 5px rgba(0, 0, 0, 0.15);
}

dl.reflist dt {
        padding: 5px;
}

dl.reflist dd {
        margin: 0px 0px 10px 0px;
        padding: 5px;
}

.paramkey {
	text-align: right;
}

.paramtype {
	white-space: nowrap;
}

.paramname {
	color: #602020;
	white-space: nowrap;
}
.paramname em {
	font-style: normal;
}
.paramname code {
        line-height: 14px;
}

.params, .retval, .exception, .tparams {
        margin-left: 0px;
        padding-left: 0px;
}       

.params .paramname, .retval .paramname, .tparams .paramname {
        font-weight: bold;
        vertical-align: top;
}
        
.params .paramtype, .tparams .paramtype {
        font-style: italic;
        vertical-align: top;
}       
        
.params .paramdir, .tparams .paramdir {
        font-family: "courier new",courier,monospace;
        vertical-align: top;
}

table.mlabels {
	border-spacing: 0px;
}

td.mlabels-left {
	width: 100%;
	padding: 0px;
}

td.mlabels-right {
	vertical-align: bottom;
	padding: 0px;
	white-space: nowrap;
}

span.mlabels {
        margin-left: 8px;
}

span.mlabel {
        background-color: #728FC1;
        border-top:1px solid #5377B4;
        border-left:1px solid #5377B4;
        border-right:1px solid #C4D0E5;
        border-bottom:1px solid #C4D0E5;
	text-shadow: none;
	color: white;
	margin-right: 4px;
	padding: 2px 3px;
	border-radius: 3px;
	font-size: 7pt;
	white-space: nowrap;
	vertical-align: middle;
}



/* @end */

/* these are for tree view inside a (index) page */

div.directory {
        margin: 10px 0px;
        border-top: 1px solid #9CB0D4;
        border-bottom: 1px solid #9CB0D4;
        width: 100%;
}

.directory table {
        border-collapse:collapse;
}

.directory td {
        margin: 0px;
        padding: 0px;
	vertical-align: top;
}

.directory td.entry {
        white-space: nowrap;
        padding-right: 6px;
	padding-top: 3px;
}

.directory td.entry a {
        outline:none;
}

.directory td.entry a img {
        border: none;
}

.directory td.desc {
        width: 100%;
        padding-left: 6px;
	padding-right: 6px;
	padding-top: 3px;
	border-left: 1px solid rgba(0,0,0,0.05);
}

.directory tr.even {
	padding-left: 6px;
	background-color: #F7F8FB;
}

.directory img {
	vertical-align: -30%;
}

.directory .levels {
        white-space: nowrap;
        width: 100%;
        text-align: right;
        font-size: 9pt;
}

.directory .levels span {
        cursor: pointer;
        padding-left: 2px;
        padding-right: 2px;
	color: #3D5A8C;
}

.arrow {
    color: #9CB0D4;
    -webkit-user-select: none;
    -khtml-user-select: none;
    -moz-user-select: none;
    -ms-user-select: none;
    user-select: none;
    cursor: pointer;
    font-size: 80%;
    display: inline-block;
    width: 16px;
    height: 22px;
}

.icon {
    font-family: Arial, Helvetica;
    font-weight: bold;
    font-size: 12px;
    height: 14px;
    width: 16px;
    display: inline-block;
    background-color: #728FC1;
    color: white;
    text-align: center;
    border-radius: 4px;
    margin-left: 2px;
    margin-right: 2px;
}

.icona {
    width: 24px;
    height: 22px;
    display: inline-block;
}

.iconfopen {
    width: 24px;
    height: 18px;
    margin-bottom: 4px;
    background-image:url('folderopen.png');
    background-position: 0px -4px;
    background-repeat: repeat-y;
    vertical-align:top;
    display: inline-block;
}

.iconfclosed {
    width: 24px;
    height: 18px;
    margin-bottom: 4px;
    background-image:url('folderclosed.png');
    background-position: 0px -4px;
    background-repeat: repeat-y;
    vertical-align:top;
    display: inline-block;
}

.icondoc {
    width: 24px;
    height: 18px;
    margin-bottom: 4px;
    background-image:url('doc.png');
    background-position: 0px -4px;
    background-repeat: repeat-y;
    vertical-align:top;
    display: inline-block;
}

table.directory {
    font: 400 14px Roboto,sans-serif;
}

/* @end */

div.dynheader {
        margin-top: 8px;
	-webkit-touch-callout: none;
	-webkit-user-select: none;
	-khtml-user-select: none;
	-moz-user-select: none;
	-ms-user-select: none;
	user-select: none;
}

address {
	font-style: normal;
	color: #2A3F61;
}

table.doxtable caption {
	caption-side: top;
}

table.doxtable {
	border-collapse:collapse;
        margin-top: 4px;
        margin-bottom: 4px;
}

table.doxtable td, table.doxtable th {
	border: 1px solid #2D4268;
	padding: 3px 7px 2px;
}

table.doxtable th {
	background-color: #37527F;
	color: #FFFFFF;
	font-size: 110%;
	padding-bottom: 4px;
	padding-top: 5px;
}

table.fieldtable {
        /*width: 100%;*/
        margin-bottom: 10px;
        border: 1px solid #A8BAD9;
        border-spacing: 0px;
        -moz-border-radius: 4px;
        -webkit-border-radius: 4px;
        border-radius: 4px;
        -moz-box-shadow: rgba(0, 0, 0, 0.15) 2px 2px 2px;
        -webkit-box-shadow: 2px 2px 2px rgba(0, 0, 0, 0.15);
        box-shadow: 2px 2px 2px rgba(0, 0, 0, 0.15);
}

.fieldtable td, .fieldtable th {
        padding: 3px 7px 2px;
}

.fieldtable td.fieldtype, .fieldtable td.fieldname {
        white-space: nowrap;
        border-right: 1px solid #A8BAD9;
        border-bottom: 1px solid #A8BAD9;
        vertical-align: top;
}

.fieldtable td.fieldname {
        padding-top: 3px;
}

.fieldtable td.fielddoc {
        border-bottom: 1px solid #A8BAD9;
        /*width: 100%;*/
}

.fieldtable td.fielddoc p:first-child {
        margin-top: 0px;
}       
        
.fieldtable td.fielddoc p:last-child {
        margin-bottom: 2px;
}

.fieldtable tr:last-child td {
        border-bottom: none;
}

.fieldtable th {
        background-image:url('nav_f.png');
        background-repeat:repeat-x;
        background-color: #E2E8F2;
        font-size: 90%;
        color: #253655;
        padding-bottom: 4px;
        padding-top: 5px;
        text-align:left;
        font-weight: 400;
        -moz-border-radius-topleft: 4px;
        -moz-border-radius-topright: 4px;
        -webkit-border-top-left-radius: 4px;
        -webkit-border-top-right-radius: 4px;
        border-top-left-radius: 4px;
        border-top-right-radius: 4px;
        border-bottom: 1px solid #A8BAD9;
}


.tabsearch {
	top: 0px;
	left: 10px;
	height: 36px;
	background-image: url('tab_b.png');
	z-index: 101;
	overflow: hidden;
	font-size: 13px;
}

.navpath ul
{
	font-size: 11px;
	background-image:url('tab_b.png');
	background-repeat:repeat-x;
	background-position: 0 -5px;
	height:30px;
	line-height:30px;
	color:#8AA2CC;
	border:solid 1px #C2CFE4;
	overflow:hidden;
	margin:0px;
	padding:0px;
}

.navpath li
{
	list-style-type:none;
	float:left;
	padding-left:10px;
	padding-right:15px;
	background-image:url('bc_s.png');
	background-repeat:no-repeat;
	background-position:right;
	color:#36507C;
}

.navpath li.navelem a
{
	height:32px;
	display:block;
	text-decoration: none;
	outline: none;
	color: #283C5D;
	font-family: 'Lucida Grande',Geneva,Helvetica,Arial,sans-serif;
	text-shadow: 0px 1px 1px rgba(255, 255, 255, 0.9);
	text-decoration: none;        
}

.navpath li.navelem a:hover
{
	color:#6887BD;
}

.navpath li.footer
{
        list-style-type:none;
        float:right;
        padding-left:10px;
        padding-right:15px;
        background-image:none;
        background-repeat:no-repeat;
        background-position:right;
        color:#36507C;
        font-size: 8pt;
}


div.summary
{
	float: right;
	font-size: 8pt;
	padding-right: 5px;
	width: 50%;
	text-align: right;
}       

div.summary a
{
	white-space: nowrap;
}

table.classindex
{
        margin: 10px;
        white-space: nowrap;
        margin-left: 3%;
        margin-right: 3%;
        width: 94%;
        border: 0;
        border-spacing: 0; 
        padding: 0;
}

div.ingroups
{
	font-size: 8pt;
	width: 50%;
	text-align: left;
}

div.ingroups a
{
	white-space: nowrap;
}

div.header
{
        background-image:url('nav_h.png');
        background-repeat:repeat-x;
	background-color: #F9FAFC;
	margin:  0px;
	border-bottom: 1px solid #C4D0E5;
}

div.headertitle
{
	padding: 5px 5px 5px 10px;
}

.PageDocRTL-title div.headertitle {
  text-align: right;
  direction: rtl;
}

dl {
        padding: 0 0 0 0;
}

/* dl.note, dl.warning, dl.attention, dl.pre, dl.post, dl.invariant, dl.deprecated, dl.todo, dl.test, dl.bug, dl.examples */
dl.section {
	margin-left: 0px;
	padding-left: 0px;
}

dl.section.DocNodeRTL {
  margin-right: 0px;
  padding-right: 0px;
}

dl.note {
  margin-left: -7px;
  padding-left: 3px;
  border-left: 4px solid;
  border-color: #D0C000;
}

dl.note.DocNodeRTL {
  margin-left: 0;
  padding-left: 0;
  border-left: 0;
  margin-right: -7px;
  padding-right: 3px;
  border-right: 4px solid;
  border-color: #D0C000;
}

dl.warning, dl.attention {
  margin-left: -7px;
  padding-left: 3px;
  border-left: 4px solid;
  border-color: #FF0000;
}

dl.warning.DocNodeRTL, dl.attention.DocNodeRTL {
  margin-left: 0;
  padding-left: 0;
  border-left: 0;
  margin-right: -7px;
  padding-right: 3px;
  border-right: 4px solid;
  border-color: #FF0000;
}

dl.pre, dl.post, dl.invariant {
  margin-left: -7px;
  padding-left: 3px;
  border-left: 4px solid;
  border-color: #00D000;
}

dl.pre.DocNodeRTL, dl.post.DocNodeRTL, dl.invariant.DocNodeRTL {
  margin-left: 0;
  padding-left: 0;
  border-left: 0;
  margin-right: -7px;
  padding-right: 3px;
  border-right: 4px solid;
  border-color: #00D000;
}

dl.deprecated {
  margin-left: -7px;
  padding-left: 3px;
  border-left: 4px solid;
  border-color: #505050;
}

dl.deprecated.DocNodeRTL {
  margin-left: 0;
  padding-left: 0;
  border-left: 0;
  margin-right: -7px;
  padding-right: 3px;
  border-right: 4px solid;
  border-color: #505050;
}

dl.todo {
  margin-left: -7px;
  padding-left: 3px;
  border-left: 4px solid;
  border-color: #00C0E0;
}

dl.todo.DocNodeRTL {
  margin-left: 0;
  padding-left: 0;
  border-left: 0;
  margin-right: -7px;
  padding-right: 3px;
  border-right: 4px solid;
  border-color: #00C0E0;
}

dl.test {
  margin-left: -7px;
  padding-left: 3px;
  border-left: 4px solid;
  border-color: #3030E0;
}

dl.test.DocNodeRTL {
  margin-left: 0;
  padding-left: 0;
  border-left: 0;
  margin-right: -7px;
  padding-right: 3px;
  border-right: 4px solid;
  border-color: #3030E0;
}

dl.bug {
  margin-left: -7px;
  padding-left: 3px;
  border-left: 4px solid;
  border-color: #C08050;
}

dl.bug.DocNodeRTL {
  margin-left: 0;
  padding-left: 0;
  border-left: 0;
  margin-right: -7px;
  padding-right: 3px;
  border-right: 4px solid;
  border-color: #C08050;
}

dl.section dd {
	margin-bottom: 6px;
}


#projectlogo
{
	text-align: center;
	vertical-align: bottom;
	border-collapse: separate;
}
 
#projectlogo img
{ 
	border: 0px none;
}
 
#projectalign
{
        vertical-align: middle;
}

#projectname
{
	font: 300% Tahoma, Arial,sans-serif;
	margin: 0px;
	padding: 2px 0px;
}
    
#projectbrief
{
	font: 120% Tahoma, Arial,sans-serif;
	margin: 0px;
	padding: 0px;
}

#projectnumber
{
	font: 50% Tahoma, Arial,sans-serif;
	margin: 0px;
	padding: 0px;
}

#titlearea
{
	padding: 0px;
	margin: 0px;
	width: 100%;
	border-bottom: 1px solid #5377B4;
}

.image
{
        text-align: center;
}

.dotgraph
{
        text-align: center;
}

.mscgraph
{
        text-align: center;
}

.plantumlgraph
{
        text-align: center;
}

.diagraph
{
        text-align: center;
}

.caption
{
	font-weight: bold;
}

div.zoom
{
	border: 1px solid #90A7CE;
}

dl.citelist {
        margin-bottom:50px;
}

dl.citelist dt {
        color:#334B75;
        float:left;
        font-weight:bold;
        margin-right:10px;
        padding:5px;
}

dl.citelist dd {
        margin:2px 0;
        padding:5px 0;
}

div.toc {
        padding: 14px 25px;
        background-color: #F4F7FA;
        border: 1px solid #D8E0EE;
        border-radius: 7px 7px 7px 7px;
        float: right;
        height: auto;
        margin: 0 8px 10px 10px;
        width: 200px;
}

.PageDocRTL-title div.toc {
  float: left !important;
  text-align: right;
}

div.toc li {
        background: url("bdwn.png") no-repeat scroll 0 5px transparent;
        font: 10px/1.2 Verdana,DejaVu Sans,Geneva,sans-serif;
        margin-top: 5px;
        padding-left: 10px;
        padding-top: 2px;
}

.PageDocRTL-title div.toc li {
  background-position-x: right !important;
  padding-left: 0 !important;
  padding-right: 10px;
}

div.toc h3 {
        font: bold 12px/1.2 Arial,FreeSans,sans-serif;
	color: #4668A2;
        border-bottom: 0 none;
        margin: 0;
}

div.toc ul {
        list-style: none outside none;
        border: medium none;
        padding: 0px;
}       

div.toc li.level1 {
        margin-left: 0px;
}

div.toc li.level2 {
        margin-left: 15px;
}

div.toc li.level3 {
        margin-left: 30px;
}

div.toc li.level4 {
        margin-left: 45px;
}

.PageDocRTL-title div.toc li.level1 {
  margin-left: 0 !important;
  margin-right: 0;
}

.PageDocRTL-title div.toc li.level2 {
  margin-left: 0 !important;
  margin-right: 15px;
}

.PageDocRTL-title div.toc li.level3 {
  margin-left: 0 !important;
  margin-right: 30px;
}

.PageDocRTL-title div.toc li.level4 {
  margin-left: 0 !important;
  margin-right: 45px;
}

.inherit_header {
        font-weight: bold;
        color: gray;
        cursor: pointer;
	-webkit-touch-callout: none;
	-webkit-user-select: none;
	-khtml-user-select: none;
	-moz-user-select: none;
	-ms-user-select: none;
	user-select: none;
}

.inherit_header td {
        padding: 6px 0px 2px 5px;
}

.inherit {
        display: none;
}

tr.heading h2 {
        margin-top: 12px;
        margin-bottom: 4px;
}

/* tooltip related style info */

.ttc {
        position: absolute;
        display: none;
}

#powerTip {
	cursor: default;
	white-space: nowrap;
	background-color: white;
	border: 1px solid gray;
	border-radius: 4px 4px 4px 4px;
	box-shadow: 1px 1px 7px gray;
	display: none;
	font-size: smaller;
	max-width: 80%;
	opacity: 0.9;
	padding: 1ex 1em 1em;
	position: absolute;
	z-index: 2147483647;
}

#powerTip div.ttdoc {
        color: grey;
	font-style: italic;
}

#powerTip div.ttname a {
        font-weight: bold;
}

#powerTip div.ttname {
        font-weight: bold;
}

#powerTip div.ttdeci {
        color: #006318;
}

#powerTip div {
        margin: 0px;
        padding: 0px;
        font: 12px/16px Roboto,sans-serif;
}

#powerTip:before, #powerTip:after {
	content: "";
	position: absolute;
	margin: 0px;
}

#powerTip.n:after,  #powerTip.n:before,
#powerTip.s:after,  #powerTip.s:before,
#powerTip.w:after,  #powerTip.w:before,
#powerTip.e:after,  #powerTip.e:before,
#powerTip.ne:after, #powerTip.ne:before,
#powerTip.se:after, #powerTip.se:before,
#powerTip.nw:after, #powerTip.nw:before,
#powerTip.sw:after, #powerTip.sw:before {
	border: solid transparent;
	content: " ";
	height: 0;
	width: 0;
	position: absolute;
}

#powerTip.n:after,  #powerTip.s:after,
#powerTip.w:after,  #powerTip.e:after,
#powerTip.nw:after, #powerTip.ne:after,
#powerTip.sw:after, #powerTip.se:after {
	border-color: rgba(255, 255, 255, 0);
}

#powerTip.n:before,  #powerTip.s:before,
#powerTip.w:before,  #powerTip.e:before,
#powerTip.nw:before, #powerTip.ne:before,
#powerTip.sw:before, #powerTip.se:before {
	border-color: rgba(128, 128, 128, 0);
}

#powerTip.n:after,  #powerTip.n:before,
#powerTip.ne:after, #powerTip.ne:before,
#powerTip.nw:after, #powerTip.nw:before {
	top: 100%;
}

#powerTip.n:after, #powerTip.ne:after, #powerTip.nw:after {
	border-top-color: #FFFFFF;
	border-width: 10px;
	margin: 0px -10px;
}
#powerTip.n:before {
	border-top-color: #808080;
	border-width: 11px;
	margin: 0px -11px;
}
#powerTip.n:after, #powerTip.n:before {
	left: 50%;
}

#powerTip.nw:after, #powerTip.nw:before {
	right: 14px;
}

#powerTip.ne:after, #powerTip.ne:before {
	left: 14px;
}

#powerTip.s:after,  #powerTip.s:before,
#powerTip.se:after, #powerTip.se:before,
#powerTip.sw:after, #powerTip.sw:before {
	bottom: 100%;
}

#powerTip.s:after, #powerTip.se:after, #powerTip.sw:after {
	border-bottom-color: #FFFFFF;
	border-width: 10px;
	margin: 0px -10px;
}

#powerTip.s:before, #powerTip.se:before, #powerTip.sw:before {
	border-bottom-color: #808080;
	border-width: 11px;
	margin: 0px -11px;
}

#powerTip.s:after, #powerTip.s:before {
	left: 50%;
}

#powerTip.sw:after, #powerTip.sw:before {
	right: 14px;
}

#powerTip.se:after, #powerTip.se:before {
	left: 14px;
}

#powerTip.e:after, #powerTip.e:before {
	left: 100%;
}
#powerTip.e:after {
	border-left-color: #FFFFFF;
	border-width: 10px;
	top: 50%;
	margin-top: -10px;
}
#powerTip.e:before {
	border-left-color: #808080;
	border-width: 11px;
	top: 50%;
	margin-top: -11px;
}

#powerTip.w:after, #powerTip.w:before {
	right: 100%;
}
#powerTip.w:after {
	border-right-color: #FFFFFF;
	border-width: 10px;
	top: 50%;
	margin-top: -10px;
}
#powerTip.w:before {
	border-right-color: #808080;
	border-width: 11px;
	top: 50%;
	margin-top: -11px;
}

@media print
{
  #top { display: none; }
  #side-nav { display: none; }
  #nav-path { display: none; }
  body { overflow:visible; }
  h1, h2, h3, h4, h5, h6 { page-break-after: avoid; }
  .summary { display: none; }
  .memitem { page-break-inside: avoid; }
  #doc-content
  {
    margin-left:0 !important;
    height:auto !important;
    width:auto !important;
    overflow:inherit;
    display:inline;
  }
}

/* @group Markdown */

/*
table.markdownTable {
	border-collapse:collapse;
        margin-top: 4px;
        margin-bottom: 4px;
}

table.markdownTable td, table.markdownTable th {
	border: 1px solid #2D4268;
	padding: 3px 7px 2px;
}

table.markdownTableHead tr {
}

table.markdownTableBodyLeft td, table.markdownTable th {
	border: 1px solid #2D4268;
	padding: 3px 7px 2px;
}

th.markdownTableHeadLeft th.markdownTableHeadRight th.markdownTableHeadCenter th.markdownTableHeadNone {
	background-color: #37527F;
	color: #FFFFFF;
	font-size: 110%;
	padding-bottom: 4px;
	padding-top: 5px;
}

th.markdownTableHeadLeft {
	text-align: left
}

th.markdownTableHeadRight {
	text-align: right
}

th.markdownTableHeadCenter {
	text-align: center
}
*/

table.markdownTable {
	border-collapse:collapse;
        margin-top: 4px;
        margin-bottom: 4px;
}

table.markdownTable td, table.markdownTable th {
	border: 1px solid #2D4268;
	padding: 3px 7px 2px;
}

table.markdownTable tr {
}

th.markdownTableHeadLeft, th.markdownTableHeadRight, th.markdownTableHeadCenter, th.markdownTableHeadNone {
	background-color: #37527F;
	color: #FFFFFF;
	font-size: 110%;
	padding-bottom: 4px;
	padding-top: 5px;
}

th.markdownTableHeadLeft, td.markdownTableBodyLeft {
	text-align: left
}

th.markdownTableHeadRight, td.markdownTableBodyRight {
	text-align: right
}

th.markdownTableHeadCenter, td.markdownTableBodyCenter {
	text-align: center
}

.DocNodeRTL {
  text-align: right;
  direction: rtl;
}

.DocNodeLTR {
  text-align: left;
  direction: ltr;
}

table.DocNodeRTL {
   width: auto;
   margin-right: 0;
   margin-left: auto;
}

table.DocNodeLTR {
   width: auto;
   margin-right: auto;
   margin-left: 0;
}

tt, code, kbd, samp
{
  display: inline-block;
  direction:ltr; 
}
/* @end */

u {
	text-decoration: underline;
}


.wrapper {
  display: flex;
  justify-content: space-between;
}

.main,
.sidebar {
  border: 3px solid rgb(255, 255, 255);
  padding: 15px;
  background-color: #fff;
}

.main {
  width: 75%;
  height: 100vh;
  flex-direction: column;
  max-width: 800px;
}

.sidebar {
<<<<<<< HEAD
  width: 25%;
=======
  width: 35%;
>>>>>>> 291aacc1
  height: 50%;
}

/* body {
  background-color: #ccc;
  font-family: sans-serif;
  padding: 10px;
} */

.sidebar {
  position: -webkit-sticky;
  position: sticky;
  top: 0;
}<|MERGE_RESOLUTION|>--- conflicted
+++ resolved
@@ -1783,11 +1783,7 @@
 }
 
 .sidebar {
-<<<<<<< HEAD
-  width: 25%;
-=======
   width: 35%;
->>>>>>> 291aacc1
   height: 50%;
 }
 
