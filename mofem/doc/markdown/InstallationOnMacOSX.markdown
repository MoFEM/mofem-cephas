--- conflicted
+++ resolved
@@ -46,13 +46,8 @@
 git clone https://bitbucket.org/petsc/petsc.git
 cd $MOFEM_INSTALL_DIR/petsc
 
-<<<<<<< HEAD
 # Fix PETSc vetsion
-export PETSC_VERSION=3.8
-=======
-# Fix PETSc vetsio
-export PETSC_VERSION=3.8.0
->>>>>>> 44bf97d7
+export PETSC_VERSION=3.7.6
 git checkout tags/v$PETSC_VERSION
 
 # Configure and compile petsc:
