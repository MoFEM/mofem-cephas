/*! \page  authors MoFEM Authors

\tableofcontents

\htmlonly
<link rel="stylesheet" href="https://cdnjs.cloudflare.com/ajax/libs/font-awesome/5.15.3/css/all.min.css"
  integrity="sha512-iBBXm8fW90+nuLcSKlbmrPcLa0OT92xO1BIsZ+ywDWZCvqsWgccV3gFoRBv0z+8dLJgyAHIhR35VZc2oM/gI1w=="
  crossorigin="anonymous" referrerpolicy="no-referrer" />
\endhtmlonly

<<<<<<< HEAD
\section mofem_principal_authors Scientific Managment
=======
\section mofem_principal_authors Scientific Management
>>>>>>> d4c8855f
  - <a href="https://www.gla.ac.uk/schools/engineering/staff/lukaszkaczmarczyk/">Łukasz Kaczmarczyk</a>, The University of Glasgow, Scotland, UK, 
    <a rel="me" href="https://fosstodon.org/@likask"><i class="fab fa-mastodon"></i></a> <a href="https://twitter.com/LukaszKaczmarcz"><i class="fab fa-twitter"></i></a> <a href="https://www.linkedin.com/feed/"><i class="fab fa-linkedin-in"></i></a>
  - <a href="https://www.gla.ac.uk/schools/engineering/staff/chrispearce/">Chris Pearce</a>, The University of Glasgow, Scotland, UK 
  - <a href="https://www.gla.ac.uk/schools/engineering/staff/andreishvarts/">Andrei Shvarts</a>, The University of Glasgow, Scotland, UK,
  <a href="https://www.linkedin.com/in/andrei-shvarts/"><i class="fab fa-linkedin-in"></i></a>
<<<<<<< HEAD
  - <a href="https://www.gla.ac.uk/schools/engineering/staff/chrispearce/">Andrew McBride</a>, The University of Glasgow, Scotland, UK 
=======
  - <a href="https://www.gla.ac.uk/schools/engineering/staff/andrewmcbride/">Andrew McBride</a>, The University of Glasgow, Scotland, UK 
>>>>>>> d4c8855f
    
\section mofem_core_developers Core Developers
  - <a href="https://www.gla.ac.uk/schools/engineering/staff/lukaszkaczmarczyk/">Łukasz Kaczmarczyk</a>, The University of Glasgow, Scotland, UK, 
  <a rel="me" href="https://fosstodon.org/@likask"><i class="fab fa-mastodon"></i></a>
  <a href="https://twitter.com/LukaszKaczmarcz"><i class="fab fa-twitter"></i></a>
  <a href="https://www.linkedin.com/in/lukasz-kaczmarczyk-21a1455/"><i class="fab fa-linkedin-in"></i></a>
  - <a href="https://www.gla.ac.uk/schools/engineering/staff/karollewandowski/">Karol Lewandowski</a>, The University of Glasgow, Scotland, UK,
  <a href="https://twitter.com/inz_KaroleL"><i class="fab fa-twitter"></i></a>
  <a href="https://www.linkedin.com/in/karol-lewandowski-b07080b1/"><i class="fab fa-linkedin-in"></i></a>
  - <a href="https://www.gla.ac.uk/schools/engineering/staff/ignatiosathanasiadis/">Ignatios Athanasiadis</a>, The University of Glasgow, Scotland, UK, 
  <a href="https://twitter.com/Ignatios_Ath"><i class="fab fa-twitter"></i></a>
  <a href="https://www.linkedin.com/in/ignatios-athanasiadis-923937b7/"><i class="fab fa-linkedin-in"></i></a>
  - <a href="https://www.gla.ac.uk/schools/engineering/staff/andreishvarts/">Andrei Shvarts</a>, The University of Glasgow, Scotland, UK,
  <a href="https://www.linkedin.com/in/andrei-shvarts/"><i class="fab fa-linkedin-in"></i></a>
  - Adriana Kuliková, The University of Glasgow, Scotland, UK

\section mofem_users_modules_developers Users Modules Contributors

  - Richard Olley, The University of Glasgow, Scotland, UK
<<<<<<< HEAD
  - Callum Runice, The University of Glasgow, Scotland, UK
=======
  - Callum Runcie, The University of Glasgow, Scotland, UK
>>>>>>> d4c8855f
  - Ross Williams, The University of Glasgow, Scotland, UK
  - Joshua Gorham, The University of Glasgow, Scotland, UK
  - MD Tanzib Ehsan Sanglap, The University of Glasgow, Scotland, UK
  - <a href="https://www.gla.ac.uk/schools/engineering/staff/danielebarbera/">Daniele Barbera</a>, Advanced Forming Research Centre, Scotland, UK

\section mofem_users_modules_past_contributors Past Contributors

<<<<<<< HEAD
- <a href="https://pure.qub.ac.uk/en/persons/zahur-ullah">Zahur Ullah</a>, Queen's University, North Ireland, UK
- <a href="https://www.northumbria.ac.uk/about-us/our-staff/n/hoang-nguyen/">Hoang Nguyen</a>, Northumbria University, England, UK
- <a href="https://www.gla.ac.uk/schools/engineering/staff/mebratuwakeni/">Mebratu Wakeni</a>, The University of Glasgow, Scotland, UK
=======
- <a href="https://pure.qub.ac.uk/en/persons/zahur-ullah">Zahur Ullah</a>, Queen's University, Northern Ireland, UK
- <a href="https://www.northumbria.ac.uk/about-us/our-staff/n/hoang-nguyen/">Hoang Nguyen</a>, Northumbria University, England, UK
- Christophe-Alexandre Chalons-Mouriesse
- Preslav Alexandrov
- Mebratu Wakeni
>>>>>>> d4c8855f
- Ross Mackenzie
- Euan Muir
- Euan Richardson
- Michael Cortis
- Dimitrios Kourepinis
- Xuan Meng
- Xiao-Yi Zhou

\section mofem_openhub_stat Commits and stats

\htmlonly
<script type='text/javascript' src='https://www.openhub.net/p/mofem/widgets/project_basic_stats?format=js'></script>
\endhtmlonly

*/<|MERGE_RESOLUTION|>--- conflicted
+++ resolved
@@ -8,21 +8,13 @@
   crossorigin="anonymous" referrerpolicy="no-referrer" />
 \endhtmlonly
 
-<<<<<<< HEAD
-\section mofem_principal_authors Scientific Managment
-=======
 \section mofem_principal_authors Scientific Management
->>>>>>> d4c8855f
   - <a href="https://www.gla.ac.uk/schools/engineering/staff/lukaszkaczmarczyk/">Łukasz Kaczmarczyk</a>, The University of Glasgow, Scotland, UK, 
     <a rel="me" href="https://fosstodon.org/@likask"><i class="fab fa-mastodon"></i></a> <a href="https://twitter.com/LukaszKaczmarcz"><i class="fab fa-twitter"></i></a> <a href="https://www.linkedin.com/feed/"><i class="fab fa-linkedin-in"></i></a>
   - <a href="https://www.gla.ac.uk/schools/engineering/staff/chrispearce/">Chris Pearce</a>, The University of Glasgow, Scotland, UK 
   - <a href="https://www.gla.ac.uk/schools/engineering/staff/andreishvarts/">Andrei Shvarts</a>, The University of Glasgow, Scotland, UK,
   <a href="https://www.linkedin.com/in/andrei-shvarts/"><i class="fab fa-linkedin-in"></i></a>
-<<<<<<< HEAD
-  - <a href="https://www.gla.ac.uk/schools/engineering/staff/chrispearce/">Andrew McBride</a>, The University of Glasgow, Scotland, UK 
-=======
   - <a href="https://www.gla.ac.uk/schools/engineering/staff/andrewmcbride/">Andrew McBride</a>, The University of Glasgow, Scotland, UK 
->>>>>>> d4c8855f
     
 \section mofem_core_developers Core Developers
   - <a href="https://www.gla.ac.uk/schools/engineering/staff/lukaszkaczmarczyk/">Łukasz Kaczmarczyk</a>, The University of Glasgow, Scotland, UK, 
@@ -42,11 +34,7 @@
 \section mofem_users_modules_developers Users Modules Contributors
 
   - Richard Olley, The University of Glasgow, Scotland, UK
-<<<<<<< HEAD
-  - Callum Runice, The University of Glasgow, Scotland, UK
-=======
   - Callum Runcie, The University of Glasgow, Scotland, UK
->>>>>>> d4c8855f
   - Ross Williams, The University of Glasgow, Scotland, UK
   - Joshua Gorham, The University of Glasgow, Scotland, UK
   - MD Tanzib Ehsan Sanglap, The University of Glasgow, Scotland, UK
@@ -54,17 +42,11 @@
 
 \section mofem_users_modules_past_contributors Past Contributors
 
-<<<<<<< HEAD
-- <a href="https://pure.qub.ac.uk/en/persons/zahur-ullah">Zahur Ullah</a>, Queen's University, North Ireland, UK
-- <a href="https://www.northumbria.ac.uk/about-us/our-staff/n/hoang-nguyen/">Hoang Nguyen</a>, Northumbria University, England, UK
-- <a href="https://www.gla.ac.uk/schools/engineering/staff/mebratuwakeni/">Mebratu Wakeni</a>, The University of Glasgow, Scotland, UK
-=======
 - <a href="https://pure.qub.ac.uk/en/persons/zahur-ullah">Zahur Ullah</a>, Queen's University, Northern Ireland, UK
 - <a href="https://www.northumbria.ac.uk/about-us/our-staff/n/hoang-nguyen/">Hoang Nguyen</a>, Northumbria University, England, UK
 - Christophe-Alexandre Chalons-Mouriesse
 - Preslav Alexandrov
 - Mebratu Wakeni
->>>>>>> d4c8855f
 - Ross Mackenzie
 - Euan Muir
 - Euan Richardson
