/*! \page  authors MoFEM Authors

\tableofcontents

\htmlonly
<link rel="stylesheet" href="https://cdnjs.cloudflare.com/ajax/libs/font-awesome/5.15.3/css/all.min.css"
  integrity="sha512-iBBXm8fW90+nuLcSKlbmrPcLa0OT92xO1BIsZ+ywDWZCvqsWgccV3gFoRBv0z+8dLJgyAHIhR35VZc2oM/gI1w=="
  crossorigin="anonymous" referrerpolicy="no-referrer" />
\endhtmlonly

\section mofem_principal_authors Scientific Managment
  - <a href="https://www.gla.ac.uk/schools/engineering/staff/lukaszkaczmarczyk/">Łukasz Kaczmarczyk</a>, The University of Glasgow, Scotland, UK, 
    <a rel="me" href="https://fosstodon.org/@likask"><i class="fab fa-mastodon"></i></a> <a href="https://twitter.com/LukaszKaczmarcz"><i class="fab fa-twitter"></i></a> <a href="https://www.linkedin.com/feed/"><i class="fab fa-linkedin-in"></i></a>
  - <a href="https://www.gla.ac.uk/schools/engineering/staff/chrispearce/">Chris Pearce</a>, The University of Glasgow, Scotland, UK 
  - <a href="https://www.gla.ac.uk/schools/engineering/staff/andreishvarts/">Andrei Shvarts</a>, The University of Glasgow, Scotland, UK,
  <a href="https://www.linkedin.com/in/andrei-shvarts/"><i class="fab fa-linkedin-in"></i></a>
  - <a href="https://www.gla.ac.uk/schools/engineering/staff/chrispearce/">Andrew McBride</a>, The University of Glasgow, Scotland, UK 
    
\section mofem_core_developers Core Developers
  - <a href="https://www.gla.ac.uk/schools/engineering/staff/lukaszkaczmarczyk/">Łukasz Kaczmarczyk</a>, The University of Glasgow, Scotland, UK, 
  <a rel="me" href="https://fosstodon.org/@likask"><i class="fab fa-mastodon"></i></a>
  <a href="https://twitter.com/LukaszKaczmarcz"><i class="fab fa-twitter"></i></a>
  <a href="https://www.linkedin.com/in/lukasz-kaczmarczyk-21a1455/"><i class="fab fa-linkedin-in"></i></a>
  - <a href="https://www.gla.ac.uk/schools/engineering/staff/karollewandowski/">Karol Lewandowski</a>, The University of Glasgow, Scotland, UK,
  <a href="https://twitter.com/inz_KaroleL"><i class="fab fa-twitter"></i></a>
  <a href="https://www.linkedin.com/in/karol-lewandowski-b07080b1/"><i class="fab fa-linkedin-in"></i></a>
  - <a href="https://www.gla.ac.uk/schools/engineering/staff/ignatiosathanasiadis/">Ignatios Athanasiadis</a>, The University of Glasgow, Scotland, UK, 
  <a href="https://twitter.com/Ignatios_Ath"><i class="fab fa-twitter"></i></a>
  <a href="https://www.linkedin.com/in/ignatios-athanasiadis-923937b7/"><i class="fab fa-linkedin-in"></i></a>
  - <a href="https://www.gla.ac.uk/schools/engineering/staff/andreishvarts/">Andrei Shvarts</a>, The University of Glasgow, Scotland, UK,
  <a href="https://www.linkedin.com/in/andrei-shvarts/"><i class="fab fa-linkedin-in"></i></a>
    
\section mofem_users_modules_developers Users Modules Contributors

  - Adriana Kuliková, The University of Glasgow, Scotland, UK
  - Richard Olley, The University of Glasgow, Scotland, UK
  - Callum Runice, The University of Glasgow, Scotland, UK
  - Ross Williams, The University of Glasgow, Scotland, UK
  - Joshua Gorham, The University of Glasgow, Scotland, UK
<<<<<<< HEAD
=======
  - MD Tanzib Ehsan Sanglap, The University of Glasgow, Scotland, UK
>>>>>>> a060bccb
  - <a href="https://www.gla.ac.uk/schools/engineering/staff/danielebarbera/">Daniele Barbera</a>, Advanced Forming Research Centre, Scotland, UK

\section mofem_users_modules_past_contributors Past Contributors

- <a href="https://pure.qub.ac.uk/en/persons/zahur-ullah">Zahur Ullah</a>, Queen's University, North Ireland, UK
- <a href="https://www.northumbria.ac.uk/about-us/our-staff/n/hoang-nguyen/">Hoang Nguyen</a>, Northumbria University, England, UK
- <a href="https://www.gla.ac.uk/schools/engineering/staff/mebratuwakeni/">Mebratu Wakeni</a>, The University of Glasgow, Scotland, UK
- Ross Mackenzie
- Euan Muir
- Euan Richardson
- Michael Cortis
- Dimitrios Kourepinis
- Xuan Meng
- Xiao-Yi

\section mofem_openhub_stat Commits and stats

\htmlonly
<script type='text/javascript' src='https://www.openhub.net/p/mofem/widgets/project_basic_stats?format=js'></script>
\endhtmlonly

*/<|MERGE_RESOLUTION|>--- conflicted
+++ resolved
@@ -37,10 +37,7 @@
   - Callum Runice, The University of Glasgow, Scotland, UK
   - Ross Williams, The University of Glasgow, Scotland, UK
   - Joshua Gorham, The University of Glasgow, Scotland, UK
-<<<<<<< HEAD
-=======
   - MD Tanzib Ehsan Sanglap, The University of Glasgow, Scotland, UK
->>>>>>> a060bccb
   - <a href="https://www.gla.ac.uk/schools/engineering/staff/danielebarbera/">Daniele Barbera</a>, Advanced Forming Research Centre, Scotland, UK
 
 \section mofem_users_modules_past_contributors Past Contributors
