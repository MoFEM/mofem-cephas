# MoFEM is free software: you can redistribute it and/or modify it under
# the terms of the GNU Lesser General Public License as published by the
# Free Software Foundation, either version 3 of the License, or (at your
# option) any later version.
#
# MoFEM is distributed in the hope that it will be useful, but WITHOUT
# ANY WARRANTY; without even the implied warranty of MERCHANTABILITY or
# FITNESS FOR A PARTICULAR PURPOSE.  See the GNU Lesser General Public
# License for more details.
#
# You should have received a copy of the GNU Lesser General Public
# License along with MoFEM. If not, see <http://www.gnu.org/licenses/>

include_directories(${PROJECT_SOURCE_DIR}/third_party)
include_directories(${PROJECT_SOURCE_DIR}/third_party/cblas)
include_directories(${PROJECT_SOURCE_DIR}/src/ftensor/src)
include_directories(${PROJECT_SOURCE_DIR}/third_party/phg-quadrule)

include_directories(${PROJECT_SOURCE_DIR}/src/approximation)
include_directories(${PROJECT_SOURCE_DIR}/src/approximation/c)
link_directories(${PROJECT_BINARY_DIR}/src/approximation)

include_directories(${PROJECT_SOURCE_DIR}/src/multi_indices)
link_directories(${PROJECT_BINARY_DIR}/src/multi_indices)

include_directories(${PROJECT_SOURCE_DIR}/src/interfaces)
link_directories(${PROJECT_BINARY_DIR}/src/interfaces)

include_directories(${PROJECT_SOURCE_DIR}/src/petsc)
link_directories(${PROJECT_BINARY_DIR}/src/petsc)

include_directories(${PROJECT_SOURCE_DIR}/src/finite_elements)
link_directories(${PROJECT_BINARY_DIR}/src/finite_elements)

# cubit_bc_test
cm_export_file("../meshes/disp01.h5m" export_atom_tests)
cm_export_file("../meshes/force01.h5m" export_atom_tests)
cm_export_file("../meshes/velocity01.h5m" export_atom_tests)
cm_export_file("../meshes/accel01.h5m" export_atom_tests)
cm_export_file("../meshes/temper01.h5m" export_atom_tests)
cm_export_file("../meshes/pressure01.h5m" export_atom_tests)
cm_export_file("../meshes/heatflux01.h5m" export_atom_tests)
cm_export_file("../meshes/comb01.h5m" export_atom_tests)
cm_export_file("../meshes/bcoverlap01.h5m" export_atom_tests)
cm_export_file("../meshes/interf01.h5m" export_atom_tests)
cm_export_file("../meshes/mat_elastic.h5m" export_atom_tests)
cm_export_file("../meshes/mat_elastic_transiso.h5m" export_atom_tests)
cm_export_file("../meshes/mat_interf.h5m" export_atom_tests)
cm_export_file("../meshes/inlet_outlet.h5m" export_atom_tests)
cm_export_file("../meshes/rectangle.h5m" export_atom_tests)
cm_export_file("../meshes/quad_mesh.h5m" export_atom_tests)

set(PERCOMPILED_MOFEM_HEADER "${PROJECT_BINARY_DIR}/include/precompiled/MoFEM.hpp")

# add_executable(cubit_bc_test cubit_bc_test.cpp)
my_add_executable(cubit_bc_test cubit_bc_test.cpp)
target_link_libraries(cubit_bc_test
  mofem_finite_elements
  mofem_interfaces
  mofem_multi_indices
  mofem_petsc
  mofem_approx
  mofem_cblas
  mofem_third_party
  ${PROJECT_LIBS}
)

add_test(
  cubit_bc_atom_test_disp01
  ${MPI_RUN} ${MPI_RUN_FLAGS} -np 1 ${CMAKE_CURRENT_BINARY_DIR}/cubit_bc_test 
  -my_file disp01.h5m
  -log_no_color
)
add_test(
  cubit_bc_atom_test_disp01_compare
  ${CMAKE_COMMAND} -E compare_files
  ${CMAKE_SOURCE_DIR}/atom_tests/blessed_files/disp01.cub.txt
  ${CMAKE_BINARY_DIR}/atom_tests/disp01.h5m.txt
)

add_test(
  cubit_bc_atom_test_force01
  ${MPI_RUN} ${MPI_RUN_FLAGS} -np 1 ${CMAKE_CURRENT_BINARY_DIR}/cubit_bc_test 
  -my_file force01.h5m
  -log_no_color
)
add_test(
  cubit_bc_atom_test_force01_compare
  ${CMAKE_COMMAND} -E compare_files
  ${CMAKE_SOURCE_DIR}/atom_tests/blessed_files/force01.cub.txt
  ${CMAKE_BINARY_DIR}/atom_tests/force01.h5m.txt
)

add_test(
  cubit_bc_atom_test_velocity01
  ${MPI_RUN} ${MPI_RUN_FLAGS} -np 1 ${CMAKE_CURRENT_BINARY_DIR}/cubit_bc_test 
  -my_file velocity01.h5m
  -log_no_color
)
add_test(
  cubit_bc_atom_test_velocity01_compare
  ${CMAKE_COMMAND} -E compare_files
  ${CMAKE_SOURCE_DIR}/atom_tests/blessed_files/velocity01.cub.txt
  ${CMAKE_BINARY_DIR}/atom_tests/velocity01.h5m.txt
)

add_test(
  cubit_bc_atom_test_accel01
  ${MPI_RUN} ${MPI_RUN_FLAGS} -np 1 ${CMAKE_CURRENT_BINARY_DIR}/cubit_bc_test 
  -my_file accel01.h5m
  -log_no_color
)
add_test(
  cubit_bc_atom_test_accel01_compare
  ${CMAKE_COMMAND} -E compare_files
  ${CMAKE_SOURCE_DIR}/atom_tests/blessed_files/accel01.cub.txt
  ${CMAKE_BINARY_DIR}/atom_tests/accel01.h5m.txt
)

add_test(
  cubit_bc_atom_test_temper01
  ${MPI_RUN} ${MPI_RUN_FLAGS} -np 1 ${CMAKE_CURRENT_BINARY_DIR}/cubit_bc_test 
  -my_file temper01.h5m
  -log_no_color
)
add_test(
  cubit_bc_atom_test_temper01_compare ${CMAKE_COMMAND} -E compare_files
  ${CMAKE_SOURCE_DIR}/atom_tests/blessed_files/temper01.cub.txt
  ${CMAKE_BINARY_DIR}/atom_tests/temper01.h5m.txt
)

add_test(
  cubit_bc_atom_test_pressure01
  ${MPI_RUN} ${MPI_RUN_FLAGS} -np 1 ${CMAKE_CURRENT_BINARY_DIR}/cubit_bc_test 
  -my_file pressure01.h5m
  -log_no_color
)
add_test(
  cubit_bc_atom_test_pressure01_compare
  ${CMAKE_COMMAND} -E compare_files
  ${CMAKE_SOURCE_DIR}/atom_tests/blessed_files/pressure01.cub.txt
  ${CMAKE_BINARY_DIR}/atom_tests/pressure01.h5m.txt
)

add_test(
  cubit_bc_atom_test_heatflux01
  ${MPI_RUN} ${MPI_RUN_FLAGS} -np 1 ${CMAKE_CURRENT_BINARY_DIR}/cubit_bc_test 
  -my_file heatflux01.h5m
  -log_no_color
)
add_test(
  cubit_bc_atom_test_heatflux01_compare
  ${CMAKE_COMMAND} -E compare_files
  ${CMAKE_SOURCE_DIR}/atom_tests/blessed_files/heatflux01.cub.txt
  ${CMAKE_BINARY_DIR}/atom_tests/heatflux01.h5m.txt
)

add_test(
  cubit_bc_atom_test_comb01
  ${MPI_RUN} ${MPI_RUN_FLAGS} -np 1 ${CMAKE_CURRENT_BINARY_DIR}/cubit_bc_test 
  -my_file comb01.h5m
  -log_no_color
)
add_test(
  cubit_bc_atom_test_comb01_compare
  ${CMAKE_COMMAND} -E compare_files
  ${CMAKE_SOURCE_DIR}/atom_tests/blessed_files/comb01.cub.txt
  ${CMAKE_BINARY_DIR}/atom_tests/comb01.h5m.txt
)

add_test(
  cubit_bc_atom_test_bcoverlap01
  ${MPI_RUN} ${MPI_RUN_FLAGS} -np 1 ${CMAKE_CURRENT_BINARY_DIR}/cubit_bc_test 
  -my_file bcoverlap01.h5m
  -log_no_color
)
add_test(
  cubit_bc_atom_test_bcoverlap01_compare
  ${CMAKE_COMMAND} -E compare_files
  ${CMAKE_SOURCE_DIR}/atom_tests/blessed_files/bcoverlap01.cub.txt
  ${CMAKE_BINARY_DIR}/atom_tests/bcoverlap01.h5m.txt
)

add_test(
  cubit_bc_atom_test_interf01
  ${MPI_RUN} ${MPI_RUN_FLAGS} -np 1 ${CMAKE_CURRENT_BINARY_DIR}/cubit_bc_test 
  -my_file interf01.h5m
  -log_no_color
)
add_test(
  cubit_bc_atom_test_interf01_compare
  ${CMAKE_COMMAND} -E compare_files
  ${CMAKE_SOURCE_DIR}/atom_tests/blessed_files/interf01.cub.txt
  ${CMAKE_BINARY_DIR}/atom_tests/interf01.h5m.txt
)

add_test(
  cubit_bc_atom_test_mat_elastic
  ${MPI_RUN} ${MPI_RUN_FLAGS} -np 1 ${CMAKE_CURRENT_BINARY_DIR}/cubit_bc_test 
  -my_file mat_elastic.h5m
  -log_no_color
)
add_test(
  cubit_bc_atom_test_mat_elastic_compare
  ${CMAKE_COMMAND} -E compare_files
  ${CMAKE_SOURCE_DIR}/atom_tests/blessed_files/mat_elastic.cub.txt
  ${CMAKE_BINARY_DIR}/atom_tests/mat_elastic.h5m.txt
)

add_test(
  cubit_bc_atom_test_mat_elastic_transiso
  ${MPI_RUN} ${MPI_RUN_FLAGS} -np 1 ${CMAKE_CURRENT_BINARY_DIR}/cubit_bc_test 
  -my_file mat_elastic_transiso.h5m
  -log_no_color
)
add_test(
  cubit_bc_atom_test_mat_elastic_transiso_compare ${CMAKE_COMMAND} -E compare_files
  ${CMAKE_SOURCE_DIR}/atom_tests/blessed_files/mat_elastic_transiso.cub.txt
  ${CMAKE_BINARY_DIR}/atom_tests/mat_elastic_transiso.h5m.txt
)

add_test(
  cubit_bc_atom_test_mat_interf
  ${MPI_RUN} ${MPI_RUN_FLAGS} -np 1 ${CMAKE_CURRENT_BINARY_DIR}/cubit_bc_test 
  -my_file mat_interf.h5m
  -log_no_color
)
add_test(
  cubit_bc_atom_test_mat_interf_compare
  ${CMAKE_COMMAND} -E compare_files
  ${CMAKE_SOURCE_DIR}/atom_tests/blessed_files/mat_interf.cub.txt
  ${CMAKE_BINARY_DIR}/atom_tests/mat_interf.h5m.txt
)

add_test(
  cubit_bc_atom_test_inlet_outlet
  ${MPI_RUN} ${MPI_RUN_FLAGS} -np 1 ${CMAKE_CURRENT_BINARY_DIR}/cubit_bc_test 
  -my_file inlet_outlet.h5m
  -log_no_color
)
add_test(
  cubit_bc_atom_test_inlet_outlet_compare
  ${CMAKE_COMMAND} -E compare_files
  ${CMAKE_SOURCE_DIR}/atom_tests/blessed_files/inlet_outlet.cub.txt
  ${CMAKE_BINARY_DIR}/atom_tests/inlet_outlet.h5m.txt
)

# testing adding cubit meshset
my_add_executable(add_cubit_meshsets add_cubit_meshsets.cpp)
target_link_libraries(add_cubit_meshsets
  mofem_finite_elements
  mofem_interfaces
  mofem_multi_indices
  mofem_petsc
  mofem_approx
  mofem_cblas
  mofem_third_party
  ${PROJECT_LIBS}
)

cm_export_file("add_cubit_meshsets.in" export_atom_tests)

add_test(
  add_cubit_meshsets
  ${MPI_RUN} ${MPI_RUN_FLAGS} -np 1
  ${CMAKE_CURRENT_BINARY_DIR}/add_cubit_meshsets
  -meshsets_config add_cubit_meshsets.in
)

#Loop over Cubit Meshset Test
cm_export_file("../meshes/loop_atom.h5m" export_atom_tests)

my_add_executable(loops_atom_test loops_test.cpp)
target_link_libraries(loops_atom_test
  mofem_finite_elements
  mofem_interfaces
  mofem_multi_indices
  mofem_petsc
  mofem_approx
  mofem_cblas
  mofem_third_party
  ${PROJECT_LIBS}
)

add_test(cubit_meshset_loop_test 
  ${MPI_RUN} ${MPI_RUN_FLAGS} -np 1 ${CMAKE_CURRENT_BINARY_DIR}/loops_atom_test 
  -my_file loop_atom.h5m
  -log_no_color
)
add_test(cubit_meshset_loop_test_compare ${CMAKE_COMMAND} -E compare_files
  ${CMAKE_SOURCE_DIR}/atom_tests/blessed_files/loop_atom.cub.txt
  ${CMAKE_BINARY_DIR}/atom_tests/loop_atom.h5m.txt
)

#field axpy
cm_export_file("../meshes/elasticity_atom_test_01X_pressure.h5m" export_atom_tests)

my_add_executable(field_axpy_atom_test field_axpy_atom_test.cpp)
target_link_libraries(field_axpy_atom_test
  mofem_finite_elements
  mofem_interfaces
  mofem_multi_indices
  mofem_petsc
  mofem_approx
  mofem_cblas
  mofem_third_party
  ${PROJECT_LIBS}
)

add_test(field_axpy 
  ${MPI_RUN} ${MPI_RUN_FLAGS} -np 1 
  ${CMAKE_CURRENT_BINARY_DIR}/field_axpy_atom_test 
  -my_file elasticity_atom_test_01X_pressure.h5m
  -log_no_color
)

my_add_executable(field_blas_set_vertex_dofs field_blas_set_vertex_dofs.cpp)
target_link_libraries(field_blas_set_vertex_dofs
  mofem_finite_elements
  mofem_interfaces
  mofem_multi_indices
  mofem_petsc
  mofem_approx
  mofem_cblas
  mofem_third_party
  ${PROJECT_LIBS}
)
  
add_test(field_blas_set_vertex_dofs
  ${MPI_RUN} ${MPI_RUN_FLAGS} -np 1 
  ${CMAKE_CURRENT_BINARY_DIR}/field_blas_set_vertex_dofs 
  -file_name elasticity_atom_test_01X_pressure.h5m
  -log_no_color
)

#test coord sys
my_add_executable(test_setting_coordinate_sys test_setting_coordinate_sys.cpp)
target_link_libraries(test_setting_coordinate_sys
  mofem_finite_elements
  mofem_interfaces
  mofem_multi_indices
  mofem_petsc
  mofem_approx
  mofem_cblas
  mofem_third_party
  ${PROJECT_LIBS}
)
add_test(
  test_setting_coordinate_sys
  ${MPI_RUN} ${MPI_RUN_FLAGS} -np 1
  ${CMAKE_CURRENT_BINARY_DIR}/test_setting_coordinate_sys
  -my_file elasticity_atom_test_01X_pressure.h5m
  -log_no_color
)

#mesh refine
cm_export_file("../meshes/templar.h5m" export_atom_tests)

my_add_executable(mesh_refine_atom mesh_refine_atom.cpp)
target_link_libraries(mesh_refine_atom
  mofem_finite_elements
  mofem_interfaces
  mofem_multi_indices
  mofem_petsc
  mofem_approx
  mofem_cblas
  mofem_third_party
  ${PROJECT_LIBS}
)

add_test(
  mesh_refine_atom
  ${MPI_RUN} ${MPI_RUN_FLAGS} -np 1
  ${CMAKE_CURRENT_BINARY_DIR}/mesh_refine_atom -my_file templar.h5m
  -log_no_color
)

add_test(
  mesh_refine_atom_test_compare
  ${CMAKE_COMMAND} -E compare_files
  ${CMAKE_SOURCE_DIR}/atom_tests/blessed_files/mesh_refine.txt
  ${CMAKE_BINARY_DIR}/atom_tests/mesh_refine.txt
)

#mesh_insert_interface_atom
cm_export_file("../meshes/Tinterface.h5m" export_atom_tests)
cm_export_file("../meshes/4seasons.h5m" export_atom_tests)

my_add_executable(mesh_insert_interface_atom mesh_insert_interface_atom.cpp)
target_link_libraries(mesh_insert_interface_atom
  mofem_finite_elements
  mofem_interfaces
  mofem_multi_indices
  mofem_petsc
  mofem_approx
  mofem_cblas
  mofem_third_party
  ${PROJECT_LIBS}
)

add_test(mesh_insert_interface_atom ${MPI_RUN} ${MPI_RUN_FLAGS} -np 1
  ${CMAKE_CURRENT_BINARY_DIR}/mesh_insert_interface_atom -my_file templar.h5m
  -log_no_color
)
add_test(mesh_insert_interface_atom_test_compare ${CMAKE_COMMAND} -E compare_files
  ${CMAKE_SOURCE_DIR}/atom_tests/blessed_files/mesh_insert_interface.txt ${CMAKE_BINARY_DIR}/atom_tests/mesh_insert_interface.txt
)
add_test(mesh_insert_T_interface_atom ${MPI_RUN} ${MPI_RUN_FLAGS} -np 1
  ${CMAKE_CURRENT_BINARY_DIR}/mesh_insert_interface_atom -my_file Tinterface.h5m
  -log_no_color
)
add_test(mesh_insert_T_interface_atom_test_compare ${CMAKE_COMMAND} -E compare_files
  ${CMAKE_SOURCE_DIR}/atom_tests/blessed_files/mesh_insert_T_interface.txt
  ${CMAKE_BINARY_DIR}/atom_tests/mesh_insert_interface.txt
)
add_test(mesh_insert_T_4seasons_interface_atom ${MPI_RUN} ${MPI_RUN_FLAGS} -np 1
  ${CMAKE_CURRENT_BINARY_DIR}/mesh_insert_interface_atom -my_file 4seasons.h5m
  -log_no_color
)
add_test(mesh_insert_T_4seasons_interface_atom_test_compare ${CMAKE_COMMAND} -E compare_files
  ${CMAKE_SOURCE_DIR}/atom_tests/blessed_files/mesh_insert_T_4seasons_interface.txt
  ${CMAKE_BINARY_DIR}/atom_tests/mesh_insert_interface.txt
)

#foces and sources functions Test
my_add_executable(forces_and_sources_getting_orders_indices_atom_test forces_and_sources_getting_orders_indices_atom_test.cpp)
target_link_libraries(forces_and_sources_getting_orders_indices_atom_test
  mofem_finite_elements
  mofem_interfaces
  mofem_multi_indices
  mofem_petsc
  mofem_approx
  mofem_cblas
  mofem_third_party
  ${PROJECT_LIBS}
)

add_test(forces_and_sources_getting_orders_indices_test
  ${MPI_RUN} ${MPI_RUN_FLAGS} -np 1 
  ${CMAKE_CURRENT_BINARY_DIR}/forces_and_sources_getting_orders_indices_atom_test 
  -my_file elasticity_atom_test_01X_pressure.h5m
  -log_no_color
)
add_test(forces_and_sources_getting_orders_indices_test_compare ${CMAKE_COMMAND} -E compare_files
  ${CMAKE_SOURCE_DIR}/atom_tests/blessed_files/forces_and_sources_getting_orders_indices_atom_test.txt
  ${CMAKE_BINARY_DIR}/atom_tests/forces_and_sources_getting_orders_indices_atom_test.txt
)

my_add_executable(forces_and_sources_getting_mult_H1_H1_atom_test forces_and_sources_getting_mult_H1_H1_atom_test.cpp)
target_link_libraries(forces_and_sources_getting_mult_H1_H1_atom_test
  mofem_finite_elements
  mofem_interfaces
  mofem_multi_indices
  mofem_petsc
  mofem_approx
  mofem_cblas
  mofem_third_party
  ${PROJECT_LIBS}
)

add_test(forces_and_sources_getting_mult_H1_H1_test
  ${MPI_RUN} ${MPI_RUN_FLAGS} -np 1 
  ${CMAKE_CURRENT_BINARY_DIR}/forces_and_sources_getting_mult_H1_H1_atom_test 
  -my_file elasticity_atom_test_01X_pressure.h5m
  -log_no_color
)
add_test(forces_and_sources_getting_mult_H1_H1_test_compare ${CMAKE_COMMAND} -E compare_files
  ${CMAKE_SOURCE_DIR}/atom_tests/blessed_files/forces_and_sources_getting_mult_H1_H1_atom_test.txt
  ${CMAKE_BINARY_DIR}/atom_tests/forces_and_sources_getting_mult_H1_H1_atom_test.txt
)

my_add_executable(forces_and_sources_calculate_jacobian forces_and_sources_calculate_jacobian.cpp)
target_link_libraries(forces_and_sources_calculate_jacobian
  mofem_finite_elements
  mofem_interfaces
  mofem_multi_indices
  mofem_petsc
  mofem_approx
  mofem_cblas
  mofem_third_party
  ${PROJECT_LIBS}
)

add_test(forces_and_sources_calculate_jacobian_test
  ${MPI_RUN} ${MPI_RUN_FLAGS} -np 1 
  ${CMAKE_CURRENT_BINARY_DIR}/forces_and_sources_calculate_jacobian 
  -my_file elasticity_atom_test_01X_pressure.h5m
  -log_no_color
)
add_test(forces_and_sources_calculate_jacobian_test_compare ${CMAKE_COMMAND} -E compare_files
  ${CMAKE_SOURCE_DIR}/atom_tests/blessed_files/forces_and_sources_calculate_jacobian.txt
  ${CMAKE_BINARY_DIR}/atom_tests/forces_and_sources_calculate_jacobian.txt
)

my_add_executable(forces_and_sources_testing_volume_element forces_and_sources_testing_volume_element.cpp)
target_link_libraries(forces_and_sources_testing_volume_element
  mofem_finite_elements
  mofem_interfaces
  mofem_multi_indices
  mofem_petsc
  mofem_approx
  mofem_cblas
  mofem_third_party
  ${PROJECT_LIBS}
)

add_test(
  forces_and_sources_testing_volume_element_test
  ${MPI_RUN} ${MPI_RUN_FLAGS} -np 1 ${CMAKE_CURRENT_BINARY_DIR}/forces_and_sources_testing_volume_element
  -my_file elasticity_atom_test_01X_pressure.h5m
  -log_no_color
)
add_test(forces_and_sources_testing_volume_element_test_compare ${CMAKE_COMMAND} -E compare_files
  ${CMAKE_SOURCE_DIR}/atom_tests/blessed_files/forces_and_sources_testing_volume_element.txt
  ${CMAKE_BINARY_DIR}/atom_tests/forces_and_sources_testing_volume_element.txt
)

my_add_executable(forces_and_sources_testing_ftensor forces_and_sources_testing_ftensor.cpp)
target_link_libraries(forces_and_sources_testing_ftensor
  mofem_finite_elements
  mofem_interfaces
  mofem_multi_indices
  mofem_petsc
  mofem_approx
  mofem_cblas
  mofem_third_party
  ${PROJECT_LIBS}
)
add_test(
  forces_and_sources_testing_ftensor
  ${MPI_RUN} ${MPI_RUN_FLAGS} -np 1 ${CMAKE_CURRENT_BINARY_DIR}/forces_and_sources_testing_ftensor
  -my_file elasticity_atom_test_01X_pressure.h5m
  -log_no_color
)

my_add_executable(forces_and_sources_testing_users_base forces_and_sources_testing_users_base.cpp)
target_link_libraries(forces_and_sources_testing_users_base
  mofem_finite_elements
  mofem_interfaces
  mofem_multi_indices
  mofem_petsc
  mofem_approx
  mofem_cblas
  mofem_third_party
  ${PROJECT_LIBS}
)
add_test(
  forces_and_sources_testing_users_base
  ${MPI_RUN} ${MPI_RUN_FLAGS} -np 1 ${CMAKE_CURRENT_BINARY_DIR}/forces_and_sources_testing_users_base
  -my_file elasticity_atom_test_01X_pressure.h5m
  -log_no_color
)
add_test(forces_and_sources_testing_users_base_compare ${CMAKE_COMMAND} -E compare_files
  ${CMAKE_SOURCE_DIR}/atom_tests/blessed_files/forces_and_sources_testing_users_base.txt
  ${CMAKE_BINARY_DIR}/atom_tests/forces_and_sources_testing_users_base.txt
)

my_add_executable(forces_and_sources_getting_higher_order_skin_normals_atom forces_and_sources_getting_higher_order_skin_normals_atom_tets.cpp)
target_link_libraries(forces_and_sources_getting_higher_order_skin_normals_atom
  mofem_finite_elements
  mofem_interfaces
  mofem_multi_indices
  mofem_petsc
  mofem_approx
  mofem_cblas
  mofem_third_party
  ${PROJECT_LIBS}
)

cm_export_file("../meshes/sphere.h5m" export_atom_tests)

add_test(forces_and_sources_getting_higher_order_skin_normals_atom_test
  ${MPI_RUN} ${MPI_RUN_FLAGS} -np 1 
  ${CMAKE_CURRENT_BINARY_DIR}/forces_and_sources_getting_higher_order_skin_normals_atom 
  -my_file sphere.h5m
  -log_no_color
)
add_test(forces_and_sources_getting_higher_order_skin_normals_atom_test_compare ${CMAKE_COMMAND} -E compare_files
  ${CMAKE_SOURCE_DIR}/atom_tests/blessed_files/forces_and_sources_getting_higher_order_skin_normals_atom.txt
  ${CMAKE_BINARY_DIR}/atom_tests/forces_and_sources_getting_higher_order_skin_normals_atom.txt
)

#triangle element
my_add_executable(forces_and_sources_testing_triangle_element forces_and_sources_testing_triangle_element.cpp)
target_link_libraries(forces_and_sources_testing_triangle_element
  mofem_finite_elements
  mofem_interfaces
  mofem_multi_indices
  mofem_petsc
  mofem_approx
  mofem_cblas
  mofem_third_party
  ${PROJECT_LIBS}
)

add_test(forces_and_sources_testing_triangle_element_test
  ${MPI_RUN} ${MPI_RUN_FLAGS} -np 1 ${CMAKE_CURRENT_BINARY_DIR}/forces_and_sources_testing_triangle_element
  -my_file elasticity_atom_test_01X_pressure.h5m
  -log_no_color
)
add_test(forces_and_sources_testing_triangle_element_test_compare ${CMAKE_COMMAND} -E compare_files
  ${CMAKE_SOURCE_DIR}/atom_tests/blessed_files/forces_and_sources_testing_triangle_element.txt
  ${CMAKE_BINARY_DIR}/atom_tests/forces_and_sources_testing_triangle_element.txt
)

#edge element
my_add_executable(
  forces_and_sources_testing_edge_element 
  forces_and_sources_testing_edge_element.cpp)
target_link_libraries(forces_and_sources_testing_edge_element
  mofem_finite_elements
  mofem_interfaces
  mofem_multi_indices
  mofem_petsc
  mofem_approx
  mofem_cblas
  mofem_third_party
  ${PROJECT_LIBS}
)

add_test(forces_and_sources_testing_edge_element_ainsworth_test
  ${MPI_RUN} ${MPI_RUN_FLAGS} -np 1 
  ${CMAKE_CURRENT_BINARY_DIR}/forces_and_sources_testing_edge_element
  -my_file elasticity_atom_test_01X_pressure.h5m -base ainsworth
  -log_no_color
)
add_test(forces_and_sources_testing_edge_element_ainsworth_test_compare 
${CMAKE_COMMAND} -E compare_files
  ${CMAKE_SOURCE_DIR}/atom_tests/blessed_files/forces_and_sources_testing_edge_element_AINSWORTH_LEGENDRE_BASE.txt
  ${CMAKE_BINARY_DIR}/atom_tests/forces_and_sources_testing_edge_element_AINSWORTH_LEGENDRE_BASE.txt
)
add_test(forces_and_sources_testing_edge_element_bernstein_bezier_test
  ${MPI_RUN} ${MPI_RUN_FLAGS} -np 1 
  ${CMAKE_CURRENT_BINARY_DIR}/forces_and_sources_testing_edge_element
  -my_file elasticity_atom_test_01X_pressure.h5m -base bernstein_bezier
  -log_no_color
)
add_test(forces_and_sources_testing_edge_element_bernstein_bezier_test_compare 
${CMAKE_COMMAND} -E compare_files
  ${CMAKE_SOURCE_DIR}/atom_tests/blessed_files/forces_and_sources_testing_edge_element_AINSWORTH_BERNSTEIN_BEZIER_BASE.txt
  ${CMAKE_BINARY_DIR}/atom_tests/forces_and_sources_testing_edge_element_AINSWORTH_BERNSTEIN_BEZIER_BASE.txt
)


#vertex element
my_add_executable(forces_and_sources_testing_vertex_element forces_and_sources_testing_vertex_element.cpp)
target_link_libraries(forces_and_sources_testing_vertex_element
  mofem_finite_elements
  mofem_interfaces
  mofem_multi_indices
  mofem_petsc
  mofem_approx
  mofem_cblas
  mofem_third_party
  ${PROJECT_LIBS}
)

add_test(forces_and_sources_testing_vertex_element_test
  ${MPI_RUN} ${MPI_RUN_FLAGS} -np 1 ${CMAKE_CURRENT_BINARY_DIR}/forces_and_sources_testing_vertex_element
  -my_file elasticity_atom_test_01X_pressure.h5m
  -log_no_color
)
add_test(forces_and_sources_testing_vertex_element_test_compare ${CMAKE_COMMAND} -E compare_files
  ${CMAKE_SOURCE_DIR}/atom_tests/blessed_files/forces_and_sources_testing_vertex_element.txt
  ${CMAKE_BINARY_DIR}/atom_tests/forces_and_sources_testing_vertex_element.txt
)

#flat prism element
my_add_executable(forces_and_sources_testing_flat_prism_element forces_and_sources_testing_flat_prism_element.cpp)
target_link_libraries(forces_and_sources_testing_flat_prism_element
  mofem_finite_elements
  mofem_interfaces
  mofem_multi_indices
  mofem_petsc
  mofem_approx
  mofem_cblas
  mofem_third_party
  ${PROJECT_LIBS}
)

add_test(forces_and_sources_testing_flat_prism_element_test
  ${MPI_RUN} ${MPI_RUN_FLAGS} -np 1
  ${CMAKE_CURRENT_BINARY_DIR}/forces_and_sources_testing_flat_prism_element
  -my_file templar.h5m
  -log_no_color
)
add_test(forces_and_sources_testing_flat_prism_element_test_compare ${CMAKE_COMMAND} -E compare_files
  ${CMAKE_SOURCE_DIR}/atom_tests/blessed_files/forces_and_sources_testing_flat_prism_element.txt
  ${CMAKE_BINARY_DIR}/atom_tests/forces_and_sources_testing_flat_prism_element.txt
)

#contact prism element
my_add_executable(forces_and_sources_testing_contact_prism_element forces_and_sources_testing_contact_prism_element.cpp)
target_link_libraries(forces_and_sources_testing_contact_prism_element
  mofem_finite_elements
  mofem_interfaces
  mofem_multi_indices
  mofem_petsc
  mofem_approx
  mofem_cblas
  mofem_third_party
  ${PROJECT_LIBS}
)

add_test(forces_and_sources_testing_contact_prism_element_test
  ${MPI_RUN} ${MPI_RUN_FLAGS} -np 1
  ${CMAKE_CURRENT_BINARY_DIR}/forces_and_sources_testing_contact_prism_element
  -my_file templar.h5m
  -log_no_color
)
add_test(forces_and_sources_testing_contact_prism_element_test_compare ${CMAKE_COMMAND} -E compare_files
  ${CMAKE_SOURCE_DIR}/atom_tests/blessed_files/forces_and_sources_testing_contact_prism_element.txt
  ${CMAKE_BINARY_DIR}/atom_tests/forces_and_sources_testing_contact_prism_element.txt
)

# Checking direvatives
my_add_executable(
  check_base_functions_direvatives_on_tet
  check_base_functions_direvatives_on_tet.cpp
)
target_link_libraries(check_base_functions_direvatives_on_tet
  mofem_finite_elements
  mofem_interfaces
  mofem_multi_indices
  mofem_petsc
  mofem_approx
  mofem_cblas
  mofem_third_party
  ${PROJECT_LIBS}
)
add_test(check_h1_ainsworth_base_functions_direvatives_on_tet
  ${MPI_RUN} ${MPI_RUN_FLAGS} -np 1
  ${CMAKE_CURRENT_BINARY_DIR}/check_base_functions_direvatives_on_tet
  -space H1TET -base ainsworth
  -log_no_color
)
add_test(check_hdiv_ainsworth_base_functions_direvatives_on_tet
  ${MPI_RUN} ${MPI_RUN_FLAGS} -np 1
  ${CMAKE_CURRENT_BINARY_DIR}/check_base_functions_direvatives_on_tet
  -space HDIVTET -base ainsworth
  -log_no_color
)
add_test(check_hdiv_demkowicz_base_functions_direvatives_on_tet
  ${MPI_RUN} ${MPI_RUN_FLAGS} -np 1
  ${CMAKE_CURRENT_BINARY_DIR}/check_base_functions_direvatives_on_tet
  -space HDIVTET -base demkowicz
  -log_no_color
)
add_test(check_hcurl_ainsworth_base_functions_direvatives_on_tet
  ${MPI_RUN} ${MPI_RUN_FLAGS} -np 1
  ${CMAKE_CURRENT_BINARY_DIR}/check_base_functions_direvatives_on_tet
  -space HCURLTET -base ainsworth
  -log_no_color
)
add_test(check_hcurl_demkowicz_base_functions_direvatives_on_tet
  ${MPI_RUN} ${MPI_RUN_FLAGS} -np 1
  ${CMAKE_CURRENT_BINARY_DIR}/check_base_functions_direvatives_on_tet
  -space HCURLTET -base demkowicz
  -log_no_color
)

my_add_executable(
  check_base_functions_direvatives_tri
  check_base_functions_direvatives_tri.cpp
)
target_link_libraries(check_base_functions_direvatives_tri
  mofem_finite_elements
  mofem_interfaces
  mofem_multi_indices
  mofem_petsc
  mofem_approx
  mofem_cblas
  mofem_third_party
  ${PROJECT_LIBS}
)
add_test(check_h1_ainsworth_base_functions_direvatives_tri
  ${MPI_RUN} ${MPI_RUN_FLAGS} -np 1
  ${CMAKE_CURRENT_BINARY_DIR}/check_base_functions_direvatives_tri 
  -space h1tri -base ainsworth
  -log_no_color
)
add_test(check_hcurl_ainsworth_base_functions_direvatives_tri
  ${MPI_RUN} ${MPI_RUN_FLAGS} -np 1
  ${CMAKE_CURRENT_BINARY_DIR}/check_base_functions_direvatives_tri -space hcurltri 
  -base ainsworth
  -log_no_color
)
add_test(check_hcurl_demkowicz_base_functions_direvatives_tri
  ${MPI_RUN} ${MPI_RUN_FLAGS} -np 1
  ${CMAKE_CURRENT_BINARY_DIR}/check_base_functions_direvatives_tri -space hcurltri 
  -base demkowicz
  -log_no_color
)

# Continuity check on tet for h1 space
my_add_executable(forces_and_sources_h1_continuity_check forces_and_sources_h1_continuity_check.cpp)
target_link_libraries(forces_and_sources_h1_continuity_check
  mofem_finite_elements
  mofem_interfaces
  mofem_multi_indices
  mofem_petsc
  mofem_approx
  mofem_cblas
  mofem_third_party
  ${PROJECT_LIBS}
)
add_test(forces_and_sources_h1_continuity_check_atom
  ${MPI_RUN} ${MPI_RUN_FLAGS} -np 1
  ${CMAKE_CURRENT_BINARY_DIR}/forces_and_sources_h1_continuity_check 
  -my_file sphere.h5m
  -log_no_color
)

# Check approxination on H1 space in 2d
my_add_executable(scalar_check_approximation_2d scalar_check_approximation_2d.cpp)
target_link_libraries(scalar_check_approximation_2d
  mofem_finite_elements
  mofem_interfaces
  mofem_multi_indices
  mofem_petsc
  mofem_approx
  mofem_cblas
  mofem_third_party
  ${PROJECT_LIBS}
)
add_test(h1_check_approx_2d_ainsworth
  ${MPI_RUN} ${MPI_RUN_FLAGS} -np 1
  ${CMAKE_CURRENT_BINARY_DIR}/scalar_check_approximation_2d
  -base ainsworth -space h1 
  -ksp_type fgmres -pc_type bjacobi -ksp_atol 1e-12 -ksp_rtol 0
  -log_no_color
)
add_test(h1_check_approx_2d_bernstein
  ${MPI_RUN} ${MPI_RUN_FLAGS} -np 1
  ${CMAKE_CURRENT_BINARY_DIR}/scalar_check_approximation_2d
  -base bernstein -space h1 
  -ksp_type fgmres -pc_type bjacobi -ksp_atol 1e-12 -ksp_rtol 0
  -log_no_color
)
add_test(l2_check_approx_2d_ainsworth
  ${MPI_RUN} ${MPI_RUN_FLAGS} -np 1
  ${CMAKE_CURRENT_BINARY_DIR}/scalar_check_approximation_2d
  -base ainsworth -space l2 
  -ksp_type fgmres -pc_type bjacobi -ksp_atol 1e-12 -ksp_rtol 0
  -log_no_color
)
add_test(l2_check_approx_2d_bernstein
  ${MPI_RUN} ${MPI_RUN_FLAGS} -np 1
  ${CMAKE_CURRENT_BINARY_DIR}/scalar_check_approximation_2d
  -base bernstein -space l2 
  -ksp_type fgmres -pc_type bjacobi -ksp_atol 1e-12 -ksp_rtol 0
  -log_no_color
)

# Check approximation on Hcurl space in 2d
my_add_executable(hcurl_check_approx_in_2d 
  hcurl_check_approx_in_2d.cpp)
target_link_libraries(hcurl_check_approx_in_2d
  mofem_finite_elements
  mofem_interfaces
  mofem_multi_indices
  mofem_petsc
  mofem_approx
  mofem_cblas
  mofem_third_party
  ${PROJECT_LIBS}
)
add_test(hcurl_check_approx_in_2d_ainsworth
  ${MPI_RUN} ${MPI_RUN_FLAGS} -np 1
  ${CMAKE_CURRENT_BINARY_DIR}/hcurl_check_approx_in_2d
  -base ainsworth -ksp_type fgmres -pc_type bjacobi -ksp_atol 1e-12 -ksp_rtol 0
  -log_no_color
)

my_add_executable(hcurl_divergence_operator_2d hcurl_divergence_operator_2d.cpp)
target_link_libraries(hcurl_divergence_operator_2d
  mofem_finite_elements
  mofem_interfaces
  mofem_multi_indices
  mofem_petsc
  mofem_approx
  mofem_cblas
  mofem_third_party
  ${PROJECT_LIBS}
)
add_test(hcurl_divergence_operator_2d_ainsworth
  ${MPI_RUN} ${MPI_RUN_FLAGS} -np 1
  ${CMAKE_CURRENT_BINARY_DIR}/hcurl_divergence_operator_2d
  -base ainsworth -odrer 5
  -log_no_color
)
add_test(hcurl_divergence_operator_2d_demkowicz
  ${MPI_RUN} ${MPI_RUN_FLAGS} -np 1
  ${CMAKE_CURRENT_BINARY_DIR}/hcurl_divergence_operator_2d
  -base demkowicz -odrer 5
  -log_no_color
)

# add test for recording series
my_add_executable(record_series_atom record_series_atom.cpp)
target_link_libraries(record_series_atom
  mofem_finite_elements
  mofem_interfaces
  mofem_multi_indices
  mofem_petsc
  mofem_approx
  mofem_cblas
  mofem_third_party
  ${PROJECT_LIBS}
)

add_test(record_series_atom_test ${MPI_RUN} ${MPI_RUN_FLAGS} -np 1 
  ${CMAKE_CURRENT_BINARY_DIR}/record_series_atom
  -my_file elasticity_atom_test_01X_pressure.h5m
  -log_no_color
)
add_test(record_series_atom_test_compare ${CMAKE_COMMAND} -E compare_files
  ${CMAKE_SOURCE_DIR}/atom_tests/blessed_files/record_series_atom.txt
  ${CMAKE_BINARY_DIR}/atom_tests/record_series_atom.txt
)

# add test for hcurl space
my_add_executable(forces_and_sources_hcurl_approximation_functions 
  forces_and_sources_hcurl_approximation_functions.cpp)
target_link_libraries(forces_and_sources_hcurl_approximation_functions
  mofem_finite_elements
  mofem_interfaces
  mofem_multi_indices
  mofem_petsc
  mofem_approx
  mofem_cblas
  mofem_third_party
  ${PROJECT_LIBS}
)
add_test(
  forces_and_sources_hcurl_approximation_functions_atom
  ${MPI_RUN} ${MPI_RUN_FLAGS} -np 1 
  ${CMAKE_CURRENT_BINARY_DIR}/forces_and_sources_hcurl_approximation_functions
  -log_no_color
)
add_test(forces_and_sources_hcurl_approximation_functions_atom_compare ${CMAKE_COMMAND} -E compare_files
  ${CMAKE_BINARY_DIR}/atom_tests/forces_and_sources_hcurl_approximation_functions.txt
  ${CMAKE_SOURCE_DIR}/atom_tests/blessed_files/forces_and_sources_hcurl_approximation_functions.txt
)

my_add_executable(hcurl_continuity_check hcurl_continuity_check.cpp)
target_link_libraries(hcurl_continuity_check
  mofem_finite_elements
  mofem_interfaces
  mofem_multi_indices
  mofem_petsc
  mofem_approx
  mofem_cblas
  mofem_third_party
  ${PROJECT_LIBS}
)
add_test(hcurl_ainsworth_continuity_check
  ${MPI_RUN} ${MPI_RUN_FLAGS} -np 1
  ${CMAKE_CURRENT_BINARY_DIR}/hcurl_continuity_check 
  -my_file sphere.h5m -base ainsworth
  -log_no_color
)
add_test(hcurl_demkowicz_continuity_check
  ${MPI_RUN} ${MPI_RUN_FLAGS} -np 1
  ${CMAKE_CURRENT_BINARY_DIR}/hcurl_continuity_check 
  -my_file sphere.h5m -base demkowicz
  -log_no_color
)

# add test for hdiv space
my_add_executable(forces_and_sources_hdiv_approximation_functions 
  forces_and_sources_hdiv_approximation_functions.cpp)
target_link_libraries(forces_and_sources_hdiv_approximation_functions
  mofem_finite_elements
  mofem_interfaces
  mofem_multi_indices
  mofem_petsc
  mofem_approx
  mofem_cblas
  mofem_third_party
  ${PROJECT_LIBS}
)

add_test(
  forces_and_sources_hdiv_approximation_functions_atom
  ${MPI_RUN} ${MPI_RUN_FLAGS} -np 1 
  ${CMAKE_CURRENT_BINARY_DIR}/forces_and_sources_hdiv_approximation_functions
  -log_no_color
)
add_test(forces_and_sources_hdiv_approximation_functions_atom_compare 
  ${CMAKE_COMMAND} -E compare_files
  ${CMAKE_BINARY_DIR}/atom_tests/forces_and_sources_hdiv_approximation_functions.txt
  ${CMAKE_SOURCE_DIR}/atom_tests/blessed_files/forces_and_sources_hdiv_approximation_functions.txt)

# add test for hdiv space - check approximation continuity
my_add_executable(hdiv_continuity_check hdiv_continuity_check.cpp)
target_link_libraries(hdiv_continuity_check
  mofem_finite_elements
  mofem_interfaces
  mofem_multi_indices
  mofem_petsc
  mofem_approx
  mofem_cblas
  mofem_third_party
  ${PROJECT_LIBS}
)
add_test(hdiv_continuity_check_ainsworth_base
  ${MPI_RUN} ${MPI_RUN_FLAGS} -np 1
  ${CMAKE_CURRENT_BINARY_DIR}/hdiv_continuity_check
  -my_file sphere.h5m -base hdiv_ainsworth
  -log_no_color
)
add_test(hdiv_continuity_check_demkowicz_base
  ${MPI_RUN} ${MPI_RUN_FLAGS} -np 1
  ${CMAKE_CURRENT_BINARY_DIR}/hdiv_continuity_check
  -my_file sphere.h5m -base hdiv_demkowicz
  -log_no_color
)

# add test for hdvi divergence operator
my_add_executable(hdiv_divergence_operator hdiv_divergence_operator.cpp)
target_link_libraries(hdiv_divergence_operator
  mofem_finite_elements
  mofem_interfaces
  mofem_multi_indices
  mofem_petsc
  mofem_approx
  mofem_cblas
  mofem_third_party
  ${PROJECT_LIBS}
)
add_test(hdiv_divergence_operator_ainsworth_atom
  ${MPI_RUN} ${MPI_RUN_FLAGS} -np 1
  ${CMAKE_CURRENT_BINARY_DIR}/hdiv_divergence_operator
  -file_name sphere.h5m -base ainsworth
  -log_no_color
)
add_test(hdiv_divergence_operator_demkowicz_atom
  ${MPI_RUN} ${MPI_RUN_FLAGS} -np 1
  ${CMAKE_CURRENT_BINARY_DIR}/hdiv_divergence_operator
  -file_name sphere.h5m -base demkowicz
  -log_no_color
)
add_test(hdiv_divergence_operator_ainsworth_ho_geometry_atom
  ${MPI_RUN} ${MPI_RUN_FLAGS} -np 1
  ${CMAKE_CURRENT_BINARY_DIR}/hdiv_divergence_operator
  -file_name sphere.h5m -base ainsworth -ho_geometry
  -log_no_color
)
add_test(hdiv_divergence_operator_demkowicz_ho_geometry_atom
  ${MPI_RUN} ${MPI_RUN_FLAGS} -np 1
  ${CMAKE_CURRENT_BINARY_DIR}/hdiv_divergence_operator
  -file_name sphere.h5m -base demkowicz -ho_geometry
  -log_no_color
)

# add test for hcurl curl operator
my_add_executable(hcurl_curl_operator hcurl_curl_operator.cpp)
target_link_libraries(hcurl_curl_operator
  mofem_finite_elements
  mofem_interfaces
  mofem_multi_indices
  mofem_petsc
  mofem_approx
  mofem_cblas
  mofem_third_party
  ${PROJECT_LIBS}
)
add_test(hcurl_curl_operator_ainsworth_atom
  ${MPI_RUN} ${MPI_RUN_FLAGS} -np 1 
  ${CMAKE_CURRENT_BINARY_DIR}/hcurl_curl_operator 
  -file_name sphere.h5m -base ainsworth
  -log_no_color
)
add_test(hcurl_curl_operator_demkowicz_atom
  ${MPI_RUN} ${MPI_RUN_FLAGS} -np 1 
  ${CMAKE_CURRENT_BINARY_DIR}/hcurl_curl_operator 
  -file_name sphere.h5m -base demkowicz
  -log_no_color
)
add_test(hcurl_curl_operator_ainsworth_ho_geometry_atom
  ${MPI_RUN} ${MPI_RUN_FLAGS} -np 1 
  ${CMAKE_CURRENT_BINARY_DIR}/hcurl_curl_operator 
  -file_name sphere.h5m -base ainsworth -ho_geometry
  -log_no_color
)
add_test(hcurl_curl_operator_demkowicz_ho_geometry_atom
  ${MPI_RUN} ${MPI_RUN_FLAGS} -np 1 
  ${CMAKE_CURRENT_BINARY_DIR}/hcurl_curl_operator 
  -file_name sphere.h5m -base demkowicz -ho_geometry
  -log_no_color
)

#test integration on skeleton
my_add_executable(
  continuity_check_on_skeleton_3d
  continuity_check_on_skeleton_3d.cpp
)
target_link_libraries(continuity_check_on_skeleton_3d
  mofem_finite_elements
  mofem_interfaces
  mofem_multi_indices
  mofem_petsc
  mofem_approx
  mofem_cblas
  mofem_third_party
  ${PROJECT_LIBS}
)
add_test(
  continuity_check_on_skeleton_3d_ainsworth_hdiv
  ${MPI_RUN} ${MPI_RUN_FLAGS} -np 1
  ${CMAKE_CURRENT_BINARY_DIR}/continuity_check_on_skeleton_3d
  -my_file sphere.h5m -base ainsworth -space hdiv
  -log_no_color
)
add_test(
  continuity_check_on_skeleton_3d_demkowicz_hdiv
  ${MPI_RUN} ${MPI_RUN_FLAGS} -np 1
  ${CMAKE_CURRENT_BINARY_DIR}/continuity_check_on_skeleton_3d
  -my_file sphere.h5m -base demkowicz -space hdiv
  -log_no_color
)
add_test(
  continuity_check_on_skeleton_3d_ainsworth_hcurl
  ${MPI_RUN} ${MPI_RUN_FLAGS} -np 1
  ${CMAKE_CURRENT_BINARY_DIR}/continuity_check_on_skeleton_3d
  -my_file sphere.h5m -base ainsworth -space hcurl
  -log_no_color
)
add_test(
  continuity_check_on_skeleton_3d_demkowicz_hcurl
  ${MPI_RUN} ${MPI_RUN_FLAGS} -np 1
  ${CMAKE_CURRENT_BINARY_DIR}/continuity_check_on_skeleton_3d
  -my_file sphere.h5m -base demkowicz -space hcurl
  -log_no_color
)

#dm
my_add_executable(dm_mofem dm_mofem.cpp)
target_link_libraries(dm_mofem
  mofem_finite_elements
  mofem_interfaces
  mofem_multi_indices
  mofem_petsc
  mofem_approx
  mofem_cblas
  mofem_third_party
  ${PROJECT_LIBS}
)
add_test(dm_mofem_atom ${MPI_RUN} ${MPI_RUN_FLAGS} -np 2 
  ${CMAKE_CURRENT_BINARY_DIR}/dm_mofem -my_file disp01.h5m)
add_test(dm_mofem_atom_compare ${CMAKE_COMMAND} -E compare_files
  ${CMAKE_BINARY_DIR}/atom_tests/dm_mofem.txt
  ${CMAKE_SOURCE_DIR}/atom_tests/blessed_files/dm_mofem.txt
)

cm_export_file("disp01_2parts.h5m" export_atom_tests)
my_add_executable(dm_build_partitioned_mesh dm_build_partitioned_mesh.cpp)
target_link_libraries(dm_build_partitioned_mesh
  mofem_finite_elements
  mofem_interfaces
  mofem_multi_indices
  mofem_petsc
  mofem_approx
  mofem_cblas
  mofem_third_party
  ${PROJECT_LIBS}
)
add_test(dm_build_partitioned_mesh_atom
  ${MPI_RUN} ${MPI_RUN_FLAGS} -np 2 
  ${CMAKE_CURRENT_BINARY_DIR}/dm_build_partitioned_mesh -my_file disp01_2parts.h5m 
  -dm_is_partitioned
  -log_no_color
)
add_test(dm_build_partitioned_mesh_atom_compare ${CMAKE_COMMAND} -E compare_files
  ${CMAKE_BINARY_DIR}/atom_tests/dm_build_partitioned_mesh.txt
  ${CMAKE_SOURCE_DIR}/atom_tests/blessed_files/dm_build_partitioned_mesh.txt
)

cm_export_file("disp01_3parts.h5m" export_atom_tests)
my_add_executable(dm_partitioned_no_field dm_partitioned_no_field.cpp)
target_link_libraries(dm_partitioned_no_field
  mofem_finite_elements
  mofem_interfaces
  mofem_multi_indices
  mofem_petsc
  mofem_approx
  mofem_cblas
  mofem_third_party
  ${PROJECT_LIBS}
)
add_test(dm_partitioned_no_field_2parts
  ${MPI_RUN} ${MPI_RUN_FLAGS} -np 2 
  ${CMAKE_CURRENT_BINARY_DIR}/dm_partitioned_no_field -my_file disp01_2parts.h5m 
  -dm_is_partitioned
  -log_no_color
)
add_test(dm_partitioned_no_field_3parts
  ${MPI_RUN} ${MPI_RUN_FLAGS} -np 3
  ${CMAKE_CURRENT_BINARY_DIR}/dm_partitioned_no_field -my_file disp01_3parts.h5m 
  -dm_is_partitioned
  -log_no_color
)

my_add_executable(dm_create_subdm dm_create_subdm.cpp)
target_link_libraries(dm_create_subdm
  mofem_finite_elements
  mofem_interfaces
  mofem_multi_indices
  mofem_petsc
  mofem_approx
  mofem_cblas
  mofem_third_party
  ${PROJECT_LIBS}
)
add_test(
  dm_create_subdm
  ${MPI_RUN} ${MPI_RUN_FLAGS} -np 2
  ${CMAKE_CURRENT_BINARY_DIR}/dm_create_subdm -my_file disp01_2parts.h5m 
  -dm_is_partitioned
  -log_no_color
)

#single process
my_add_executable(serial_matrix serial_matrix.cpp)
target_link_libraries(serial_matrix
  mofem_finite_elements
  mofem_interfaces
  mofem_multi_indices
  mofem_petsc
  mofem_approx
  mofem_cblas
  mofem_third_party
  ${PROJECT_LIBS}
)
add_test(serial_matrix ${MPI_RUN} ${MPI_RUN_FLAGS} -np 2 
  ${CMAKE_CURRENT_BINARY_DIR}/serial_matrix 
  -my_file disp01.h5m
  -log_no_color
)
add_test(serial_matrix_compare ${CMAKE_COMMAND} -E compare_files
  ${CMAKE_BINARY_DIR}/atom_tests/serial_matrix.txt
  ${CMAKE_SOURCE_DIR}/atom_tests/blessed_files/serial_matrix.txt
)

#test for build problems
my_add_executable(build_problems build_problems.cpp)
target_link_libraries(build_problems
  mofem_finite_elements
  mofem_interfaces
  mofem_multi_indices
  mofem_petsc
  mofem_approx
  mofem_cblas
  mofem_third_party
  ${PROJECT_LIBS})
add_test(
  build_problems_atom
  ${MPI_RUN} ${MPI_RUN_FLAGS} -np 2
<<<<<<< HEAD
  ${CMAKE_CURRENT_BINARY_DIR}/build_problems -my_file disp01.h5m)

#test for build problems
my_add_executable(build_large_problem build_large_problem.cpp)
target_link_libraries(build_large_problem
  mofem_finite_elements
  mofem_interfaces
  mofem_multi_indices
  mofem_petsc
  mofem_approx
  mofem_cblas
  mofem_third_party
  ${PROJECT_LIBS})
add_test(
  build_large_problem
  ${MPI_RUN} ${MPI_RUN_FLAGS} -np 1
  ${CMAKE_CURRENT_BINARY_DIR}/build_large_problem -my_file disp01.h5m)
=======
  ${CMAKE_CURRENT_BINARY_DIR}/build_problems -my_file disp01.h5m
  -log_no_color
)
>>>>>>> 3070bd8f

# tetsing removing enetities from the problem
cm_export_file("disp01_2parts.h5m" export_atom_tests)
my_add_executable(remove_entities_from_problem 
  remove_entities_from_problem.cpp
)
target_link_libraries(remove_entities_from_problem
  mofem_finite_elements
  mofem_interfaces
  mofem_multi_indices
  mofem_petsc
  mofem_approx
  mofem_cblas
  mofem_third_party
  ${PROJECT_LIBS}
)
add_test(remove_entities_from_problem
  ${MPI_RUN} ${MPI_RUN_FLAGS} -np 2 
  ${CMAKE_CURRENT_BINARY_DIR}/remove_entities_from_problem 
  -my_file disp01_2parts.h5m 
)

# teting build mesh on partinoned (not distributed) mesh and composite problems
#test for build problems
my_add_executable(build_composite_problem build_composite_problem.cpp)
target_link_libraries(build_composite_problem
  mofem_finite_elements
  mofem_interfaces
  mofem_multi_indices
  mofem_petsc
  mofem_approx
  mofem_cblas
  mofem_third_party
  ${PROJECT_LIBS}
)
add_test(
  build_composite_problem_atom
  ${MPI_RUN} ${MPI_RUN_FLAGS} -np 2
  ${CMAKE_CURRENT_BINARY_DIR}/build_composite_problem -my_file disp01.h5m
  -log_no_color
)

#test inactivating and clearing inactive dofs
my_add_executable(activate_deactivate_dofs activate_deactivate_dofs.cpp)
target_link_libraries(activate_deactivate_dofs
  mofem_finite_elements
  mofem_interfaces
  mofem_multi_indices
  mofem_petsc
  mofem_approx
  mofem_cblas
  mofem_third_party
  ${PROJECT_LIBS})
add_test(
  activate_deactivate_dofs
  ${MPI_RUN} ${MPI_RUN_FLAGS} -np 1
  ${CMAKE_CURRENT_BINARY_DIR}/activate_deactivate_dofs -my_file disp01.h5m
  -log_no_color
)

# Tetsing entity loops
my_add_executable(loop_entities loop_entities.cpp)
target_link_libraries(loop_entities
  mofem_finite_elements
  mofem_interfaces
  mofem_multi_indices
  mofem_petsc
  mofem_approx
  mofem_cblas
  mofem_third_party
  ${PROJECT_LIBS}
)
add_test(loop_entities
  ${MPI_RUN} ${MPI_RUN_FLAGS} -np 2 
  ${CMAKE_CURRENT_BINARY_DIR}/loop_entities -file_name disp01_2parts.h5m 
  -dm_is_partitioned
  -log_no_color
)

# Projection form and to 10 node tets
my_add_executable(projection_from_10node_tet_atom projection_from_10node_tet.cpp)
target_link_libraries(projection_from_10node_tet_atom
  mofem_finite_elements
  mofem_interfaces
  mofem_multi_indices
  mofem_petsc
  mofem_approx
  mofem_cblas
  mofem_third_party
  ${PROJECT_LIBS}
)

add_test(
  projection_from_10node_tet_atom ${MPI_RUN} ${MPI_RUN_FLAGS} -np 1 
   ${CMAKE_CURRENT_BINARY_DIR}/projection_from_10node_tet_atom 
   -my_file sphere.h5m
   -log_no_color
)
add_test(projection_from_10node_tet_atom_compare ${CMAKE_COMMAND} -E compare_files
  ${CMAKE_SOURCE_DIR}/atom_tests/blessed_files/10node_sphere.txt
  ${CMAKE_BINARY_DIR}/atom_tests/10node_sphere.txt
)

if(TETGEN_LIBRARY)

  cm_export_file("../meshes/Tinterface.h5m" export_atom_tests)

  my_add_executable(tetgen_interface tetgen_interface.cpp)
  target_link_libraries(tetgen_interface
    mofem_finite_elements
    mofem_interfaces
    mofem_multi_indices
    mofem_petsc
    mofem_approx
    mofem_cblas
    mofem_third_party
    ${PROJECT_LIBS}
  )
  if(WITH_TETGEN)
    add_dependencies(tetgen_interface tetgen)
  endif(WITH_TETGEN)

  add_test(tetgen_interface_atom ${MPI_RUN} ${MPI_RUN_FLAGS} -np 1
    ${CMAKE_CURRENT_BINARY_DIR}/tetgen_interface 
    -my_file Tinterface.h5m
    -log_no_color
  )
endif(TETGEN_LIBRARY)

if(NETGEN_LIBRARY)

  my_add_executable(netgen_interface netgen_interface.cpp)
  target_link_libraries(netgen_interface
    mofem_finite_elements
    mofem_interfaces
    mofem_multi_indices
    mofem_approx
    mofem_cblas
    mofem_third_party
    ${PROJECT_LIBS}
  )

endif(NETGEN_LIBRARY)

my_add_executable(node_merge node_merge.cpp)
target_link_libraries(node_merge
  mofem_finite_elements
  mofem_interfaces
  mofem_multi_indices
  mofem_petsc
  mofem_approx
  mofem_cblas
  mofem_third_party
  ${PROJECT_LIBS}
)

cm_export_file("../meshes/node_merge_test.h5m" export_atom_tests)
add_test(node_merge ${MPI_RUN} ${MPI_RUN_FLAGS} -np 1
  ${CMAKE_CURRENT_BINARY_DIR}/node_merge 
  -my_file node_merge_test.h5m
  -log_no_color
)

my_add_executable(edge_and_bubble_shape_functions_on_quad edge_and_bubble_shape_functions_on_quad.cpp)
target_link_libraries(edge_and_bubble_shape_functions_on_quad
  mofem_finite_elements
  mofem_interfaces
  mofem_multi_indices
  mofem_petsc
  mofem_approx
  mofem_cblas
  mofem_third_party
  ${PROJECT_LIBS}
)
add_test(edge_and_bubble_shape_functions_on_quad ${MPI_RUN} ${MPI_RUN_FLAGS} -np 1
  ${CMAKE_CURRENT_BINARY_DIR}/edge_and_bubble_shape_functions_on_quad -my_file quad_mesh.h5m
)

my_add_executable(gauss_points_on_quad gauss_points_on_quad.cpp)
target_link_libraries(gauss_points_on_quad
  mofem_finite_elements
  mofem_interfaces
  mofem_multi_indices
  mofem_petsc
  mofem_approx
  mofem_cblas
  mofem_third_party
  ${PROJECT_LIBS}
)
add_test(gauss_points_on_quad ${MPI_RUN} ${MPI_RUN_FLAGS} -np 1
  ${CMAKE_CURRENT_BINARY_DIR}/gauss_points_on_quad
)

my_add_executable(partition_mesh partition_mesh.cpp)
target_link_libraries(partition_mesh
  mofem_finite_elements
  mofem_interfaces
  mofem_multi_indices
  mofem_petsc
  mofem_approx
  mofem_cblas
  mofem_third_party
  ${PROJECT_LIBS}
)
add_test(partition_mesh ${MPI_RUN} ${MPI_RUN_FLAGS} -np 1
  ${CMAKE_CURRENT_BINARY_DIR}/partition_mesh -my_file disp01.h5m
  -log_no_color
)

my_add_executable(testing_base_functions testing_base_functions.cpp)
target_link_libraries(testing_base_functions
  mofem_finite_elements
  mofem_interfaces
  mofem_multi_indices
  mofem_petsc
  mofem_approx
  mofem_cblas
  mofem_third_party
  ${PROJECT_LIBS}
)
list(INSERT testing_base_list
  0
  legendre
  lobatto
  jacobi
  integrated_jacobi
  h1tet_ainsworth
  h1tet_bernstein_bezier 
  hcurltet_ainsworth
  hcurltet_demkowicz
  hdivtet_ainsworth
  hdivtet_demkowicz
  l2tet
  h1tri_ainsworth
  h1tri_bernstein_bezier
  h1quad
  hdivtri_ainsworth
  hdivtri_demkowicz
  hcurltri_ainsworth
  hcurltri_demkowicz
  l2tri
  h1edge_ainsworth
  h1edge_bernstein_bezier
  hcurledge_ainsworth
  hcurledge_demkowicz
)
foreach(test_base ${testing_base_list})
  add_test(testing_base_functions_${test_base}
    ${MPI_RUN} ${MPI_RUN_FLAGS} -np 1
    ${CMAKE_CURRENT_BINARY_DIR}/testing_base_functions -base ${test_base}
  )
endforeach(test_base IN testing_base_list)

if(ADOL-C_LIBRARY)
  my_add_executable(adol-c_atom adol-c_atom.cpp)
  target_link_libraries(adol-c_atom ${PROJECT_LIBS})
  if(WITH_ADOL-C)
    add_dependencies(adol-c_atom adolc)
  endif(WITH_ADOL-C)
  add_test(
    adol-c_atom_test ${MPI_RUN} ${MPI_RUN_FLAGS} -np 1
    ${CMAKE_CURRENT_BINARY_DIR}/adol-c_atom
  )
endif(ADOL-C_LIBRARY)

if(MED_LIBRARY)
  cm_export_file("../meshes/Mesh_1.med" export_atom_tests)
  my_add_executable(reading_med_file reading_med_file.cpp)
  target_link_libraries(reading_med_file
    mofem_finite_elements
    mofem_interfaces
    mofem_multi_indices
    mofem_petsc
    mofem_approx
    mofem_cblas
    mofem_third_party
    ${PROJECT_LIBS}
  )
  add_test(
    reading_med_file_test ${MPI_RUN} ${MPI_RUN_FLAGS} -np 1
    ${CMAKE_CURRENT_BINARY_DIR}/reading_med_file -med_file Mesh_1.med
    -log_no_color
  )
endif(MED_LIBRARY)

# Simple interface
my_add_executable(simple_interface simple_interface.cpp)
target_link_libraries(simple_interface
  mofem_finite_elements
  mofem_interfaces
  mofem_multi_indices
  mofem_petsc
  mofem_approx
  mofem_cblas
  mofem_third_party
  ${PROJECT_LIBS}
)

add_test(
  simple_interface ${MPI_RUN} ${MPI_RUN_FLAGS} -np 2
  ${CMAKE_CURRENT_BINARY_DIR}/simple_interface -file_name disp01_2parts.h5m 
  -log_summary
  -log_no_color
)

# Tetsing mesh cuttiong

cm_export_file("../meshes/test_mesh_cut.cub" export_atom_tests)
cm_export_file("../meshes/circle_cut.h5m" export_atom_tests)
cm_export_file("../meshes/cylinder_cut.h5m" export_atom_tests)

my_add_executable(mesh_cut_test mesh_cut_test.cpp)
target_link_libraries(mesh_cut_test
  mofem_finite_elements
  mofem_interfaces
  mofem_multi_indices
  mofem_petsc
  mofem_approx
  mofem_cblas
  mofem_third_party
  ${PROJECT_LIBS}
)
add_test(
  mesh_cut_circle ${MPI_RUN} ${MPI_RUN_FLAGS} -np 1
  ${CMAKE_CURRENT_BINARY_DIR}/mesh_cut_test 
  -my_file circle_cut.h5m 
  -side_set 200 
  -shift -0.2,0.2,0.
  -tol 1e-4,3.3e-1,3.3e-1 -test
  -log_no_color
)
add_test(
  mesh_cut_cylinder ${MPI_RUN} ${MPI_RUN_FLAGS} -np 1
  ${CMAKE_CURRENT_BINARY_DIR}/mesh_cut_test 
  -my_file cylinder_cut.h5m 
  -side_set 204
  -shift -0.0,0.0,0.
  -tol 1e-2,3.3e-1,3.3e-1
  -test
  -log_no_color
)

my_add_executable(segments_distance segments_distance.cpp)
target_link_libraries(segments_distance
  mofem_finite_elements
  mofem_interfaces
  mofem_multi_indices
  mofem_petsc
  mofem_approx
  mofem_cblas
  mofem_third_party
  ${PROJECT_LIBS}
)
add_test(
  segments_distance ${MPI_RUN} ${MPI_RUN_FLAGS} -np 1
  ${CMAKE_CURRENT_BINARY_DIR}/segments_distance 
)

my_add_executable(find_local_coordinates_on_tet find_local_coordinates_on_tet.cpp)
target_link_libraries(find_local_coordinates_on_tet
  mofem_finite_elements
  mofem_interfaces
  mofem_multi_indices
  mofem_petsc
  mofem_approx
  mofem_cblas
  mofem_third_party
  ${PROJECT_LIBS}
)
add_test(
  find_local_coordinates_on_tet ${MPI_RUN} ${MPI_RUN_FLAGS} -np 1
  ${CMAKE_CURRENT_BINARY_DIR}/find_local_coordinates_on_tet 
)

cm_export_file("disp01_1parts.h5m" export_atom_tests)
my_add_executable(field_evaluator field_evaluator.cpp)
target_link_libraries(field_evaluator
  mofem_finite_elements
  mofem_interfaces
  mofem_multi_indices
  mofem_petsc
  mofem_approx
  mofem_cblas
  mofem_third_party
  ${PROJECT_LIBS}
)
add_test(field_evaluator
  ${MPI_RUN} ${MPI_RUN_FLAGS} -np 1
  ${CMAKE_CURRENT_BINARY_DIR}/field_evaluator -file_name disp01_1parts.h5m 
  -dm_is_partitioned
  -log_no_color
)

my_add_executable(petsc_smart_ptr_objects petsc_smart_ptr_objects.cpp)
target_link_libraries(petsc_smart_ptr_objects
  mofem_finite_elements
  mofem_interfaces
  mofem_multi_indices
  mofem_petsc
  mofem_approx
  mofem_cblas
  mofem_third_party
  ${PROJECT_LIBS}
)
add_test(petsc_smart_ptr_objects
  ${MPI_RUN} ${MPI_RUN_FLAGS} -np 1
  ${CMAKE_CURRENT_BINARY_DIR}/petsc_smart_ptr_objects
  -log_no_color
)

my_add_executable(boundary_marker boundary_marker.cpp)
target_link_libraries(boundary_marker
  mofem_finite_elements
  mofem_interfaces
  mofem_multi_indices
  mofem_petsc
  mofem_approx
  mofem_cblas
  mofem_third_party
  ${PROJECT_LIBS}
)
add_test(boundary_marker
  ${MPI_RUN} ${MPI_RUN_FLAGS} -np 1
  ${CMAKE_CURRENT_BINARY_DIR}/boundary_marker -file_name rectangle.h5m
  -log_no_color
)

my_add_executable(add_blockset add_blockset.cpp)
target_link_libraries(add_blockset
  mofem_finite_elements
  mofem_interfaces
  mofem_multi_indices
  mofem_petsc
  mofem_approx
  mofem_cblas
  mofem_third_party
  ${PROJECT_LIBS}
)
add_test(add_blockset
  ${MPI_RUN} ${MPI_RUN_FLAGS} -np 1 ${CMAKE_CURRENT_BINARY_DIR}/add_blockset 
  -log_no_color
)

my_add_executable(
  continuity_check_on_skeleton_with_simple_2d
  continuity_check_on_skeleton_with_simple_2d.cpp
)
target_link_libraries(continuity_check_on_skeleton_with_simple_2d
  mofem_finite_elements
  mofem_interfaces
  mofem_multi_indices
  mofem_petsc
  mofem_approx
  mofem_cblas
  mofem_third_party
  ${PROJECT_LIBS}
)
add_test(continuity_check_on_skeleton_with_simple_2d_ainsworth
  ${MPI_RUN} ${MPI_RUN_FLAGS} -np 1 
  ${CMAKE_CURRENT_BINARY_DIR}/continuity_check_on_skeleton_with_simple_2d 
  -file_name rectangle.h5m -base ainsworth
  -log_no_color
)

add_test(continuity_check_on_skeleton_with_simple_2d_demkowicz
  ${MPI_RUN} ${MPI_RUN_FLAGS} -np 1 
  ${CMAKE_CURRENT_BINARY_DIR}/continuity_check_on_skeleton_with_simple_2d 
  -file_name rectangle.h5m -base demkowicz
  -log_no_color
)

my_add_executable(
  continuity_check_on_skeleton_with_simple_2d_for_hdiv
  continuity_check_on_skeleton_with_simple_2d_for_hdiv.cpp
)
target_link_libraries(continuity_check_on_skeleton_with_simple_2d_for_hdiv
  mofem_finite_elements
  mofem_interfaces
  mofem_multi_indices
  mofem_petsc
  mofem_approx
  mofem_cblas
  mofem_third_party
  ${PROJECT_LIBS}
)
add_test(continuity_check_on_skeleton_with_simple_2d_for_hdiv_ainsworth
  ${MPI_RUN} ${MPI_RUN_FLAGS} -np 1 
  ${CMAKE_CURRENT_BINARY_DIR}/continuity_check_on_skeleton_with_simple_2d_for_hdiv 
  -file_name rectangle.h5m -base ainsworth
  -log_no_color
)

add_test(continuity_check_on_skeleton_with_simple_2d_for_hdiv_demkowicz
  ${MPI_RUN} ${MPI_RUN_FLAGS} -np 1 
  ${CMAKE_CURRENT_BINARY_DIR}/continuity_check_on_skeleton_with_simple_2d_for_hdiv 
  -file_name rectangle.h5m -base demkowicz
  -log_no_color
)

cm_export_file("../meshes/reference_triangle_mesh.h5m" export_atom_tests)
my_add_executable(prism_elements_from_surface prism_elements_from_surface.cpp)
target_link_libraries(prism_elements_from_surface
  mofem_finite_elements
  mofem_interfaces
  mofem_multi_indices
  mofem_petsc
  mofem_approx
  mofem_cblas
  mofem_third_party
  ${PROJECT_LIBS}
)
add_test(prism_elements_from_surface ${MPI_RUN} ${MPI_RUN_FLAGS} -np 1
  ${CMAKE_CURRENT_BINARY_DIR}/prism_elements_from_surface 
  -my_file reference_triangle_mesh.h5m
  -log_no_color
)

my_add_executable(
  prism_polynomial_approximation prism_polynomial_approximation.cpp)
target_link_libraries(prism_polynomial_approximation
  mofem_finite_elements
  mofem_interfaces
  mofem_multi_indices
  mofem_petsc
  mofem_approx
  mofem_cblas
  mofem_third_party
  ${PROJECT_LIBS}
)
add_test(prism_polynomial_approximation
  ${MPI_RUN} ${MPI_RUN_FLAGS} -np 1 
  ${CMAKE_CURRENT_BINARY_DIR}/prism_polynomial_approximation -pc_type lu)

my_add_executable(
  quad_polynomial_approximation quad_polynomial_approximation.cpp)
target_link_libraries(quad_polynomial_approximation
  mofem_finite_elements
  mofem_interfaces
  mofem_multi_indices
  mofem_petsc
  mofem_approx
  mofem_cblas
  mofem_third_party
  ${PROJECT_LIBS}
)
add_test(quad_polynomial_approximation
  ${MPI_RUN} ${MPI_RUN_FLAGS} -np 1 
  ${CMAKE_CURRENT_BINARY_DIR}/quad_polynomial_approximation -pc_type lu
  -log_no_color
)

my_add_executable(
  bernstein_bezier_generate_base
  bernstein_bezier_generate_base.cpp
)
target_link_libraries(bernstein_bezier_generate_base
  mofem_finite_elements
  mofem_interfaces
  mofem_multi_indices
  mofem_petsc
  mofem_approx
  mofem_cblas
  mofem_third_party
  ${PROJECT_LIBS}
)
add_test(bernstein_bezier_generate_base
  ${MPI_RUN} ${MPI_RUN_FLAGS} -np 1 
  ${CMAKE_CURRENT_BINARY_DIR}/bernstein_bezier_generate_base 
  -log_no_color
)

my_add_executable(
  log
  log.cpp
)
target_link_libraries(log
  mofem_finite_elements
  mofem_interfaces
  mofem_multi_indices
  mofem_petsc
  mofem_approx
  mofem_cblas
  mofem_third_party
  ${PROJECT_LIBS}
)
add_test(log
  ${MPI_RUN} ${MPI_RUN_FLAGS} -np 1 
  ${CMAKE_CURRENT_BINARY_DIR}/log
  -log_severity_level noisy
  -log_scope
  -log_time
  -log_no_color
)<|MERGE_RESOLUTION|>--- conflicted
+++ resolved
@@ -1257,8 +1257,9 @@
 add_test(
   build_problems_atom
   ${MPI_RUN} ${MPI_RUN_FLAGS} -np 2
-<<<<<<< HEAD
-  ${CMAKE_CURRENT_BINARY_DIR}/build_problems -my_file disp01.h5m)
+  ${CMAKE_CURRENT_BINARY_DIR}/build_problems -my_file disp01.h5m
+  -log_no_color
+)
 
 #test for build problems
 my_add_executable(build_large_problem build_large_problem.cpp)
@@ -1274,12 +1275,9 @@
 add_test(
   build_large_problem
   ${MPI_RUN} ${MPI_RUN_FLAGS} -np 1
-  ${CMAKE_CURRENT_BINARY_DIR}/build_large_problem -my_file disp01.h5m)
-=======
-  ${CMAKE_CURRENT_BINARY_DIR}/build_problems -my_file disp01.h5m
-  -log_no_color
-)
->>>>>>> 3070bd8f
+  ${CMAKE_CURRENT_BINARY_DIR}/build_large_problem -my_file disp01.h5m
+  -log_no_color 
+)
 
 # tetsing removing enetities from the problem
 cm_export_file("disp01_2parts.h5m" export_atom_tests)
