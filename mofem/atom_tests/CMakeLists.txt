# MoFEM is free software: you can redistribute it and/or modify it under
# the terms of the GNU Lesser General Public License as published by the
# Free Software Foundation, either version 3 of the License, or (at your
# option) any later version.
#
# MoFEM is distributed in the hope that it will be useful, but WITHOUT
# ANY WARRANTY; without even the implied warranty of MERCHANTABILITY or
# FITNESS FOR A PARTICULAR PURPOSE.  See the GNU Lesser General Public
# License for more details.
#
# You should have received a copy of the GNU Lesser General Public
# License along with MoFEM. If not, see <http://www.gnu.org/licenses/>

include_directories(${PROJECT_SOURCE_DIR}/third_party)
include_directories(${PROJECT_SOURCE_DIR}/third_party/cblas)
include_directories(${PROJECT_SOURCE_DIR}/src/ftensor/src)
include_directories(${PROJECT_SOURCE_DIR}/third_party/phg-quadrule)

include_directories(${PROJECT_SOURCE_DIR}/src/approximation)
include_directories(${PROJECT_SOURCE_DIR}/src/approximation/c)
link_directories(${PROJECT_BINARY_DIR}/src/approximation)

include_directories(${PROJECT_SOURCE_DIR}/src/multi_indices)
link_directories(${PROJECT_BINARY_DIR}/src/multi_indices)

include_directories(${PROJECT_SOURCE_DIR}/src/interfaces)
link_directories(${PROJECT_BINARY_DIR}/src/interfaces)

include_directories(${PROJECT_SOURCE_DIR}/src/petsc)
link_directories(${PROJECT_BINARY_DIR}/src/petsc)

include_directories(${PROJECT_SOURCE_DIR}/src/finite_elements)
link_directories(${PROJECT_BINARY_DIR}/src/finite_elements)

# cubit_bc_test
cm_export_file("../meshes/disp01.h5m" export_atom_tests)
cm_export_file("../meshes/force01.h5m" export_atom_tests)
cm_export_file("../meshes/velocity01.h5m" export_atom_tests)
cm_export_file("../meshes/accel01.h5m" export_atom_tests)
cm_export_file("../meshes/temper01.h5m" export_atom_tests)
cm_export_file("../meshes/pressure01.h5m" export_atom_tests)
cm_export_file("../meshes/heatflux01.h5m" export_atom_tests)
cm_export_file("../meshes/comb01.h5m" export_atom_tests)
cm_export_file("../meshes/bcoverlap01.h5m" export_atom_tests)
cm_export_file("../meshes/interf01.h5m" export_atom_tests)
cm_export_file("../meshes/mat_elastic.h5m" export_atom_tests)
cm_export_file("../meshes/mat_elastic_transiso.h5m" export_atom_tests)
cm_export_file("../meshes/mat_interf.h5m" export_atom_tests)
cm_export_file("../meshes/inlet_outlet.h5m" export_atom_tests)
cm_export_file("../meshes/rectangle.h5m" export_atom_tests)
cm_export_file("../meshes/quad_mesh.h5m" export_atom_tests)
cm_export_file("../meshes/2_tets_contact.cub" export_atom_tests)

set(PERCOMPILED_MOFEM_HEADER "${PROJECT_BINARY_DIR}/include/precompiled/MoFEM.hpp")

# add_executable(cubit_bc_test cubit_bc_test.cpp)
my_add_executable(cubit_bc_test cubit_bc_test.cpp)
target_link_libraries(cubit_bc_test
  mofem_finite_elements
  mofem_interfaces
  mofem_multi_indices
  mofem_petsc
  mofem_approx
  mofem_cblas
  mofem_third_party
  ${PROJECT_LIBS}
)

add_test(
  cubit_bc_atom_test_disp01
  ${MPI_RUN} ${MPI_RUN_FLAGS} -np 1 ${CMAKE_CURRENT_BINARY_DIR}/cubit_bc_test -my_file disp01.h5m
)
add_test(
  cubit_bc_atom_test_disp01_compare
  ${CMAKE_COMMAND} -E compare_files
  ${CMAKE_SOURCE_DIR}/atom_tests/blessed_files/disp01.cub.txt
  ${CMAKE_BINARY_DIR}/atom_tests/disp01.h5m.txt
)

add_test(
  cubit_bc_atom_test_force01
  ${MPI_RUN} ${MPI_RUN_FLAGS} -np 1 ${CMAKE_CURRENT_BINARY_DIR}/cubit_bc_test -my_file force01.h5m
)
add_test(
  cubit_bc_atom_test_force01_compare
  ${CMAKE_COMMAND} -E compare_files
  ${CMAKE_SOURCE_DIR}/atom_tests/blessed_files/force01.cub.txt
  ${CMAKE_BINARY_DIR}/atom_tests/force01.h5m.txt
)

add_test(
  cubit_bc_atom_test_velocity01
  ${MPI_RUN} ${MPI_RUN_FLAGS} -np 1 ${CMAKE_CURRENT_BINARY_DIR}/cubit_bc_test -my_file velocity01.h5m
)
add_test(
  cubit_bc_atom_test_velocity01_compare
  ${CMAKE_COMMAND} -E compare_files
  ${CMAKE_SOURCE_DIR}/atom_tests/blessed_files/velocity01.cub.txt
  ${CMAKE_BINARY_DIR}/atom_tests/velocity01.h5m.txt
)

add_test(
  cubit_bc_atom_test_accel01
  ${MPI_RUN} ${MPI_RUN_FLAGS} -np 1 ${CMAKE_CURRENT_BINARY_DIR}/cubit_bc_test -my_file accel01.h5m
)
add_test(
  cubit_bc_atom_test_accel01_compare
  ${CMAKE_COMMAND} -E compare_files
  ${CMAKE_SOURCE_DIR}/atom_tests/blessed_files/accel01.cub.txt
  ${CMAKE_BINARY_DIR}/atom_tests/accel01.h5m.txt
)

add_test(
  cubit_bc_atom_test_temper01
  ${MPI_RUN} ${MPI_RUN_FLAGS} -np 1 ${CMAKE_CURRENT_BINARY_DIR}/cubit_bc_test -my_file temper01.h5m
)
add_test(
  cubit_bc_atom_test_temper01_compare ${CMAKE_COMMAND} -E compare_files
  ${CMAKE_SOURCE_DIR}/atom_tests/blessed_files/temper01.cub.txt
  ${CMAKE_BINARY_DIR}/atom_tests/temper01.h5m.txt
)

add_test(
  cubit_bc_atom_test_pressure01
  ${MPI_RUN} ${MPI_RUN_FLAGS} -np 1 ${CMAKE_CURRENT_BINARY_DIR}/cubit_bc_test -my_file pressure01.h5m
)
add_test(
  cubit_bc_atom_test_pressure01_compare
  ${CMAKE_COMMAND} -E compare_files
  ${CMAKE_SOURCE_DIR}/atom_tests/blessed_files/pressure01.cub.txt
  ${CMAKE_BINARY_DIR}/atom_tests/pressure01.h5m.txt
)

add_test(
  cubit_bc_atom_test_heatflux01
  ${MPI_RUN} ${MPI_RUN_FLAGS} -np 1 ${CMAKE_CURRENT_BINARY_DIR}/cubit_bc_test -my_file heatflux01.h5m
)
add_test(
  cubit_bc_atom_test_heatflux01_compare
  ${CMAKE_COMMAND} -E compare_files
  ${CMAKE_SOURCE_DIR}/atom_tests/blessed_files/heatflux01.cub.txt
  ${CMAKE_BINARY_DIR}/atom_tests/heatflux01.h5m.txt
)

add_test(
  cubit_bc_atom_test_comb01
  ${MPI_RUN} ${MPI_RUN_FLAGS} -np 1 ${CMAKE_CURRENT_BINARY_DIR}/cubit_bc_test -my_file comb01.h5m)
add_test(
  cubit_bc_atom_test_comb01_compare
  ${CMAKE_COMMAND} -E compare_files
  ${CMAKE_SOURCE_DIR}/atom_tests/blessed_files/comb01.cub.txt
  ${CMAKE_BINARY_DIR}/atom_tests/comb01.h5m.txt
)

add_test(
  cubit_bc_atom_test_bcoverlap01
  ${MPI_RUN} ${MPI_RUN_FLAGS} -np 1 ${CMAKE_CURRENT_BINARY_DIR}/cubit_bc_test -my_file bcoverlap01.h5m
)
add_test(
  cubit_bc_atom_test_bcoverlap01_compare
  ${CMAKE_COMMAND} -E compare_files
  ${CMAKE_SOURCE_DIR}/atom_tests/blessed_files/bcoverlap01.cub.txt
  ${CMAKE_BINARY_DIR}/atom_tests/bcoverlap01.h5m.txt
)

add_test(
  cubit_bc_atom_test_interf01
  ${MPI_RUN} ${MPI_RUN_FLAGS} -np 1 ${CMAKE_CURRENT_BINARY_DIR}/cubit_bc_test -my_file interf01.h5m
)
add_test(
  cubit_bc_atom_test_interf01_compare
  ${CMAKE_COMMAND} -E compare_files
  ${CMAKE_SOURCE_DIR}/atom_tests/blessed_files/interf01.cub.txt
  ${CMAKE_BINARY_DIR}/atom_tests/interf01.h5m.txt
)

add_test(
  cubit_bc_atom_test_mat_elastic
  ${MPI_RUN} ${MPI_RUN_FLAGS} -np 1 ${CMAKE_CURRENT_BINARY_DIR}/cubit_bc_test -my_file mat_elastic.h5m
)
add_test(
  cubit_bc_atom_test_mat_elastic_compare
  ${CMAKE_COMMAND} -E compare_files
  ${CMAKE_SOURCE_DIR}/atom_tests/blessed_files/mat_elastic.cub.txt
  ${CMAKE_BINARY_DIR}/atom_tests/mat_elastic.h5m.txt
)

add_test(
  cubit_bc_atom_test_mat_elastic_transiso
  ${MPI_RUN} ${MPI_RUN_FLAGS} -np 1 ${CMAKE_CURRENT_BINARY_DIR}/cubit_bc_test -my_file mat_elastic_transiso.h5m
)
add_test(
  cubit_bc_atom_test_mat_elastic_transiso_compare ${CMAKE_COMMAND} -E compare_files
  ${CMAKE_SOURCE_DIR}/atom_tests/blessed_files/mat_elastic_transiso.cub.txt
  ${CMAKE_BINARY_DIR}/atom_tests/mat_elastic_transiso.h5m.txt
)

add_test(
  cubit_bc_atom_test_mat_interf
  ${MPI_RUN} ${MPI_RUN_FLAGS} -np 1 ${CMAKE_CURRENT_BINARY_DIR}/cubit_bc_test -my_file mat_interf.h5m
)
add_test(
  cubit_bc_atom_test_mat_interf_compare
  ${CMAKE_COMMAND} -E compare_files
  ${CMAKE_SOURCE_DIR}/atom_tests/blessed_files/mat_interf.cub.txt
  ${CMAKE_BINARY_DIR}/atom_tests/mat_interf.h5m.txt
)

add_test(
  cubit_bc_atom_test_inlet_outlet
  ${MPI_RUN} ${MPI_RUN_FLAGS} -np 1 ${CMAKE_CURRENT_BINARY_DIR}/cubit_bc_test -my_file inlet_outlet.h5m
)
add_test(
  cubit_bc_atom_test_inlet_outlet_compare
  ${CMAKE_COMMAND} -E compare_files
  ${CMAKE_SOURCE_DIR}/atom_tests/blessed_files/inlet_outlet.cub.txt
  ${CMAKE_BINARY_DIR}/atom_tests/inlet_outlet.h5m.txt
)

# testing adding cubit meshset
my_add_executable(add_cubit_meshsets add_cubit_meshsets.cpp)
target_link_libraries(add_cubit_meshsets
  mofem_finite_elements
  mofem_interfaces
  mofem_multi_indices
  mofem_petsc
  mofem_approx
  mofem_cblas
  mofem_third_party
  ${PROJECT_LIBS}
)

cm_export_file("add_cubit_meshsets.in" export_atom_tests)

add_test(
  add_cubit_meshsets
  ${MPI_RUN} ${MPI_RUN_FLAGS} -np 1
  ${CMAKE_CURRENT_BINARY_DIR}/add_cubit_meshsets
  -meshsets_config add_cubit_meshsets.in
)

#Loop over Cubit Meshset Test
cm_export_file("../meshes/loop_atom.h5m" export_atom_tests)

my_add_executable(loops_atom_test loops_test.cpp)
target_link_libraries(loops_atom_test
  mofem_finite_elements
  mofem_interfaces
  mofem_multi_indices
  mofem_petsc
  mofem_approx
  mofem_cblas
  mofem_third_party
  ${PROJECT_LIBS}
)

add_test(cubit_meshset_loop_test ${MPI_RUN} ${MPI_RUN_FLAGS} -np 1 ${CMAKE_CURRENT_BINARY_DIR}/loops_atom_test -my_file loop_atom.h5m)
add_test(cubit_meshset_loop_test_compare ${CMAKE_COMMAND} -E compare_files
  ${CMAKE_SOURCE_DIR}/atom_tests/blessed_files/loop_atom.cub.txt
  ${CMAKE_BINARY_DIR}/atom_tests/loop_atom.h5m.txt
)

#field axpy
cm_export_file("../meshes/elasticity_atom_test_01X_pressure.h5m" export_atom_tests)

my_add_executable(field_axpy_atom_test field_axpy_atom_test.cpp)
target_link_libraries(field_axpy_atom_test
  mofem_finite_elements
  mofem_interfaces
  mofem_multi_indices
  mofem_petsc
  mofem_approx
  mofem_cblas
  mofem_third_party
  ${PROJECT_LIBS}
)

add_test(field_axpy 
  ${MPI_RUN} ${MPI_RUN_FLAGS} -np 1 
  ${CMAKE_CURRENT_BINARY_DIR}/field_axpy_atom_test 
  -my_file elasticity_atom_test_01X_pressure.h5m)


my_add_executable(field_blas_set_vertex_dofs field_blas_set_vertex_dofs.cpp)
target_link_libraries(field_blas_set_vertex_dofs
  mofem_finite_elements
  mofem_interfaces
  mofem_multi_indices
  mofem_petsc
  mofem_approx
  mofem_cblas
  mofem_third_party
  ${PROJECT_LIBS}
)
  
add_test(field_blas_set_vertex_dofs
  ${MPI_RUN} ${MPI_RUN_FLAGS} -np 1 
  ${CMAKE_CURRENT_BINARY_DIR}/field_blas_set_vertex_dofs 
  -file_name elasticity_atom_test_01X_pressure.h5m)

#test coord sys
my_add_executable(test_setting_coordinate_sys test_setting_coordinate_sys.cpp)
target_link_libraries(test_setting_coordinate_sys
  mofem_finite_elements
  mofem_interfaces
  mofem_multi_indices
  mofem_petsc
  mofem_approx
  mofem_cblas
  mofem_third_party
  ${PROJECT_LIBS}
)
add_test(
  test_setting_coordinate_sys
  ${MPI_RUN} ${MPI_RUN_FLAGS} -np 1
  ${CMAKE_CURRENT_BINARY_DIR}/test_setting_coordinate_sys
  -my_file elasticity_atom_test_01X_pressure.h5m
)

#mesh refine
cm_export_file("../meshes/templar.h5m" export_atom_tests)

my_add_executable(mesh_refine_atom mesh_refine_atom.cpp)
target_link_libraries(mesh_refine_atom
  mofem_finite_elements
  mofem_interfaces
  mofem_multi_indices
  mofem_petsc
  mofem_approx
  mofem_cblas
  mofem_third_party
  ${PROJECT_LIBS}
)

add_test(
  mesh_refine_atom
  ${MPI_RUN} ${MPI_RUN_FLAGS} -np 1
  ${CMAKE_CURRENT_BINARY_DIR}/mesh_refine_atom -my_file templar.h5m
)

add_test(
  mesh_refine_atom_test_compare
  ${CMAKE_COMMAND} -E compare_files
  ${CMAKE_SOURCE_DIR}/atom_tests/blessed_files/mesh_refine.txt
  ${CMAKE_BINARY_DIR}/atom_tests/mesh_refine.txt
)

#mesh_insert_interface_atom
cm_export_file("../meshes/Tinterface.h5m" export_atom_tests)
cm_export_file("../meshes/4seasons.h5m" export_atom_tests)

my_add_executable(mesh_insert_interface_atom mesh_insert_interface_atom.cpp)
target_link_libraries(mesh_insert_interface_atom
  mofem_finite_elements
  mofem_interfaces
  mofem_multi_indices
  mofem_petsc
  mofem_approx
  mofem_cblas
  mofem_third_party
  ${PROJECT_LIBS}
)

add_test(mesh_insert_interface_atom ${MPI_RUN} ${MPI_RUN_FLAGS} -np 1
  ${CMAKE_CURRENT_BINARY_DIR}/mesh_insert_interface_atom -my_file templar.h5m
)
add_test(mesh_insert_interface_atom_test_compare ${CMAKE_COMMAND} -E compare_files
  ${CMAKE_SOURCE_DIR}/atom_tests/blessed_files/mesh_insert_interface.txt ${CMAKE_BINARY_DIR}/atom_tests/mesh_insert_interface.txt
)
add_test(mesh_insert_T_interface_atom ${MPI_RUN} ${MPI_RUN_FLAGS} -np 1
  ${CMAKE_CURRENT_BINARY_DIR}/mesh_insert_interface_atom -my_file Tinterface.h5m
)
add_test(mesh_insert_T_interface_atom_test_compare ${CMAKE_COMMAND} -E compare_files
  ${CMAKE_SOURCE_DIR}/atom_tests/blessed_files/mesh_insert_T_interface.txt
  ${CMAKE_BINARY_DIR}/atom_tests/mesh_insert_interface.txt
)
add_test(mesh_insert_T_4seasons_interface_atom ${MPI_RUN} ${MPI_RUN_FLAGS} -np 1
  ${CMAKE_CURRENT_BINARY_DIR}/mesh_insert_interface_atom -my_file 4seasons.h5m
)
add_test(mesh_insert_T_4seasons_interface_atom_test_compare ${CMAKE_COMMAND} -E compare_files
  ${CMAKE_SOURCE_DIR}/atom_tests/blessed_files/mesh_insert_T_4seasons_interface.txt
  ${CMAKE_BINARY_DIR}/atom_tests/mesh_insert_interface.txt
)

#foces and sources functions Test
my_add_executable(forces_and_sources_getting_orders_indices_atom_test forces_and_sources_getting_orders_indices_atom_test.cpp)
target_link_libraries(forces_and_sources_getting_orders_indices_atom_test
  mofem_finite_elements
  mofem_interfaces
  mofem_multi_indices
  mofem_petsc
  mofem_approx
  mofem_cblas
  mofem_third_party
  ${PROJECT_LIBS}
)

add_test(forces_and_sources_getting_orders_indices_test
  ${MPI_RUN} ${MPI_RUN_FLAGS} -np 1 ${CMAKE_CURRENT_BINARY_DIR}/forces_and_sources_getting_orders_indices_atom_test -my_file elasticity_atom_test_01X_pressure.h5m)
add_test(forces_and_sources_getting_orders_indices_test_compare ${CMAKE_COMMAND} -E compare_files
  ${CMAKE_SOURCE_DIR}/atom_tests/blessed_files/forces_and_sources_getting_orders_indices_atom_test.txt
  ${CMAKE_BINARY_DIR}/atom_tests/forces_and_sources_getting_orders_indices_atom_test.txt
)

my_add_executable(forces_and_sources_getting_mult_H1_H1_atom_test forces_and_sources_getting_mult_H1_H1_atom_test.cpp)
target_link_libraries(forces_and_sources_getting_mult_H1_H1_atom_test
  mofem_finite_elements
  mofem_interfaces
  mofem_multi_indices
  mofem_petsc
  mofem_approx
  mofem_cblas
  mofem_third_party
  ${PROJECT_LIBS}
)

add_test(forces_and_sources_getting_mult_H1_H1_test
  ${MPI_RUN} ${MPI_RUN_FLAGS} -np 1 ${CMAKE_CURRENT_BINARY_DIR}/forces_and_sources_getting_mult_H1_H1_atom_test -my_file elasticity_atom_test_01X_pressure.h5m)
add_test(forces_and_sources_getting_mult_H1_H1_test_compare ${CMAKE_COMMAND} -E compare_files
  ${CMAKE_SOURCE_DIR}/atom_tests/blessed_files/forces_and_sources_getting_mult_H1_H1_atom_test.txt
  ${CMAKE_BINARY_DIR}/atom_tests/forces_and_sources_getting_mult_H1_H1_atom_test.txt
)

my_add_executable(forces_and_sources_calculate_jacobian forces_and_sources_calculate_jacobian.cpp)
target_link_libraries(forces_and_sources_calculate_jacobian
  mofem_finite_elements
  mofem_interfaces
  mofem_multi_indices
  mofem_petsc
  mofem_approx
  mofem_cblas
  mofem_third_party
  ${PROJECT_LIBS}
)

add_test(forces_and_sources_calculate_jacobian_test
  ${MPI_RUN} ${MPI_RUN_FLAGS} -np 1 ${CMAKE_CURRENT_BINARY_DIR}/forces_and_sources_calculate_jacobian -my_file elasticity_atom_test_01X_pressure.h5m)
add_test(forces_and_sources_calculate_jacobian_test_compare ${CMAKE_COMMAND} -E compare_files
  ${CMAKE_SOURCE_DIR}/atom_tests/blessed_files/forces_and_sources_calculate_jacobian.txt
  ${CMAKE_BINARY_DIR}/atom_tests/forces_and_sources_calculate_jacobian.txt
)

my_add_executable(forces_and_sources_testing_volume_element forces_and_sources_testing_volume_element.cpp)
target_link_libraries(forces_and_sources_testing_volume_element
  mofem_finite_elements
  mofem_interfaces
  mofem_multi_indices
  mofem_petsc
  mofem_approx
  mofem_cblas
  mofem_third_party
  ${PROJECT_LIBS}
)

add_test(
  forces_and_sources_testing_volume_element_test
  ${MPI_RUN} ${MPI_RUN_FLAGS} -np 1 ${CMAKE_CURRENT_BINARY_DIR}/forces_and_sources_testing_volume_element
  -my_file elasticity_atom_test_01X_pressure.h5m
)
add_test(forces_and_sources_testing_volume_element_test_compare ${CMAKE_COMMAND} -E compare_files
  ${CMAKE_SOURCE_DIR}/atom_tests/blessed_files/forces_and_sources_testing_volume_element.txt
  ${CMAKE_BINARY_DIR}/atom_tests/forces_and_sources_testing_volume_element.txt
)

my_add_executable(forces_and_sources_testing_ftensor forces_and_sources_testing_ftensor.cpp)
target_link_libraries(forces_and_sources_testing_ftensor
  mofem_finite_elements
  mofem_interfaces
  mofem_multi_indices
  mofem_petsc
  mofem_approx
  mofem_cblas
  mofem_third_party
  ${PROJECT_LIBS}
)
add_test(
  forces_and_sources_testing_ftensor
  ${MPI_RUN} ${MPI_RUN_FLAGS} -np 1 ${CMAKE_CURRENT_BINARY_DIR}/forces_and_sources_testing_ftensor
  -my_file elasticity_atom_test_01X_pressure.h5m
)

my_add_executable(forces_and_sources_testing_users_base forces_and_sources_testing_users_base.cpp)
target_link_libraries(forces_and_sources_testing_users_base
  mofem_finite_elements
  mofem_interfaces
  mofem_multi_indices
  mofem_petsc
  mofem_approx
  mofem_cblas
  mofem_third_party
  ${PROJECT_LIBS}
)
add_test(
  forces_and_sources_testing_users_base
  ${MPI_RUN} ${MPI_RUN_FLAGS} -np 1 ${CMAKE_CURRENT_BINARY_DIR}/forces_and_sources_testing_users_base
  -my_file elasticity_atom_test_01X_pressure.h5m
)
add_test(forces_and_sources_testing_users_base_compare ${CMAKE_COMMAND} -E compare_files
  ${CMAKE_SOURCE_DIR}/atom_tests/blessed_files/forces_and_sources_testing_users_base.txt
  ${CMAKE_BINARY_DIR}/atom_tests/forces_and_sources_testing_users_base.txt
)

my_add_executable(forces_and_sources_getting_higher_order_skin_normals_atom forces_and_sources_getting_higher_order_skin_normals_atom_tets.cpp)
target_link_libraries(forces_and_sources_getting_higher_order_skin_normals_atom
  mofem_finite_elements
  mofem_interfaces
  mofem_multi_indices
  mofem_petsc
  mofem_approx
  mofem_cblas
  mofem_third_party
  ${PROJECT_LIBS}
)

cm_export_file("../meshes/sphere.h5m" export_atom_tests)

add_test(forces_and_sources_getting_higher_order_skin_normals_atom_test
  ${MPI_RUN} ${MPI_RUN_FLAGS} -np 1 ${CMAKE_CURRENT_BINARY_DIR}/forces_and_sources_getting_higher_order_skin_normals_atom -my_file sphere.h5m
)
add_test(forces_and_sources_getting_higher_order_skin_normals_atom_test_compare ${CMAKE_COMMAND} -E compare_files
  ${CMAKE_SOURCE_DIR}/atom_tests/blessed_files/forces_and_sources_getting_higher_order_skin_normals_atom.txt
  ${CMAKE_BINARY_DIR}/atom_tests/forces_and_sources_getting_higher_order_skin_normals_atom.txt
)

#triangle element
my_add_executable(forces_and_sources_testing_triangle_element forces_and_sources_testing_triangle_element.cpp)
target_link_libraries(forces_and_sources_testing_triangle_element
  mofem_finite_elements
  mofem_interfaces
  mofem_multi_indices
  mofem_petsc
  mofem_approx
  mofem_cblas
  mofem_third_party
  ${PROJECT_LIBS}
)

add_test(forces_and_sources_testing_triangle_element_test
  ${MPI_RUN} ${MPI_RUN_FLAGS} -np 1 ${CMAKE_CURRENT_BINARY_DIR}/forces_and_sources_testing_triangle_element
  -my_file elasticity_atom_test_01X_pressure.h5m
)
add_test(forces_and_sources_testing_triangle_element_test_compare ${CMAKE_COMMAND} -E compare_files
  ${CMAKE_SOURCE_DIR}/atom_tests/blessed_files/forces_and_sources_testing_triangle_element.txt
  ${CMAKE_BINARY_DIR}/atom_tests/forces_and_sources_testing_triangle_element.txt
)

#edge element
my_add_executable(
  forces_and_sources_testing_edge_element 
  forces_and_sources_testing_edge_element.cpp)
target_link_libraries(forces_and_sources_testing_edge_element
  mofem_finite_elements
  mofem_interfaces
  mofem_multi_indices
  mofem_petsc
  mofem_approx
  mofem_cblas
  mofem_third_party
  ${PROJECT_LIBS}
)

add_test(forces_and_sources_testing_edge_element_ainsworth_test
  ${MPI_RUN} ${MPI_RUN_FLAGS} -np 1 
  ${CMAKE_CURRENT_BINARY_DIR}/forces_and_sources_testing_edge_element
  -my_file elasticity_atom_test_01X_pressure.h5m -base ainsworth
)
add_test(forces_and_sources_testing_edge_element_ainsworth_test_compare 
${CMAKE_COMMAND} -E compare_files
  ${CMAKE_SOURCE_DIR}/atom_tests/blessed_files/forces_and_sources_testing_edge_element_AINSWORTH_LEGENDRE_BASE.txt
  ${CMAKE_BINARY_DIR}/atom_tests/forces_and_sources_testing_edge_element_AINSWORTH_LEGENDRE_BASE.txt
)
add_test(forces_and_sources_testing_edge_element_bernstein_bezier_test
  ${MPI_RUN} ${MPI_RUN_FLAGS} -np 1 
  ${CMAKE_CURRENT_BINARY_DIR}/forces_and_sources_testing_edge_element
  -my_file elasticity_atom_test_01X_pressure.h5m -base bernstein_bezier
)
add_test(forces_and_sources_testing_edge_element_bernstein_bezier_test_compare 
${CMAKE_COMMAND} -E compare_files
  ${CMAKE_SOURCE_DIR}/atom_tests/blessed_files/forces_and_sources_testing_edge_element_AINSWORTH_BERNSTEIN_BEZIER_BASE.txt
  ${CMAKE_BINARY_DIR}/atom_tests/forces_and_sources_testing_edge_element_AINSWORTH_BERNSTEIN_BEZIER_BASE.txt
)


#vertex element
my_add_executable(forces_and_sources_testing_vertex_element forces_and_sources_testing_vertex_element.cpp)
target_link_libraries(forces_and_sources_testing_vertex_element
  mofem_finite_elements
  mofem_interfaces
  mofem_multi_indices
  mofem_petsc
  mofem_approx
  mofem_cblas
  mofem_third_party
  ${PROJECT_LIBS}
)

add_test(forces_and_sources_testing_vertex_element_test
  ${MPI_RUN} ${MPI_RUN_FLAGS} -np 1 ${CMAKE_CURRENT_BINARY_DIR}/forces_and_sources_testing_vertex_element
  -my_file elasticity_atom_test_01X_pressure.h5m
)
add_test(forces_and_sources_testing_vertex_element_test_compare ${CMAKE_COMMAND} -E compare_files
  ${CMAKE_SOURCE_DIR}/atom_tests/blessed_files/forces_and_sources_testing_vertex_element.txt
  ${CMAKE_BINARY_DIR}/atom_tests/forces_and_sources_testing_vertex_element.txt
)

#flat prism element
my_add_executable(forces_and_sources_testing_flat_prism_element forces_and_sources_testing_flat_prism_element.cpp)
target_link_libraries(forces_and_sources_testing_flat_prism_element
  mofem_finite_elements
  mofem_interfaces
  mofem_multi_indices
  mofem_petsc
  mofem_approx
  mofem_cblas
  mofem_third_party
  ${PROJECT_LIBS}
)

add_test(forces_and_sources_testing_flat_prism_element_test
  ${MPI_RUN} ${MPI_RUN_FLAGS} -np 1
  ${CMAKE_CURRENT_BINARY_DIR}/forces_and_sources_testing_flat_prism_element
  -my_file templar.h5m
)
add_test(forces_and_sources_testing_flat_prism_element_test_compare ${CMAKE_COMMAND} -E compare_files
  ${CMAKE_SOURCE_DIR}/atom_tests/blessed_files/forces_and_sources_testing_flat_prism_element.txt
  ${CMAKE_BINARY_DIR}/atom_tests/forces_and_sources_testing_flat_prism_element.txt
)

#contact prism element
my_add_executable(forces_and_sources_testing_contact_prism_element forces_and_sources_testing_contact_prism_element.cpp)
target_link_libraries(forces_and_sources_testing_contact_prism_element
  mofem_finite_elements
  mofem_interfaces
  mofem_multi_indices
  mofem_petsc
  mofem_approx
  mofem_cblas
  mofem_third_party
  ${PROJECT_LIBS}
)

add_test(forces_and_sources_testing_contact_prism_element_test
  ${MPI_RUN} ${MPI_RUN_FLAGS} -np 1
  ${CMAKE_CURRENT_BINARY_DIR}/forces_and_sources_testing_contact_prism_element
  -my_file templar.h5m
)
add_test(forces_and_sources_testing_contact_prism_element_test_compare ${CMAKE_COMMAND} -E compare_files
  ${CMAKE_SOURCE_DIR}/atom_tests/blessed_files/forces_and_sources_testing_contact_prism_element.txt
  ${CMAKE_BINARY_DIR}/atom_tests/forces_and_sources_testing_contact_prism_element.txt
)

# Checking direvatives
my_add_executable(
  check_base_functions_direvatives_on_tet
  check_base_functions_direvatives_on_tet.cpp
)
target_link_libraries(check_base_functions_direvatives_on_tet
  mofem_finite_elements
  mofem_interfaces
  mofem_multi_indices
  mofem_petsc
  mofem_approx
  mofem_cblas
  mofem_third_party
  ${PROJECT_LIBS}
)
add_test(check_h1_ainsworth_base_functions_direvatives_on_tet
  ${MPI_RUN} ${MPI_RUN_FLAGS} -np 1
  ${CMAKE_CURRENT_BINARY_DIR}/check_base_functions_direvatives_on_tet
  -space H1TET -base ainsworth
)
add_test(check_hdiv_ainsworth_base_functions_direvatives_on_tet
  ${MPI_RUN} ${MPI_RUN_FLAGS} -np 1
  ${CMAKE_CURRENT_BINARY_DIR}/check_base_functions_direvatives_on_tet
  -space HDIVTET -base ainsworth
)
add_test(check_hdiv_demkowicz_base_functions_direvatives_on_tet
  ${MPI_RUN} ${MPI_RUN_FLAGS} -np 1
  ${CMAKE_CURRENT_BINARY_DIR}/check_base_functions_direvatives_on_tet
  -space HDIVTET -base demkowicz
)
add_test(check_hcurl_ainsworth_base_functions_direvatives_on_tet
  ${MPI_RUN} ${MPI_RUN_FLAGS} -np 1
  ${CMAKE_CURRENT_BINARY_DIR}/check_base_functions_direvatives_on_tet
  -space HCURLTET -base ainsworth
)
add_test(check_hcurl_demkowicz_base_functions_direvatives_on_tet
  ${MPI_RUN} ${MPI_RUN_FLAGS} -np 1
  ${CMAKE_CURRENT_BINARY_DIR}/check_base_functions_direvatives_on_tet
  -space HCURLTET -base demkowicz
)

my_add_executable(
  check_base_functions_direvatives_tri
  check_base_functions_direvatives_tri.cpp
)
target_link_libraries(check_base_functions_direvatives_tri
  mofem_finite_elements
  mofem_interfaces
  mofem_multi_indices
  mofem_petsc
  mofem_approx
  mofem_cblas
  mofem_third_party
  ${PROJECT_LIBS}
)
add_test(check_h1_ainsworth_base_functions_direvatives_tri
  ${MPI_RUN} ${MPI_RUN_FLAGS} -np 1
  ${CMAKE_CURRENT_BINARY_DIR}/check_base_functions_direvatives_tri 
  -space h1tri -base ainsworth
)
add_test(check_hcurl_ainsworth_base_functions_direvatives_tri
  ${MPI_RUN} ${MPI_RUN_FLAGS} -np 1
  ${CMAKE_CURRENT_BINARY_DIR}/check_base_functions_direvatives_tri -space hcurltri 
  -base ainsworth
)
add_test(check_hcurl_demkowicz_base_functions_direvatives_tri
  ${MPI_RUN} ${MPI_RUN_FLAGS} -np 1
  ${CMAKE_CURRENT_BINARY_DIR}/check_base_functions_direvatives_tri -space hcurltri 
  -base demkowicz
)

# Continuity check on tet for h1 space
my_add_executable(forces_and_sources_h1_continuity_check forces_and_sources_h1_continuity_check.cpp)
target_link_libraries(forces_and_sources_h1_continuity_check
  mofem_finite_elements
  mofem_interfaces
  mofem_multi_indices
  mofem_petsc
  mofem_approx
  mofem_cblas
  mofem_third_party
  ${PROJECT_LIBS}
)
add_test(forces_and_sources_h1_continuity_check_atom
  ${MPI_RUN} ${MPI_RUN_FLAGS} -np 1
  ${CMAKE_CURRENT_BINARY_DIR}/forces_and_sources_h1_continuity_check -my_file sphere.h5m
)

# Check approxination on H1 space in 2d
my_add_executable(scalar_check_approximation_2d scalar_check_approximation_2d.cpp)
target_link_libraries(scalar_check_approximation_2d
  mofem_finite_elements
  mofem_interfaces
  mofem_multi_indices
  mofem_petsc
  mofem_approx
  mofem_cblas
  mofem_third_party
  ${PROJECT_LIBS}
)
add_test(h1_check_approx_2d_ainsworth
  ${MPI_RUN} ${MPI_RUN_FLAGS} -np 1
  ${CMAKE_CURRENT_BINARY_DIR}/scalar_check_approximation_2d
  -base ainsworth -space h1 
  -ksp_type fgmres -pc_type bjacobi -ksp_atol 1e-12 -ksp_rtol 0)
add_test(h1_check_approx_2d_bernstein
  ${MPI_RUN} ${MPI_RUN_FLAGS} -np 1
  ${CMAKE_CURRENT_BINARY_DIR}/scalar_check_approximation_2d
  -base bernstein -space h1 
  -ksp_type fgmres -pc_type bjacobi -ksp_atol 1e-12 -ksp_rtol 0)
add_test(l2_check_approx_2d_ainsworth
  ${MPI_RUN} ${MPI_RUN_FLAGS} -np 1
  ${CMAKE_CURRENT_BINARY_DIR}/scalar_check_approximation_2d
  -base ainsworth -space l2 
  -ksp_type fgmres -pc_type bjacobi -ksp_atol 1e-12 -ksp_rtol 0)
add_test(l2_check_approx_2d_bernstein
  ${MPI_RUN} ${MPI_RUN_FLAGS} -np 1
  ${CMAKE_CURRENT_BINARY_DIR}/scalar_check_approximation_2d
  -base bernstein -space l2 
  -ksp_type fgmres -pc_type bjacobi -ksp_atol 1e-12 -ksp_rtol 0)

# Check approximation on Hcurl space in 2d
my_add_executable(hcurl_check_approx_in_2d 
  hcurl_check_approx_in_2d.cpp)
target_link_libraries(hcurl_check_approx_in_2d
  mofem_finite_elements
  mofem_interfaces
  mofem_multi_indices
  mofem_petsc
  mofem_approx
  mofem_cblas
  mofem_third_party
  ${PROJECT_LIBS}
)
add_test(hcurl_check_approx_in_2d_ainsworth
  ${MPI_RUN} ${MPI_RUN_FLAGS} -np 1
  ${CMAKE_CURRENT_BINARY_DIR}/hcurl_check_approx_in_2d
  -base ainsworth -ksp_type fgmres -pc_type bjacobi -ksp_atol 1e-12 -ksp_rtol 0
)

my_add_executable(hcurl_divergence_operator_2d hcurl_divergence_operator_2d.cpp)
target_link_libraries(hcurl_divergence_operator_2d
  mofem_finite_elements
  mofem_interfaces
  mofem_multi_indices
  mofem_petsc
  mofem_approx
  mofem_cblas
  mofem_third_party
  ${PROJECT_LIBS}
)
add_test(hcurl_divergence_operator_2d_ainsworth
  ${MPI_RUN} ${MPI_RUN_FLAGS} -np 1
  ${CMAKE_CURRENT_BINARY_DIR}/hcurl_divergence_operator_2d
  -base ainsworth -odrer 5
)
add_test(hcurl_divergence_operator_2d_demkowicz
  ${MPI_RUN} ${MPI_RUN_FLAGS} -np 1
  ${CMAKE_CURRENT_BINARY_DIR}/hcurl_divergence_operator_2d
  -base demkowicz -odrer 5
)

# add test for recording series
my_add_executable(record_series_atom record_series_atom.cpp)
target_link_libraries(record_series_atom
  mofem_finite_elements
  mofem_interfaces
  mofem_multi_indices
  mofem_petsc
  mofem_approx
  mofem_cblas
  mofem_third_party
  ${PROJECT_LIBS}
)

add_test(record_series_atom_test ${MPI_RUN} ${MPI_RUN_FLAGS} -np 1 
  ${CMAKE_CURRENT_BINARY_DIR}/record_series_atom
  -my_file elasticity_atom_test_01X_pressure.h5m
)
add_test(record_series_atom_test_compare ${CMAKE_COMMAND} -E compare_files
  ${CMAKE_SOURCE_DIR}/atom_tests/blessed_files/record_series_atom.txt
  ${CMAKE_BINARY_DIR}/atom_tests/record_series_atom.txt
)

# add test for hcurl space
my_add_executable(forces_and_sources_hcurl_approximation_functions 
  forces_and_sources_hcurl_approximation_functions.cpp)
target_link_libraries(forces_and_sources_hcurl_approximation_functions
  mofem_finite_elements
  mofem_interfaces
  mofem_multi_indices
  mofem_petsc
  mofem_approx
  mofem_cblas
  mofem_third_party
  ${PROJECT_LIBS}
)
add_test(
  forces_and_sources_hcurl_approximation_functions_atom
  ${MPI_RUN} ${MPI_RUN_FLAGS} -np 1 
  ${CMAKE_CURRENT_BINARY_DIR}/forces_and_sources_hcurl_approximation_functions
)
add_test(forces_and_sources_hcurl_approximation_functions_atom_compare ${CMAKE_COMMAND} -E compare_files
  ${CMAKE_BINARY_DIR}/atom_tests/forces_and_sources_hcurl_approximation_functions.txt
  ${CMAKE_SOURCE_DIR}/atom_tests/blessed_files/forces_and_sources_hcurl_approximation_functions.txt
)

my_add_executable(hcurl_continuity_check hcurl_continuity_check.cpp)
target_link_libraries(hcurl_continuity_check
  mofem_finite_elements
  mofem_interfaces
  mofem_multi_indices
  mofem_petsc
  mofem_approx
  mofem_cblas
  mofem_third_party
  ${PROJECT_LIBS}
)
add_test(hcurl_ainsworth_continuity_check
  ${MPI_RUN} ${MPI_RUN_FLAGS} -np 1
  ${CMAKE_CURRENT_BINARY_DIR}/hcurl_continuity_check 
  -my_file sphere.h5m -base ainsworth
)
add_test(hcurl_demkowicz_continuity_check
  ${MPI_RUN} ${MPI_RUN_FLAGS} -np 1
  ${CMAKE_CURRENT_BINARY_DIR}/hcurl_continuity_check 
  -my_file sphere.h5m -base demkowicz
)

# add test for hdiv space
my_add_executable(forces_and_sources_hdiv_approximation_functions 
  forces_and_sources_hdiv_approximation_functions.cpp)
target_link_libraries(forces_and_sources_hdiv_approximation_functions
  mofem_finite_elements
  mofem_interfaces
  mofem_multi_indices
  mofem_petsc
  mofem_approx
  mofem_cblas
  mofem_third_party
  ${PROJECT_LIBS}
)

add_test(
  forces_and_sources_hdiv_approximation_functions_atom
  ${MPI_RUN} ${MPI_RUN_FLAGS} -np 1 
  ${CMAKE_CURRENT_BINARY_DIR}/forces_and_sources_hdiv_approximation_functions
)
add_test(forces_and_sources_hdiv_approximation_functions_atom_compare 
  ${CMAKE_COMMAND} -E compare_files
  ${CMAKE_BINARY_DIR}/atom_tests/forces_and_sources_hdiv_approximation_functions.txt
  ${CMAKE_SOURCE_DIR}/atom_tests/blessed_files/forces_and_sources_hdiv_approximation_functions.txt)

# add test for hdiv space - check approximation continuity
my_add_executable(hdiv_continuity_check hdiv_continuity_check.cpp)
target_link_libraries(hdiv_continuity_check
  mofem_finite_elements
  mofem_interfaces
  mofem_multi_indices
  mofem_petsc
  mofem_approx
  mofem_cblas
  mofem_third_party
  ${PROJECT_LIBS}
)
add_test(hdiv_continuity_check_ainsworth_base
  ${MPI_RUN} ${MPI_RUN_FLAGS} -np 1
  ${CMAKE_CURRENT_BINARY_DIR}/hdiv_continuity_check
  -my_file sphere.h5m -base hdiv_ainsworth
)
add_test(hdiv_continuity_check_demkowicz_base
  ${MPI_RUN} ${MPI_RUN_FLAGS} -np 1
  ${CMAKE_CURRENT_BINARY_DIR}/hdiv_continuity_check
  -my_file sphere.h5m -base hdiv_demkowicz
)

# add test for hdvi divergence operator
my_add_executable(hdiv_divergence_operator hdiv_divergence_operator.cpp)
target_link_libraries(hdiv_divergence_operator
  mofem_finite_elements
  mofem_interfaces
  mofem_multi_indices
  mofem_petsc
  mofem_approx
  mofem_cblas
  mofem_third_party
  ${PROJECT_LIBS}
)
add_test(hdiv_divergence_operator_ainsworth_atom
  ${MPI_RUN} ${MPI_RUN_FLAGS} -np 1
  ${CMAKE_CURRENT_BINARY_DIR}/hdiv_divergence_operator
  -file_name sphere.h5m -base ainsworth
)
add_test(hdiv_divergence_operator_demkowicz_atom
  ${MPI_RUN} ${MPI_RUN_FLAGS} -np 1
  ${CMAKE_CURRENT_BINARY_DIR}/hdiv_divergence_operator
  -file_name sphere.h5m -base demkowicz
)
add_test(hdiv_divergence_operator_ainsworth_ho_geometry_atom
  ${MPI_RUN} ${MPI_RUN_FLAGS} -np 1
  ${CMAKE_CURRENT_BINARY_DIR}/hdiv_divergence_operator
  -file_name sphere.h5m -base ainsworth -ho_geometry
)
add_test(hdiv_divergence_operator_demkowicz_ho_geometry_atom
  ${MPI_RUN} ${MPI_RUN_FLAGS} -np 1
  ${CMAKE_CURRENT_BINARY_DIR}/hdiv_divergence_operator
  -file_name sphere.h5m -base demkowicz -ho_geometry
)

# add test for hcurl curl operator
my_add_executable(hcurl_curl_operator hcurl_curl_operator.cpp)
target_link_libraries(hcurl_curl_operator
  mofem_finite_elements
  mofem_interfaces
  mofem_multi_indices
  mofem_petsc
  mofem_approx
  mofem_cblas
  mofem_third_party
  ${PROJECT_LIBS}
)
add_test(hcurl_curl_operator_ainsworth_atom
  ${MPI_RUN} ${MPI_RUN_FLAGS} -np 1 
  ${CMAKE_CURRENT_BINARY_DIR}/hcurl_curl_operator 
  -file_name sphere.h5m -base ainsworth
)
add_test(hcurl_curl_operator_demkowicz_atom
  ${MPI_RUN} ${MPI_RUN_FLAGS} -np 1 
  ${CMAKE_CURRENT_BINARY_DIR}/hcurl_curl_operator 
  -file_name sphere.h5m -base demkowicz
)
add_test(hcurl_curl_operator_ainsworth_ho_geometry_atom
  ${MPI_RUN} ${MPI_RUN_FLAGS} -np 1 
  ${CMAKE_CURRENT_BINARY_DIR}/hcurl_curl_operator 
  -file_name sphere.h5m -base ainsworth -ho_geometry
)
add_test(hcurl_curl_operator_demkowicz_ho_geometry_atom
  ${MPI_RUN} ${MPI_RUN_FLAGS} -np 1 
  ${CMAKE_CURRENT_BINARY_DIR}/hcurl_curl_operator 
  -file_name sphere.h5m -base demkowicz -ho_geometry
)

#test integration on skeleton
my_add_executable(
  continuity_check_on_skeleton_3d
  continuity_check_on_skeleton_3d.cpp
)
target_link_libraries(continuity_check_on_skeleton_3d
  mofem_finite_elements
  mofem_interfaces
  mofem_multi_indices
  mofem_petsc
  mofem_approx
  mofem_cblas
  mofem_third_party
  ${PROJECT_LIBS}
)
add_test(
  continuity_check_on_skeleton_3d_ainsworth_hdiv
  ${MPI_RUN} ${MPI_RUN_FLAGS} -np 1
  ${CMAKE_CURRENT_BINARY_DIR}/continuity_check_on_skeleton_3d
  -my_file sphere.h5m -base ainsworth -space hdiv
)
add_test(
  continuity_check_on_skeleton_3d_demkowicz_hdiv
  ${MPI_RUN} ${MPI_RUN_FLAGS} -np 1
  ${CMAKE_CURRENT_BINARY_DIR}/continuity_check_on_skeleton_3d
  -my_file sphere.h5m -base demkowicz -space hdiv
)
add_test(
  continuity_check_on_skeleton_3d_ainsworth_hcurl
  ${MPI_RUN} ${MPI_RUN_FLAGS} -np 1
  ${CMAKE_CURRENT_BINARY_DIR}/continuity_check_on_skeleton_3d
  -my_file sphere.h5m -base ainsworth -space hcurl
)
add_test(
  continuity_check_on_skeleton_3d_demkowicz_hcurl
  ${MPI_RUN} ${MPI_RUN_FLAGS} -np 1
  ${CMAKE_CURRENT_BINARY_DIR}/continuity_check_on_skeleton_3d
  -my_file sphere.h5m -base demkowicz -space hcurl
)

#dm
my_add_executable(dm_mofem dm_mofem.cpp)
target_link_libraries(dm_mofem
  mofem_finite_elements
  mofem_interfaces
  mofem_multi_indices
  mofem_petsc
  mofem_approx
  mofem_cblas
  mofem_third_party
  ${PROJECT_LIBS}
)
add_test(dm_mofem_atom ${MPI_RUN} ${MPI_RUN_FLAGS} -np 2 
  ${CMAKE_CURRENT_BINARY_DIR}/dm_mofem -my_file disp01.h5m)
add_test(dm_mofem_atom_compare ${CMAKE_COMMAND} -E compare_files
  ${CMAKE_BINARY_DIR}/atom_tests/dm_mofem.txt
  ${CMAKE_SOURCE_DIR}/atom_tests/blessed_files/dm_mofem.txt
)

cm_export_file("disp01_2parts.h5m" export_atom_tests)
my_add_executable(dm_build_partitioned_mesh dm_build_partitioned_mesh.cpp)
target_link_libraries(dm_build_partitioned_mesh
  mofem_finite_elements
  mofem_interfaces
  mofem_multi_indices
  mofem_petsc
  mofem_approx
  mofem_cblas
  mofem_third_party
  ${PROJECT_LIBS}
)
add_test(dm_build_partitioned_mesh_atom
  ${MPI_RUN} ${MPI_RUN_FLAGS} -np 2 
  ${CMAKE_CURRENT_BINARY_DIR}/dm_build_partitioned_mesh -my_file disp01_2parts.h5m 
  -dm_is_partitioned
)
add_test(dm_build_partitioned_mesh_atom_compare ${CMAKE_COMMAND} -E compare_files
  ${CMAKE_BINARY_DIR}/atom_tests/dm_build_partitioned_mesh.txt
  ${CMAKE_SOURCE_DIR}/atom_tests/blessed_files/dm_build_partitioned_mesh.txt
)

cm_export_file("disp01_3parts.h5m" export_atom_tests)
my_add_executable(dm_partitioned_no_field dm_partitioned_no_field.cpp)
target_link_libraries(dm_partitioned_no_field
  mofem_finite_elements
  mofem_interfaces
  mofem_multi_indices
  mofem_petsc
  mofem_approx
  mofem_cblas
  mofem_third_party
  ${PROJECT_LIBS}
)
add_test(dm_partitioned_no_field_2parts
  ${MPI_RUN} ${MPI_RUN_FLAGS} -np 2 
  ${CMAKE_CURRENT_BINARY_DIR}/dm_partitioned_no_field -my_file disp01_2parts.h5m 
  -dm_is_partitioned
)
add_test(dm_partitioned_no_field_3parts
  ${MPI_RUN} ${MPI_RUN_FLAGS} -np 3
  ${CMAKE_CURRENT_BINARY_DIR}/dm_partitioned_no_field -my_file disp01_3parts.h5m 
  -dm_is_partitioned
)

my_add_executable(dm_create_subdm dm_create_subdm.cpp)
target_link_libraries(dm_create_subdm
  mofem_finite_elements
  mofem_interfaces
  mofem_multi_indices
  mofem_petsc
  mofem_approx
  mofem_cblas
  mofem_third_party
  ${PROJECT_LIBS}
)
add_test(
  dm_create_subdm
  ${MPI_RUN} ${MPI_RUN_FLAGS} -np 2
  ${CMAKE_CURRENT_BINARY_DIR}/dm_create_subdm -my_file disp01_2parts.h5m -dm_is_partitioned
)

#single process
my_add_executable(serial_matrix serial_matrix.cpp)
target_link_libraries(serial_matrix
  mofem_finite_elements
  mofem_interfaces
  mofem_multi_indices
  mofem_petsc
  mofem_approx
  mofem_cblas
  mofem_third_party
  ${PROJECT_LIBS}
)
add_test(serial_matrix ${MPI_RUN} ${MPI_RUN_FLAGS} -np 2 
  ${CMAKE_CURRENT_BINARY_DIR}/serial_matrix -my_file disp01.h5m)
add_test(serial_matrix_compare ${CMAKE_COMMAND} -E compare_files
  ${CMAKE_BINARY_DIR}/atom_tests/serial_matrix.txt
  ${CMAKE_SOURCE_DIR}/atom_tests/blessed_files/serial_matrix.txt
)

#test for build problems
my_add_executable(build_problems build_problems.cpp)
target_link_libraries(build_problems
  mofem_finite_elements
  mofem_interfaces
  mofem_multi_indices
  mofem_petsc
  mofem_approx
  mofem_cblas
  mofem_third_party
  ${PROJECT_LIBS}
)
add_test(
  build_problems_atom
  ${MPI_RUN} ${MPI_RUN_FLAGS} -np 2
  ${CMAKE_CURRENT_BINARY_DIR}/build_problems -my_file disp01.h5m
)

# tetsing removing enetities from the problem
cm_export_file("disp01_2parts.h5m" export_atom_tests)
my_add_executable(remove_entities_from_problem 
  remove_entities_from_problem.cpp
)
target_link_libraries(remove_entities_from_problem
  mofem_finite_elements
  mofem_interfaces
  mofem_multi_indices
  mofem_petsc
  mofem_approx
  mofem_cblas
  mofem_third_party
  ${PROJECT_LIBS}
)
add_test(remove_entities_from_problem
  ${MPI_RUN} ${MPI_RUN_FLAGS} -np 2 
  ${CMAKE_CURRENT_BINARY_DIR}/remove_entities_from_problem 
  -my_file disp01_2parts.h5m 
)

# teting build mesh on partinoned (not distributed) mesh and composite problems
#test for build problems
my_add_executable(build_composite_problem build_composite_problem.cpp)
target_link_libraries(build_composite_problem
  mofem_finite_elements
  mofem_interfaces
  mofem_multi_indices
  mofem_petsc
  mofem_approx
  mofem_cblas
  mofem_third_party
  ${PROJECT_LIBS}
)
add_test(
  build_composite_problem_atom
  ${MPI_RUN} ${MPI_RUN_FLAGS} -np 2
  ${CMAKE_CURRENT_BINARY_DIR}/build_composite_problem -my_file disp01.h5m
)

#test inactivating and clearing inactive dofs
my_add_executable(activate_deactivate_dofs activate_deactivate_dofs.cpp)
target_link_libraries(activate_deactivate_dofs
  mofem_finite_elements
  mofem_interfaces
  mofem_multi_indices
  mofem_petsc
  mofem_approx
  mofem_cblas
  mofem_third_party
  ${PROJECT_LIBS})
add_test(
  activate_deactivate_dofs
  ${MPI_RUN} ${MPI_RUN_FLAGS} -np 1
  ${CMAKE_CURRENT_BINARY_DIR}/activate_deactivate_dofs -my_file disp01.h5m
)

# Tetsing entity loops
my_add_executable(loop_entities loop_entities.cpp)
target_link_libraries(loop_entities
  mofem_finite_elements
  mofem_interfaces
  mofem_multi_indices
  mofem_petsc
  mofem_approx
  mofem_cblas
  mofem_third_party
  ${PROJECT_LIBS}
)
add_test(loop_entities
  ${MPI_RUN} ${MPI_RUN_FLAGS} -np 2 
  ${CMAKE_CURRENT_BINARY_DIR}/loop_entities -file_name disp01_2parts.h5m 
  -dm_is_partitioned
)

# Projection form and to 10 node tets
my_add_executable(projection_from_10node_tet_atom projection_from_10node_tet.cpp)
target_link_libraries(projection_from_10node_tet_atom
  mofem_finite_elements
  mofem_interfaces
  mofem_multi_indices
  mofem_petsc
  mofem_approx
  mofem_cblas
  mofem_third_party
  ${PROJECT_LIBS}
)

add_test(
  projection_from_10node_tet_atom ${MPI_RUN} ${MPI_RUN_FLAGS} -np 1 
   ${CMAKE_CURRENT_BINARY_DIR}/projection_from_10node_tet_atom -my_file sphere.h5m
)
add_test(projection_from_10node_tet_atom_compare ${CMAKE_COMMAND} -E compare_files
  ${CMAKE_SOURCE_DIR}/atom_tests/blessed_files/10node_sphere.txt
  ${CMAKE_BINARY_DIR}/atom_tests/10node_sphere.txt
)

if(TETGEN_LIBRARY)

  cm_export_file("../meshes/Tinterface.h5m" export_atom_tests)

  my_add_executable(tetgen_interface tetgen_interface.cpp)
  target_link_libraries(tetgen_interface
    mofem_finite_elements
    mofem_interfaces
    mofem_multi_indices
    mofem_petsc
    mofem_approx
    mofem_cblas
    mofem_third_party
    ${PROJECT_LIBS}
  )
  if(WITH_TETGEN)
    add_dependencies(tetgen_interface tetgen)
  endif(WITH_TETGEN)

  add_test(tetgen_interface_atom ${MPI_RUN} ${MPI_RUN_FLAGS} -np 1
    ${CMAKE_CURRENT_BINARY_DIR}/tetgen_interface -my_file Tinterface.h5m
  )
endif(TETGEN_LIBRARY)

if(NETGEN_LIBRARY)

  my_add_executable(netgen_interface netgen_interface.cpp)
  target_link_libraries(netgen_interface
    mofem_finite_elements
    mofem_interfaces
    mofem_multi_indices
    mofem_approx
    mofem_cblas
    mofem_third_party
    ${PROJECT_LIBS}
  )

endif(NETGEN_LIBRARY)

my_add_executable(node_merge node_merge.cpp)
target_link_libraries(node_merge
  mofem_finite_elements
  mofem_interfaces
  mofem_multi_indices
  mofem_petsc
  mofem_approx
  mofem_cblas
  mofem_third_party
  ${PROJECT_LIBS}
)

cm_export_file("../meshes/node_merge_test.h5m" export_atom_tests)
add_test(node_merge ${MPI_RUN} ${MPI_RUN_FLAGS} -np 1
  ${CMAKE_CURRENT_BINARY_DIR}/node_merge -my_file node_merge_test.h5m
)

my_add_executable(edge_and_bubble_shape_functions_on_quad edge_and_bubble_shape_functions_on_quad.cpp)
target_link_libraries(edge_and_bubble_shape_functions_on_quad
  mofem_finite_elements
  mofem_interfaces
  mofem_multi_indices
  mofem_petsc
  mofem_approx
  mofem_cblas
  mofem_third_party
  ${PROJECT_LIBS}
)
add_test(edge_and_bubble_shape_functions_on_quad ${MPI_RUN} ${MPI_RUN_FLAGS} -np 1
  ${CMAKE_CURRENT_BINARY_DIR}/edge_and_bubble_shape_functions_on_quad -my_file quad_mesh.h5m
)

my_add_executable(gauss_points_on_quad gauss_points_on_quad.cpp)
target_link_libraries(gauss_points_on_quad
  mofem_finite_elements
  mofem_interfaces
  mofem_multi_indices
  mofem_petsc
  mofem_approx
  mofem_cblas
  mofem_third_party
  ${PROJECT_LIBS}
)
add_test(gauss_points_on_quad ${MPI_RUN} ${MPI_RUN_FLAGS} -np 1
  ${CMAKE_CURRENT_BINARY_DIR}/gauss_points_on_quad
)

my_add_executable(partition_mesh partition_mesh.cpp)
target_link_libraries(partition_mesh
  mofem_finite_elements
  mofem_interfaces
  mofem_multi_indices
  mofem_petsc
  mofem_approx
  mofem_cblas
  mofem_third_party
  ${PROJECT_LIBS}
)
add_test(partition_mesh ${MPI_RUN} ${MPI_RUN_FLAGS} -np 1
  ${CMAKE_CURRENT_BINARY_DIR}/partition_mesh -my_file disp01.h5m
)

my_add_executable(testing_base_functions testing_base_functions.cpp)
target_link_libraries(testing_base_functions
  mofem_finite_elements
  mofem_interfaces
  mofem_multi_indices
  mofem_petsc
  mofem_approx
  mofem_cblas
  mofem_third_party
  ${PROJECT_LIBS}
)
list(INSERT testing_base_list
  0
  legendre
  lobatto
  jacobi
  integrated_jacobi
  h1tet_ainsworth
  h1tet_bernstein_bezier 
  hcurltet_ainsworth
  hcurltet_demkowicz
  hdivtet_ainsworth
  hdivtet_demkowicz
  l2tet
  h1tri_ainsworth
  h1tri_bernstein_bezier
  h1quad
  hdivtri_ainsworth
  hdivtri_demkowicz
  hcurltri_ainsworth
  hcurltri_demkowicz
  l2tri
  h1edge_ainsworth
  h1edge_bernstein_bezier
  hcurledge_ainsworth
  hcurledge_demkowicz
)
foreach(test_base ${testing_base_list})
  add_test(testing_base_functions_${test_base}
    ${MPI_RUN} ${MPI_RUN_FLAGS} -np 1
    ${CMAKE_CURRENT_BINARY_DIR}/testing_base_functions -base ${test_base}
  )
endforeach(test_base IN testing_base_list)

if(ADOL-C_LIBRARY)
  my_add_executable(adol-c_atom adol-c_atom.cpp)
  target_link_libraries(adol-c_atom ${PROJECT_LIBS})
  if(WITH_ADOL-C)
    add_dependencies(adol-c_atom adolc)
  endif(WITH_ADOL-C)
  add_test(
    adol-c_atom_test ${MPI_RUN} ${MPI_RUN_FLAGS} -np 1
    ${CMAKE_CURRENT_BINARY_DIR}/adol-c_atom
  )
endif(ADOL-C_LIBRARY)

if(MED_LIBRARY)
  cm_export_file("../meshes/Mesh_1.med" export_atom_tests)
  my_add_executable(reading_med_file reading_med_file.cpp)
  target_link_libraries(reading_med_file
    mofem_finite_elements
    mofem_interfaces
    mofem_multi_indices
    mofem_petsc
    mofem_approx
    mofem_cblas
    mofem_third_party
    ${PROJECT_LIBS}
  )
  add_test(
    reading_med_file_test ${MPI_RUN} ${MPI_RUN_FLAGS} -np 1
    ${CMAKE_CURRENT_BINARY_DIR}/reading_med_file -med_file Mesh_1.med
  )
endif(MED_LIBRARY)

# Simple interface
my_add_executable(simple_interface simple_interface.cpp)
target_link_libraries(simple_interface
  mofem_finite_elements
  mofem_interfaces
  mofem_multi_indices
  mofem_petsc
  mofem_approx
  mofem_cblas
  mofem_third_party
  ${PROJECT_LIBS}
)

add_test(
  simple_interface ${MPI_RUN} ${MPI_RUN_FLAGS} -np 2
  ${CMAKE_CURRENT_BINARY_DIR}/simple_interface -file_name disp01_2parts.h5m 
  -log_summary
)

# Tetsing mesh cuttiong

cm_export_file("../meshes/test_mesh_cut.cub" export_atom_tests)
my_add_executable(mesh_cut_test mesh_cut_test.cpp)
target_link_libraries(mesh_cut_test
  mofem_finite_elements
  mofem_interfaces
  mofem_multi_indices
  mofem_petsc
  mofem_approx
  mofem_cblas
  mofem_third_party
  ${PROJECT_LIBS}
)
add_test(
  mesh_cut ${MPI_RUN} ${MPI_RUN_FLAGS} -np 1
  ${CMAKE_CURRENT_BINARY_DIR}/mesh_cut_test 
  -my_file test_mesh_cut.cub -side_set 200 
  -shift -0.2,0.2,0.
  -tol 1e-4,2e-1,2e-1 -test
)

my_add_executable(segments_distance segments_distance.cpp)
target_link_libraries(segments_distance
  mofem_finite_elements
  mofem_interfaces
  mofem_multi_indices
  mofem_petsc
  mofem_approx
  mofem_cblas
  mofem_third_party
  ${PROJECT_LIBS}
)
add_test(
  segments_distance ${MPI_RUN} ${MPI_RUN_FLAGS} -np 1
  ${CMAKE_CURRENT_BINARY_DIR}/segments_distance 
)

my_add_executable(find_local_coordinates_on_tet find_local_coordinates_on_tet.cpp)
target_link_libraries(find_local_coordinates_on_tet
  mofem_finite_elements
  mofem_interfaces
  mofem_multi_indices
  mofem_petsc
  mofem_approx
  mofem_cblas
  mofem_third_party
  ${PROJECT_LIBS}
)
add_test(
  find_local_coordinates_on_tet ${MPI_RUN} ${MPI_RUN_FLAGS} -np 1
  ${CMAKE_CURRENT_BINARY_DIR}/find_local_coordinates_on_tet 
)

cm_export_file("disp01_1parts.h5m" export_atom_tests)
my_add_executable(field_evaluator field_evaluator.cpp)
target_link_libraries(field_evaluator
  mofem_finite_elements
  mofem_interfaces
  mofem_multi_indices
  mofem_petsc
  mofem_approx
  mofem_cblas
  mofem_third_party
  ${PROJECT_LIBS}
)
add_test(field_evaluator
  ${MPI_RUN} ${MPI_RUN_FLAGS} -np 1
  ${CMAKE_CURRENT_BINARY_DIR}/field_evaluator -file_name disp01_1parts.h5m 
  -dm_is_partitioned
)

my_add_executable(petsc_smart_ptr_objects petsc_smart_ptr_objects.cpp)
target_link_libraries(petsc_smart_ptr_objects
  mofem_finite_elements
  mofem_interfaces
  mofem_multi_indices
  mofem_petsc
  mofem_approx
  mofem_cblas
  mofem_third_party
  ${PROJECT_LIBS}
)
add_test(petsc_smart_ptr_objects
  ${MPI_RUN} ${MPI_RUN_FLAGS} -np 1
  ${CMAKE_CURRENT_BINARY_DIR}/petsc_smart_ptr_objects  
)

my_add_executable(boundary_marker boundary_marker.cpp)
target_link_libraries(boundary_marker
  mofem_finite_elements
  mofem_interfaces
  mofem_multi_indices
  mofem_petsc
  mofem_approx
  mofem_cblas
  mofem_third_party
  ${PROJECT_LIBS}
)
add_test(boundary_marker
  ${MPI_RUN} ${MPI_RUN_FLAGS} -np 1
  ${CMAKE_CURRENT_BINARY_DIR}/boundary_marker -file_name rectangle.h5m
)

my_add_executable(add_blockset add_blockset.cpp)
target_link_libraries(add_blockset
  mofem_finite_elements
  mofem_interfaces
  mofem_multi_indices
  mofem_petsc
  mofem_approx
  mofem_cblas
  mofem_third_party
  ${PROJECT_LIBS}
)
add_test(add_blockset
  ${MPI_RUN} ${MPI_RUN_FLAGS} -np 1 ${CMAKE_CURRENT_BINARY_DIR}/add_blockset 
)

my_add_executable(
  continuity_check_on_skeleton_with_simple_2d
  continuity_check_on_skeleton_with_simple_2d.cpp
)
target_link_libraries(continuity_check_on_skeleton_with_simple_2d
  mofem_finite_elements
  mofem_interfaces
  mofem_multi_indices
  mofem_petsc
  mofem_approx
  mofem_cblas
  mofem_third_party
  ${PROJECT_LIBS}
)
add_test(continuity_check_on_skeleton_with_simple_2d_ainsworth
  ${MPI_RUN} ${MPI_RUN_FLAGS} -np 1 
  ${CMAKE_CURRENT_BINARY_DIR}/continuity_check_on_skeleton_with_simple_2d 
  -file_name rectangle.h5m -base ainsworth
)

add_test(continuity_check_on_skeleton_with_simple_2d_demkowicz
  ${MPI_RUN} ${MPI_RUN_FLAGS} -np 1 
  ${CMAKE_CURRENT_BINARY_DIR}/continuity_check_on_skeleton_with_simple_2d 
  -file_name rectangle.h5m -base demkowicz
)

<<<<<<< HEAD
#test integration on contact prism side element
my_add_executable(
  continuity_check_on_contact_prism_side_ele
  continuity_check_on_contact_prism_side_ele.cpp
)
target_link_libraries(continuity_check_on_contact_prism_side_ele
=======
my_add_executable(
  continuity_check_on_skeleton_with_simple_2d_for_hdiv
  continuity_check_on_skeleton_with_simple_2d_for_hdiv.cpp
)
target_link_libraries(continuity_check_on_skeleton_with_simple_2d_for_hdiv
>>>>>>> cb7cc152
  mofem_finite_elements
  mofem_interfaces
  mofem_multi_indices
  mofem_petsc
  mofem_approx
  mofem_cblas
  mofem_third_party
  ${PROJECT_LIBS}
)
<<<<<<< HEAD

add_test(
  continuity_check_on_contact_prism_side_ele_h1
  ${MPI_RUN} ${MPI_RUN_FLAGS} -np 1
  ${CMAKE_CURRENT_BINARY_DIR}/continuity_check_on_contact_prism_side_ele
  -my_file 2_tets_contact.cub -base ainsworth -space h1
=======
add_test(continuity_check_on_skeleton_with_simple_2d_for_hdiv_ainsworth
  ${MPI_RUN} ${MPI_RUN_FLAGS} -np 1 
  ${CMAKE_CURRENT_BINARY_DIR}/continuity_check_on_skeleton_with_simple_2d_for_hdiv 
  -file_name rectangle.h5m -base ainsworth
)

add_test(continuity_check_on_skeleton_with_simple_2d_for_hdiv_demkowicz
  ${MPI_RUN} ${MPI_RUN_FLAGS} -np 1 
  ${CMAKE_CURRENT_BINARY_DIR}/continuity_check_on_skeleton_with_simple_2d_for_hdiv 
  -file_name rectangle.h5m -base demkowicz
>>>>>>> cb7cc152
)

cm_export_file("../meshes/reference_triangle_mesh.h5m" export_atom_tests)
my_add_executable(prism_elements_from_surface prism_elements_from_surface.cpp)
target_link_libraries(prism_elements_from_surface
  mofem_finite_elements
  mofem_interfaces
  mofem_multi_indices
  mofem_petsc
  mofem_approx
  mofem_cblas
  mofem_third_party
  ${PROJECT_LIBS}
)
add_test(prism_elements_from_surface ${MPI_RUN} ${MPI_RUN_FLAGS} -np 1
  ${CMAKE_CURRENT_BINARY_DIR}/prism_elements_from_surface 
  -my_file reference_triangle_mesh.h5m)

my_add_executable(
  prism_polynomial_approximation prism_polynomial_approximation.cpp)
target_link_libraries(prism_polynomial_approximation
  mofem_finite_elements
  mofem_interfaces
  mofem_multi_indices
  mofem_petsc
  mofem_approx
  mofem_cblas
  mofem_third_party
  ${PROJECT_LIBS}
)
add_test(prism_polynomial_approximation
  ${MPI_RUN} ${MPI_RUN_FLAGS} -np 1 
  ${CMAKE_CURRENT_BINARY_DIR}/prism_polynomial_approximation -pc_type lu)

my_add_executable(
  quad_polynomial_approximation quad_polynomial_approximation.cpp)
target_link_libraries(quad_polynomial_approximation
  mofem_finite_elements
  mofem_interfaces
  mofem_multi_indices
  mofem_petsc
  mofem_approx
  mofem_cblas
  mofem_third_party
  ${PROJECT_LIBS}
)
add_test(quad_polynomial_approximation
  ${MPI_RUN} ${MPI_RUN_FLAGS} -np 1 
  ${CMAKE_CURRENT_BINARY_DIR}/quad_polynomial_approximation -pc_type lu)

my_add_executable(
  bernstein_bezier_generate_base
  bernstein_bezier_generate_base.cpp
)
target_link_libraries(bernstein_bezier_generate_base
  mofem_finite_elements
  mofem_interfaces
  mofem_multi_indices
  mofem_petsc
  mofem_approx
  mofem_cblas
  mofem_third_party
  ${PROJECT_LIBS}
)
add_test(bernstein_bezier_generate_base
  ${MPI_RUN} ${MPI_RUN_FLAGS} -np 1 
  ${CMAKE_CURRENT_BINARY_DIR}/bernstein_bezier_generate_base
)<|MERGE_RESOLUTION|>--- conflicted
+++ resolved
@@ -1586,37 +1586,44 @@
   -file_name rectangle.h5m -base demkowicz
 )
 
-<<<<<<< HEAD
 #test integration on contact prism side element
 my_add_executable(
   continuity_check_on_contact_prism_side_ele
   continuity_check_on_contact_prism_side_ele.cpp
 )
 target_link_libraries(continuity_check_on_contact_prism_side_ele
-=======
+mofem_finite_elements
+  mofem_interfaces
+  mofem_multi_indices
+  mofem_petsc
+  mofem_approx
+  mofem_cblas
+  mofem_third_party
+  ${PROJECT_LIBS}
+)
+
 my_add_executable(
   continuity_check_on_skeleton_with_simple_2d_for_hdiv
   continuity_check_on_skeleton_with_simple_2d_for_hdiv.cpp
 )
 target_link_libraries(continuity_check_on_skeleton_with_simple_2d_for_hdiv
->>>>>>> cb7cc152
-  mofem_finite_elements
-  mofem_interfaces
-  mofem_multi_indices
-  mofem_petsc
-  mofem_approx
-  mofem_cblas
-  mofem_third_party
-  ${PROJECT_LIBS}
-)
-<<<<<<< HEAD
+  mofem_finite_elements
+  mofem_interfaces
+  mofem_multi_indices
+  mofem_petsc
+  mofem_approx
+  mofem_cblas
+  mofem_third_party
+  ${PROJECT_LIBS}
+)
 
 add_test(
   continuity_check_on_contact_prism_side_ele_h1
   ${MPI_RUN} ${MPI_RUN_FLAGS} -np 1
   ${CMAKE_CURRENT_BINARY_DIR}/continuity_check_on_contact_prism_side_ele
   -my_file 2_tets_contact.cub -base ainsworth -space h1
-=======
+)
+
 add_test(continuity_check_on_skeleton_with_simple_2d_for_hdiv_ainsworth
   ${MPI_RUN} ${MPI_RUN_FLAGS} -np 1 
   ${CMAKE_CURRENT_BINARY_DIR}/continuity_check_on_skeleton_with_simple_2d_for_hdiv 
@@ -1627,7 +1634,6 @@
   ${MPI_RUN} ${MPI_RUN_FLAGS} -np 1 
   ${CMAKE_CURRENT_BINARY_DIR}/continuity_check_on_skeleton_with_simple_2d_for_hdiv 
   -file_name rectangle.h5m -base demkowicz
->>>>>>> cb7cc152
 )
 
 cm_export_file("../meshes/reference_triangle_mesh.h5m" export_atom_tests)
