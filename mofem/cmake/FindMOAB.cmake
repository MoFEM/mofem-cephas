--- conflicted
+++ resolved
@@ -1,16 +1,3 @@
-# MoFEM is free software: you can redistribute it and/or modify it under
-# the terms of the GNU Lesser General Public License as published by the
-# Free Software Foundation, either version 3 of the License, or (at your
-# option) any later version.
-#
-# MoFEM is distributed in the hope that it will be useful, but WITHOUT
-# ANY WARRANTY; without even the implied warranty of MERCHANTABILITY or
-# FITNESS FOR A PARTICULAR PURPOSE.  See the GNU Lesser General Public
-# License for more details.
-#
-# You should have received a copy of the GNU Lesser General Public
-# License along with MoFEM. If not, see <http://www.gnu.org/licenses/>
-
 # - Try to find MOAB
 # Once done this will define
 #
@@ -21,25 +8,13 @@
   set(MOAB_DIR $ENV{MOAB_DIR})
 endif(NOT MOAB_DIR)
 
-find_path(MOAB_INCLUDE_DIR
-  moab/MOABConfig.h
-  HINTS ${MOAB_DIR}/include)
-if(NOT MOAB_INCLUDE_DIR)
-message(FATAL_ERROR "moab include dir not found")
-endif()
-message(STATUS "MOAB include dir " ${MOAB_INCLUDE_DIR})
-include_directories(${MOAB_INCLUDE_DIR})
+find_file(MOAB_VARIABLES_FILE moab.make HINTS ${MOAB_DIR}/lib)
 
-find_file(MOAB_VARIABLES_FILE moab.make HINTS ${MOAB_DIR}/lib)
 if(NOT MOAB_VARIABLES_FILE)
   message(FATAL_ERROR ${MOAB_VARIABLES_FILE})
 endif(NOT MOAB_VARIABLES_FILE)
 
-<<<<<<< HEAD
-find_file(MBCONVERT mbconvert HINTS ${MOAB_DIR}/bin)
-=======
 find_file (MBCONVERT NAMES mbconvert mbconvert.exe HINTS ${MOAB_DIR}/bin)
->>>>>>> adeaec1a
 if(NOT MBCONVERT)
   message(FATAL_ERROR ${MBCONVERT})
 endif(NOT MBCONVERT)
