options:
  max-time: 120
  docker: true
  size: 2x

pipelines:
  default:
    - step:
        name: Step Core
        image: likask/mofem-spack-env:0.14.0
        runs-on: 
          - self.hosted
          - linux
        size: 8x
        artifacts:
          - logs.txt
        script:
          - set -o pipefail
          - SRC_DIR=$PWD
          - . /mofem_install/spack/share/spack/setup-env.sh
          - spack dev-build --before build --source-path $SRC_DIR --test root mofem-cephas@lukasz~copy_user_modules target=x86_64 build_type=Release ^petsc+X ^boost+python+numpy 2>&1 | tee $SRC_DIR/logs.txt
          - cd core* && sed -i "s@SITE:STRING=.*@SITE:STRING=Cactus\nBUILDNAME:UNINITIALIZED=$BITBUCKET_BRANCH@g" CMakeCache.txt && make rebuild_cache
<<<<<<< HEAD
          - spack load boost
          - ctest --output-on-failure -D Experimental 2>&1 | tee -a $SRC_DIR/logs.txt
=======
          - ctest --output-on-failure -D Experimental 2>&1 | tee -a $SRC_DIR/logs.txt
          - make
>>>>>>> d5358e27
<|MERGE_RESOLUTION|>--- conflicted
+++ resolved
@@ -20,10 +20,6 @@
           - . /mofem_install/spack/share/spack/setup-env.sh
           - spack dev-build --before build --source-path $SRC_DIR --test root mofem-cephas@lukasz~copy_user_modules target=x86_64 build_type=Release ^petsc+X ^boost+python+numpy 2>&1 | tee $SRC_DIR/logs.txt
           - cd core* && sed -i "s@SITE:STRING=.*@SITE:STRING=Cactus\nBUILDNAME:UNINITIALIZED=$BITBUCKET_BRANCH@g" CMakeCache.txt && make rebuild_cache
-<<<<<<< HEAD
           - spack load boost
           - ctest --output-on-failure -D Experimental 2>&1 | tee -a $SRC_DIR/logs.txt
-=======
-          - ctest --output-on-failure -D Experimental 2>&1 | tee -a $SRC_DIR/logs.txt
-          - make
->>>>>>> d5358e27
+          - make