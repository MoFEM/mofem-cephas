--- conflicted
+++ resolved
@@ -1037,11 +1037,7 @@
   /** list dofs
     * \ingroup mofem_dofs
    */
-<<<<<<< HEAD
-  virtual PetscErrorCode list_dofs_by_field_name(const string &name) const = 0;
-=======
   virtual PetscErrorCode list_dofs_by_field_name(const string &name,bool synchronised = false) const = 0;
->>>>>>> 6875deaa
 
   /** clear fields
     * \ingroup mofem_dofs
@@ -1712,14 +1708,10 @@
     typename MULTIINDEX::iterator get_end(const MULTIINDEX &index,const string &field_name,const EntityHandle ent) const {
       return index.upper_bound(boost::make_tuple(field_name,ent));
     } 
-<<<<<<< HEAD
-    ///loop over all dofs which are on a particular FE row, field and given element entity (handle from moab)
-=======
 
     /** \brief loop over all dofs which are on a particular FE row, field and given element entity (handle from moab)
       * \ingroup mofem_loop_methods
       */
->>>>>>> 6875deaa
     #define _IT_GET_FEROW_DOFS_BY_NAME_AND_ENT_FOR_LOOP_(FE,NAME,ENT,IT) \
     FENumeredDofMoFEMEntity_multiIndex::index<Composite_Name_And_Ent_mi_tag>::type::iterator \
       IT = FE->get_begin<FENumeredDofMoFEMEntity_multiIndex::index<Composite_Name_And_Ent_mi_tag>::type>(FE->row_multiIndex->get<Composite_Name_And_Ent_mi_tag>(),NAME,ENT); \
@@ -2091,17 +2083,14 @@
  * \ingroup mofem
  ******************************************************************************/
 
-<<<<<<< HEAD
-=======
 /***************************************************************************//**
  * \defgroup mofem_loop_methods Methods for Loops
  * \ingroup mofem
  ******************************************************************************/
 
 
->>>>>>> 6875deaa
-
-
-
-
-
+
+
+
+
+
