--- conflicted
+++ resolved
@@ -163,12 +163,12 @@
     ssTag_data,MB_TAG_CREAT|MB_TAG_SPARSE|MB_TAG_BYTES|MB_TAG_VARLEN,NULL); CHKERR_THROW(rval);
   rval = moab.tag_get_handle(MATERIAL_SET_TAG_NAME, 1, MB_TYPE_INTEGER,
     bhTag,MB_TAG_SPARSE|MB_TAG_CREAT,&default_val); CHKERR_THROW(rval);
-  std::vector<unsigned int> def_uint_zero(3,0);
-  rval= moab.tag_get_handle(BLOCK_HEADER,3*sizeof(unsigned int),MB_TYPE_INTEGER,
+  std::vector<unsigned int> def_uint_zero(12,0);
+  rval= moab.tag_get_handle("BLOCK_HEADER",12*sizeof(unsigned int),MB_TYPE_INTEGER,
     bhTag_header,MB_TAG_CREAT|MB_TAG_SPARSE|MB_TAG_BYTES,&def_uint_zero[0]); CHKERR_THROW(rval); 
   Tag block_attribs;
   int def_Block_Attributes_length = 0;
-  rval = moab.tag_get_handle(BLOCK_ATTRIBUTES,def_Block_Attributes_length,MB_TYPE_DOUBLE,
+  rval = moab.tag_get_handle("Block_Attributes",def_Block_Attributes_length,MB_TYPE_DOUBLE,
     block_attribs,MB_TAG_CREAT|MB_TAG_SPARSE|MB_TAG_VARLEN,NULL); CHKERR_THROW(rval); 
   Tag entity_name_tag;
   rval = moab.tag_get_handle(
@@ -1269,23 +1269,14 @@
   //PetscFunctionReturn(0);
   return 0;
 }
-<<<<<<< HEAD
-PetscErrorCode FieldCore::list_dofs_by_field_name(const string &field_name) const {
-  PetscFunctionBegin;
-=======
 PetscErrorCode FieldCore::list_dofs_by_field_name(const string &field_name,bool synchronised) const {
   PetscFunctionBegin;
   ParallelComm* pcomm = ParallelComm::get_pcomm(&moab,MYPCOMM_INDEX);
->>>>>>> 6875deaa
   DofMoFEMEntity_multiIndex::index<FieldName_mi_tag>::type::iterator dit,hi_dit;
   dit = dofsMoabField.get<FieldName_mi_tag>().lower_bound(field_name);
   hi_dit = dofsMoabField.get<FieldName_mi_tag>().upper_bound(field_name);
   for(;dit!=hi_dit;dit++) {
     ostringstream ss;
-<<<<<<< HEAD
-    ss << *dit << endl;
-    PetscPrintf(PETSC_COMM_WORLD,ss.str().c_str());
-=======
     if(synchronised) {
       ss << "rank " << pcomm->rank() << " ";
     }
@@ -1296,7 +1287,6 @@
     } else {
       PetscPrintf(PETSC_COMM_WORLD,ss.str().c_str());
     }
->>>>>>> 6875deaa
   }
   PetscFunctionReturn(0);
 }
@@ -2196,12 +2186,7 @@
 	continue;
       }
     }
-<<<<<<< HEAD
-    LocalUId ent_uid;
-    ent_uid = 0;
-=======
     GlobalUId ent_uid = UId(0);
->>>>>>> 6875deaa
     DofMoFEMEntity_multiIndex_uid_view::iterator rvit;
     rvit = fit->row_dof_view.begin();
     for(;rvit!=fit->row_dof_view.end();rvit++) {
@@ -2581,11 +2566,7 @@
     if(miit_dofs_col==dofs_col_by_idx_no_const.end()) {
       SETERRQ(PETSC_COMM_SELF,MOFEM_DATA_INSONSISTENCY,"check finite element definition, nb. of rows is not equal to number for columns");
     }
-<<<<<<< HEAD
-    if(miit_dofs_row->get_unique_id()!=miit_dofs_col->get_unique_id()) {
-=======
     if(miit_dofs_row->get_global_unique_id()!=miit_dofs_col->get_global_unique_id()) {
->>>>>>> 6875deaa
       SETERRQ(PETSC_COMM_SELF,MOFEM_DATA_INSONSISTENCY,"check finite element definition, nb. of rows is not equal to columns");
     }
     if(miit_dofs_row->dof_idx!=miit_dofs_col->dof_idx) {
@@ -2819,11 +2800,7 @@
   //rows
   map<DofIdx,const NumeredDofMoFEMEntity*>::iterator miit_map_row = rows_problem_map.begin();
   for(;miit_map_row!=rows_problem_map.end();miit_map_row++) {
-<<<<<<< HEAD
-    NumeredDofMoFEMEntitys_by_uid::iterator pr_dof = dofs_row_by_uid.find(miit_map_row->second->get_unique_id());
-=======
     NumeredDofMoFEMEntitys_by_uid::iterator pr_dof = dofs_row_by_uid.find(miit_map_row->second->get_global_unique_id());
->>>>>>> 6875deaa
     if(pr_dof == dofs_row_by_uid.end()) SETERRQ(PETSC_COMM_SELF,MOFEM_DATA_INSONSISTENCY,"data inconsistency");
     int part_number = miit_map_row->second->get_part();
     int petsc_global_dof = distance(rows_problem_map.begin(),miit_map_row);
@@ -2843,11 +2820,7 @@
       if(!success) SETERRQ(PETSC_COMM_SELF,MOFEM_OPERATION_UNSUCCESSFUL,"modification unsuccessful");
       int part_number = diit->get_part();
       int petsc_global_dof = diit->get_petsc_gloabl_dof_idx();
-<<<<<<< HEAD
-      NumeredDofMoFEMEntitys_by_uid::iterator pr_dof = dofs_row_by_uid.find(diit->get_unique_id());
-=======
       NumeredDofMoFEMEntitys_by_uid::iterator pr_dof = dofs_row_by_uid.find(diit->get_global_unique_id());
->>>>>>> 6875deaa
       if(pr_dof == dofs_row_by_uid.end()) SETERRQ(PETSC_COMM_SELF,MOFEM_DATA_INSONSISTENCY,"data inconsistency");
       success = dofs_row_by_uid.modify(pr_dof,NumeredDofMoFEMEntity_part_change(part_number,petsc_global_dof));
       if(!success) SETERRQ(PETSC_COMM_SELF,MOFEM_OPERATION_UNSUCCESSFUL,"modification unsuccessful");
@@ -2864,11 +2837,7 @@
   if(!copy_cols) {
   map<DofIdx,const NumeredDofMoFEMEntity*>::iterator miit_map_col = cols_problem_map.begin();
   for(;miit_map_col!=cols_problem_map.end();miit_map_col++) {
-<<<<<<< HEAD
-    NumeredDofMoFEMEntitys_by_uid::iterator pr_dof = dofs_col_by_uid.find(miit_map_col->second->get_unique_id());
-=======
     NumeredDofMoFEMEntitys_by_uid::iterator pr_dof = dofs_col_by_uid.find(miit_map_col->second->get_global_unique_id());
->>>>>>> 6875deaa
     if(pr_dof == dofs_col_by_uid.end()) SETERRQ(PETSC_COMM_SELF,MOFEM_DATA_INSONSISTENCY,"data inconsistency");
     int part_number = miit_map_col->second->get_part();
     int petsc_global_dof = distance(cols_problem_map.begin(),miit_map_col);
@@ -3096,11 +3065,7 @@
 	  if(ents_moabfield->find(uid) == ents_moabfield->end()) {
 	    SETERRQ(PETSC_COMM_SELF,MOFEM_DATA_INSONSISTENCY,"data inconsistency");
 	  } 
-<<<<<<< HEAD
-	  if(dofs_moabfield->find(rit->get_unique_id())==dofs_moabfield->end()) {
-=======
 	  if(dofs_moabfield->find(rit->get_global_unique_id())==dofs_moabfield->end()) {
->>>>>>> 6875deaa
 	    SETERRQ(PETSC_COMM_SELF,MOFEM_DATA_INSONSISTENCY,"data inconsistency");
 	  }
 	}
@@ -3123,11 +3088,7 @@
 	    if(ents_moabfield->find(uid) == ents_moabfield->end()) {
 	      SETERRQ(PETSC_COMM_SELF,MOFEM_DATA_INSONSISTENCY,"data inconsistency");
 	    } 
-<<<<<<< HEAD
-	    if(dofs_moabfield->find(cit->get_unique_id())==dofs_moabfield->end()) {
-=======
 	    if(dofs_moabfield->find(cit->get_global_unique_id())==dofs_moabfield->end()) {
->>>>>>> 6875deaa
 	      SETERRQ(PETSC_COMM_SELF,MOFEM_DATA_INSONSISTENCY,"data inconsistency");
 	    }
 	  }
