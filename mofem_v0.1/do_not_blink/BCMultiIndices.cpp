/** \file CoreDataStructures.cpp
 * \brief Myltindex containes, data structures and other low-level functions 
 * 
 * Copyright (C) 2013, Lukasz Kaczmarczyk (likask AT wp.pl) <br>
 *
 * The MoFEM package is copyrighted by Lukasz Kaczmarczyk. 
 * It can be freely used for educational and research purposes 
 * by other institutions. If you use this softwre pleas cite my work. 
 *
 * MoFEM is free software: you can redistribute it and/or modify it under
 * the terms of the GNU Lesser General Public License as published by the
 * Free Software Foundation, either version 3 of the License, or (at your
 * option) any later version.
 *
 * MoFEM is distributed in the hope that it will be useful, but WITHOUT
 * ANY WARRANTY; without even the implied warranty of MERCHANTABILITY or
 * FITNESS FOR A PARTICULAR PURPOSE.  See the GNU Lesser General Public
 * License for more details.
 *
 * You should have received a copy of the GNU Lesser General Public
 * License along with MoFEM. If not, see <http://www.gnu.org/licenses/>
*/


#include <CoreDataStructures.hpp>

namespace MoFEM {

//moab base meshsets
PetscErrorCode CubitMeshSets::get_tags_hanlders(Interface &moab) {
  PetscFunctionBegin;
  ErrorCode rval;
  rval = moab.tag_get_handle(DIRICHLET_SET_TAG_NAME,nsTag); CHKERR(rval);CHKERR_THROW(rval);
  rval = moab.tag_get_handle(NEUMANN_SET_TAG_NAME,ssTag); CHKERR(rval);CHKERR_THROW(rval);
  rval = moab.tag_get_handle((string(DIRICHLET_SET_TAG_NAME)+"__BC_DATA").c_str(),nsTag_data); CHKERR(rval);CHKERR_THROW(rval);
  rval = moab.tag_get_handle((string(NEUMANN_SET_TAG_NAME)+"__BC_DATA").c_str(),ssTag_data); CHKERR(rval);CHKERR_THROW(rval);
  rval = moab.tag_get_handle(MATERIAL_SET_TAG_NAME,bhTag); CHKERR(rval);CHKERR_THROW(rval);
  rval = moab.tag_get_handle(BLOCK_HEADER,bhTag_header); CHKERR(rval);CHKERR_THROW(rval);
  rval = moab.tag_get_handle(BLOCK_ATTRIBUTES,block_attribs); CHKERR(rval); CHKERR_THROW(rval);
  rval = moab.tag_get_handle(NAME_TAG_NAME,entityNameTag); CHKERR(rval);CHKERR_THROW(rval);
  PetscFunctionReturn(0);
}
CubitMeshSets::CubitMeshSets(Interface &moab,const EntityHandle _meshset): 
  meshset(_meshset),CubitBCType(UNKNOWNSET),msId(NULL),tag_bc_data(NULL),tag_bc_size(0),
  tag_block_header_data(NULL),tag_block_attributes(NULL),tag_block_attributes_size(0),tag_name_data(NULL),
  meshsets_mask(NODESET|SIDESET|BLOCKSET) {
  PetscErrorCode ierr;
  ierr = get_tags_hanlders(moab); CHKERRABORT(PETSC_COMM_WORLD,ierr);
  ErrorCode rval;
  rval = moab.tag_get_tags_on_entity(meshset,tag_handles); CHKERR(rval);CHKERR_THROW(rval);
  vector<Tag>::iterator tit = tag_handles.begin();
  for(;tit!=tag_handles.end();tit++) {
    if(
      *tit == nsTag ||
      *tit == ssTag ||
      *tit == bhTag) {
      rval = moab.tag_get_by_ptr(*tit,&meshset,1,(const void **)&msId); CHKERR(rval);CHKERR_THROW(rval);
    }
    if(
      (*tit == nsTag_data)||
      (*tit == ssTag_data)) {
    }
    if(*tit == nsTag) {
      if(*msId != -1) {
	CubitBCType = NODESET;
      }
    }
    if(*tit == ssTag) {
      if(*msId != -1) {
	CubitBCType = SIDESET;
      }
    }
    if(*tit == bhTag) {
      if(*msId != -1) {
	CubitBCType = BLOCKSET;
      }
    }
    if(
      (*tit == nsTag_data) ||
      (*tit == ssTag_data)) {
      rval = moab.tag_get_by_ptr(*tit,&meshset,1,(const void **)&tag_bc_data,&tag_bc_size); CHKERR(rval);CHKERR_THROW(rval);
      PetscErrorCode ierr;
      ierr = get_type_from_bc_data(CubitBCType); if(ierr>0) throw("unrecognised bc_data type");
    }
    if(*tit == bhTag_header) {
      rval = moab.tag_get_by_ptr(*tit,&meshset,1,(const void **)&tag_block_header_data); CHKERR(rval);CHKERR_THROW(rval);
<<<<<<< HEAD
      if(tag_block_header_data[1]>0) CubitBCType |= MaterialSet;
=======
      if(tag_block_header_data[9]>0) CubitBCType |= MATERIALSET;
>>>>>>> 08afd502
    }
    if(*tit == block_attribs) {
      rval = moab.tag_get_by_ptr(*tit,&meshset,1,(const void **)&tag_block_attributes,&tag_block_attributes_size); CHKERR(rval); CHKERR_THROW(rval);
      //for(int ii = 0;ii<tag_block_attributes_size;ii++) {
	//cerr << "RRRRR " << tag_block_attributes[ii] << endl;
      //}
    }
    if(*tit == entityNameTag) {
      rval = moab.tag_get_by_ptr(entityNameTag,&meshset,1,(const void **)&tag_name_data); CHKERR(rval); CHKERR_THROW(rval);
      PetscErrorCode ierr;
      ierr = get_type_from_Cubit_name(CubitBCType); if(ierr>0) throw("unrecognised Cubit name type");
    }
  }

  //If BC set has name, unset UNKNOWNCUBITNAME
  if(CubitBCType.to_ulong() & (	  
      DISPLACEMENTSET|
      FORCESET|
      PRESSURESET|
      VELOCITYSET|
      ACCELERATIONSET|
      TEMPERATURESET|
      HEATFLUXSET|
      INTERFACESET) ) {
     
      if( (CubitBCType & CubitBC_BitSet(UNKNOWNCUBITNAME)).any() ) {
	CubitBCType = CubitBCType & (~CubitBC_BitSet(UNKNOWNCUBITNAME));  
      }
  }

}
CubitMeshSets::CubitMeshSets(Interface &moab,const CubitBC_BitSet _CubitBCType,const int _msId): 
  CubitBCType(_CubitBCType),msId(NULL),
  tag_bc_data(NULL),tag_bc_size(0),
  tag_block_header_data(NULL),
  tag_block_attributes(NULL),
  tag_block_attributes_size(0),
  tag_name_data(NULL),
  meshsets_mask(NODESET|SIDESET|BLOCKSET)  {
  PetscErrorCode ierr;
  ierr = get_tags_hanlders(moab); CHKERRABORT(PETSC_COMM_WORLD,ierr);
  ErrorCode rval;
  rval = moab.create_meshset(MESHSET_SET|MESHSET_TRACK_OWNER,meshset); CHKERR_THROW(rval);

  switch(_CubitBCType.to_ulong()) {
    case NODESET:
      rval = moab.tag_set_data(nsTag,&meshset,1,&_msId); CHKERR(rval);CHKERR_THROW(rval);
      rval = moab.tag_get_by_ptr(nsTag,&meshset,1,(const void **)&msId); CHKERR(rval);CHKERR_THROW(rval);
    break;
    case SIDESET:
      rval = moab.tag_set_data(ssTag,&meshset,1,&_msId); CHKERR(rval);CHKERR_THROW(rval);
      rval = moab.tag_get_by_ptr(ssTag,&meshset,1,(const void **)&msId); CHKERR(rval);CHKERR_THROW(rval);
    break;
    case BLOCKSET:
      rval = moab.tag_set_data(bhTag,&meshset,1,&_msId); CHKERR(rval);CHKERR_THROW(rval);
      rval = moab.tag_get_by_ptr(bhTag,&meshset,1,(const void **)&msId); CHKERR(rval);CHKERR_THROW(rval);
    break;
    default: {
      PetscTraceBackErrorHandler(PETSC_COMM_WORLD,__LINE__,PETSC_FUNCTION_NAME,__FILE__,__SDIR__,1,PETSC_ERROR_INITIAL,
	"not implemented yet",PETSC_NULL);
      PetscMPIAbortErrorHandler(PETSC_COMM_WORLD,__LINE__,PETSC_FUNCTION_NAME,__FILE__,__SDIR__,1,PETSC_ERROR_INITIAL,
	"not implemented yet",PETSC_NULL);

    }
  }


}
PetscErrorCode CubitMeshSets::get_Cubit_msId_entities_by_dimension(Interface &moab,const int dimension,Range &entities,const bool recursive)  const {
  PetscFunctionBegin;
  ErrorCode rval;
  //rval = moab.list_entity(meshset); CHKERR_PETSC(rval);
  rval = moab.get_entities_by_dimension(meshset,dimension,entities,recursive); 
  if(rval !=  MB_SUCCESS) {
    ostringstream ss;
    ss << "bc set " << *this << endl;
    PetscPrintf(PETSC_COMM_WORLD,ss.str().c_str());
  }
  CHKERR_PETSC(rval);
  PetscFunctionReturn(0);
}
PetscErrorCode CubitMeshSets::get_Cubit_msId_entities_by_dimension(Interface &moab,Range &entities,const bool recursive)  const {
  PetscFunctionBegin;
  if((CubitBCType&CubitBC_BitSet(BLOCKSET)).any()) {
    if(tag_block_header_data!=NULL) {
      return get_Cubit_msId_entities_by_dimension(moab,tag_block_header_data[2],entities,recursive);
    } else {
      SETERRQ(PETSC_COMM_SELF,1,"dimension unknown");
    }
  }
  if((CubitBCType&CubitBC_BitSet(NODESET)).any()) {
    return get_Cubit_msId_entities_by_dimension(moab,0,entities,recursive);
  }
  PetscFunctionReturn(0);
}

PetscErrorCode CubitMeshSets::get_Cubit_bc_data(vector<char>& bc_data) const {
  PetscFunctionBegin;
  bc_data.resize(tag_bc_size);
  copy(&tag_bc_data[0],&tag_bc_data[tag_bc_size],bc_data.begin());
  PetscFunctionReturn(0);
}

PetscErrorCode CubitMeshSets::get_Cubit_block_header_data(vector<unsigned int>& material_data) const {
    PetscFunctionBegin;
    material_data.resize(3);
    copy(&tag_block_header_data[0],&tag_block_header_data[3],material_data.begin());
    PetscFunctionReturn(0);
}

PetscErrorCode CubitMeshSets::print_Cubit_block_header_data(ostream& os) const {
    PetscFunctionBegin;
    vector<unsigned int> material_data;
    get_Cubit_block_header_data(material_data);
    os << "block_header_data = ";
    std::vector<unsigned int>::iterator vit = material_data.begin();
    for(;vit!=material_data.end();vit++) {
	os << std::hex << (int)((unsigned int)*vit) << " ";
    }
    os << ": ";
    vit = material_data.begin();
    for(;vit!=material_data.end();vit++) {
      os << *vit;
    }
    os << std::endl;
    PetscFunctionReturn(0);
}

string CubitMeshSets::get_Cubit_name() const {
  if(tag_name_data!=NULL) {
    return string(tag_name_data);
  } else {
    return "NoNameSet";
  }
}
    
PetscErrorCode CubitMeshSets::print_Cubit_name(ostream& os) const {
    PetscFunctionBegin;
    string name = get_Cubit_name();
    os << endl;
    os << "Block name:  " << name << endl;
    PetscFunctionReturn(0);
}
           
PetscErrorCode CubitMeshSets::get_type_from_bc_data(const vector<char> &bc_data,CubitBC_BitSet &type) const {
    PetscFunctionBegin;
    
    //See CubitBC_BitSet in common.hpp
    if(bc_data.size()==0) {
      PetscFunctionReturn(0);
    }
    
    if (strcmp (&bc_data[0],"Displacement") == 0)
        type |= DISPLACEMENTSET;
    else if (strcmp (&bc_data[0],"Force") == 0)
        type |= FORCESET;
    else if (strcmp (&bc_data[0],"Velocity") == 0)
        type |= VELOCITYSET;
    else if (strcmp (&bc_data[0],"Acceleration") == 0)
        type |= ACCELERATIONSET;
    else if (strcmp (&bc_data[0],"Temperature") == 0)
        type |= TEMPERATURESET;
    else if (strcmp (&bc_data[0],"Pressure") == 0)
        type |= PRESSURESET;
    else if (strcmp (&bc_data[0],"HeatFlux") == 0)
        type |= HEATFLUXSET;
    else if (strcmp (&bc_data[0],"cfd_bc") == 0)
        type |= INTERFACESET;
    else SETERRQ(PETSC_COMM_SELF,1,"this bc_data is unknown");
    
    PetscFunctionReturn(0);
}
PetscErrorCode CubitMeshSets::get_type_from_bc_data(CubitBC_BitSet &type) const {
  PetscFunctionBegin;
  PetscErrorCode ierr;
  vector<char> bc_data;
  ierr = get_Cubit_bc_data(bc_data); CHKERRQ(ierr);
  ierr = get_type_from_bc_data(bc_data,type); CHKERRQ(ierr);
  PetscFunctionReturn(0);
}
PetscErrorCode CubitMeshSets::print_Cubit_bc_data(ostream& os) const {
  PetscFunctionBegin;
  vector<char> bc_data;
  get_Cubit_bc_data(bc_data);
  os << "bc_data = ";
  std::vector<char>::iterator vit = bc_data.begin();
  for(;vit!=bc_data.end();vit++) {
    os << std::hex << (int)((unsigned char)*vit) << " ";
  }
  os << ": ";
  vit = bc_data.begin();
  for(;vit!=bc_data.end();vit++) {
    os << *vit;
  }
  os << std::endl;
  PetscFunctionReturn(0);
}
PetscErrorCode CubitMeshSets::get_Cubit_attributes(vector<double>& attributes) const {
  PetscFunctionBegin;
  attributes.resize(tag_block_attributes_size);
  if(tag_block_attributes_size>0) {
    copy(&tag_block_attributes[0],&tag_block_attributes[tag_block_attributes_size],attributes.begin());
  }
  PetscFunctionReturn(0);
}
    
PetscErrorCode CubitMeshSets::print_Cubit_attributes(ostream& os) const {
    PetscFunctionBegin;
    vector<double> attributes;
    get_Cubit_attributes(attributes);
    os << endl;
    os << "Block attributes" << endl;
    os << "----------------" << endl;
    for(unsigned int ii = 0;ii<attributes.size();ii++)
        {
            os << "attr. no: " << ii+1 << "   value: " << attributes[ii] << endl;
        }
    os << endl;
    PetscFunctionReturn(0);
}

PetscErrorCode CubitMeshSets::get_type_from_Cubit_name(const string &name,CubitBC_BitSet &type) const {
    PetscFunctionBegin;

    //See CubitBC_BitSet in common.hpp
    if (name.compare(0,11,"MAT_ELASTIC") == 0) {
        type |= MAT_ELASTICSET; }
    else if (name.compare(0,11,"MAT_THERMAL") == 0) {
        type |= MAT_THERMALSET; }
    else if (name.compare(0,10,"MAT_INTERF") == 0) {
        type |= MAT_INTERFSET; }
    else if (name.compare(0,11,"BODY_FORCES") == 0) {
	type |= BLOCK_BODYFORCESSET; }
    
        //To be extended as appropriate
    
    else { type |= UNKNOWNCUBITNAME; }

    PetscFunctionReturn(0);
}

PetscErrorCode CubitMeshSets::get_type_from_Cubit_name(CubitBC_BitSet &type) const {
    PetscFunctionBegin;
    PetscErrorCode ierr;
    string name = get_Cubit_name();
    ierr = get_type_from_Cubit_name(name,type); CHKERRQ(ierr);
    PetscFunctionReturn(0);
}
    
ostream& operator<<(ostream& os,const CubitMeshSets& e) {
  os << "meshset " << e.meshset << " type " << e.CubitBCType;
  if(e.msId != NULL) os << " msId " << *(e.msId);
  if(e.tag_name_data!=NULL) {
    os << " name " << e.get_Cubit_name();
  }
  if(e.tag_block_header_data != NULL) {
    os << " block header: ";
    os << " blockCol = " << e.tag_block_header_data[0];
    os << " blockMat = " << e.tag_block_header_data[1];
    os << " blockDimension = " << e.tag_block_header_data[2];
  }
  return os;
}

ostream& operator<<(ostream& os,const DisplacementCubitBcData& e) {
    os << "\n";
    os << "D i s p l a c e m e n t \n \n";
    os << "Flag for X-Translation (0/1): " << (int)e.data.flag1 << "\n";
    os << "Flag for Y-Translation (0/1): " << (int)e.data.flag2 << "\n";
    os << "Flag for Z-Translation (0/1): " << (int)e.data.flag3 << "\n";
    os << "Flag for X-Rotation (0/1): " << (int)e.data.flag4 << "\n";
    os << "Flag for Y-Rotation (0/1): " << (int)e.data.flag5 << "\n";
    os << "Flag for Z-Rotation (0/1): " << (int)e.data.flag6 << "\n \n";
    
    if (e.data.flag1 == 1)
        os << "Displacement magnitude (X-Translation): " << e.data.value1 << "\n";
    else os << "Displacement magnitude (X-Translation): N/A" << "\n";
    if (e.data.flag2 == 1)
        os << "Displacement magnitude (Y-Translation): " << e.data.value2 << "\n";
    else os << "Displacement magnitude (Y-Translation): N/A" << "\n";
    if (e.data.flag3 == 1)
        os << "Displacement magnitude (Z-Translation): " << e.data.value3 << "\n";
    else os << "Displacement magnitude (Z-Translation): N/A" << "\n";
    if (e.data.flag4 == 1)
        os << "Displacement magnitude (X-Rotation): " << e.data.value4 << "\n";
    else os << "Displacement magnitude (X-Rotation): N/A" << "\n";
    if (e.data.flag5 == 1)
        os << "Displacement magnitude (Y-Rotation): " << e.data.value5 << "\n";
    else os << "Displacement magnitude (Y-Rotation): N/A" << "\n";
    if (e.data.flag6 == 1)
        os << "Displacement magnitude (Z-Rotation): " << e.data.value6 << "\n \n";
    else os << "Displacement magnitude (Z-Rotation): N/A" << "\n \n";
    return os;
}

ostream& operator<<(ostream& os,const ForceCubitBcData& e) {
    os << "\n";
    os << "F o r c e \n \n";
    os << "Force magnitude: " << e.data.value1 << "\n";
    os << "Moment magnitude: " << e.data.value2 << "\n";
    os << "Force direction vector (X-component): " << e.data.value3 << "\n";
    os << "Force direction vector (Y-component): " << e.data.value4 << "\n";
    os << "Force direction vector (Z-component): " << e.data.value5 << "\n";
    os << "Moment direction vector (X-component): " << e.data.value6 << "\n";
    os << "Moment direction vector (Y-component): " << e.data.value7 << "\n";
    os << "Moment direction vector (Z-component): " << e.data.value8 << "\n \n";
    return os;
}

ostream& operator<<(ostream& os,const VelocityCubitBcData& e) {
    os << "\n";
    os << "V e l o c i t y \n \n";
    if (e.data.flag1 == 1)
        os << "Velocity magnitude (X-Translation): " << e.data.value1 << "\n";
    else os << "Velocity magnitude (X-Translation): N/A" << "\n";
    if (e.data.flag2 == 1)
        os << "Velocity magnitude (Y-Translation): " << e.data.value2 << "\n";
    else os << "Velocity magnitude (Y-Translation): N/A" << "\n";
    if (e.data.flag3 == 1)
        os << "Velocity magnitude (Z-Translation): " << e.data.value3 << "\n";
    else os << "Velocity magnitude (Z-Translation): N/A" << "\n";
    if (e.data.flag4 == 1)
        os << "Velocity magnitude (X-Rotation): " << e.data.value4 << "\n";
    else os << "Velocity magnitude (X-Rotation): N/A" << "\n";
    if (e.data.flag5 == 1)
        os << "Velocity magnitude (Y-Rotation): " << e.data.value5 << "\n";
    else os << "Velocity magnitude (Y-Rotation): N/A" << "\n";
    if (e.data.flag6 == 1)
        os << "Velocity magnitude (Z-Rotation): " << e.data.value6 << "\n \n";
    else os << "Velocity magnitude (Z-Rotation): N/A" << "\n \n";
    return os;
}
 
ostream& operator<<(ostream& os,const AccelerationCubitBcData& e) {
    os << "\n";
    os << "A c c e l e r a t i o n \n \n";
    if (e.data.flag1 == 1)
        os << "Acceleration magnitude (X-Translation): " << e.data.value1 << "\n";
    else os << "Acceleration magnitude (X-Translation): N/A" << "\n";
    if (e.data.flag2 == 1)
        os << "Acceleration magnitude (Y-Translation): " << e.data.value2 << "\n";
    else os << "Acceleration magnitude (Y-Translation): N/A" << "\n";
    if (e.data.flag3 == 1)
        os << "Acceleration magnitude (Z-Translation): " << e.data.value3 << "\n";
    else os << "Acceleration magnitude (Z-Translation): N/A" << "\n";
    if (e.data.flag4 == 1)
        os << "Acceleration magnitude (X-Rotation): " << e.data.value4 << "\n";
    else os << "Acceleration magnitude (X-Rotation): N/A" << "\n";
    if (e.data.flag5 == 1)
        os << "Acceleration magnitude (Y-Rotation): " << e.data.value5 << "\n";
    else os << "Acceleration magnitude (Y-Rotation): N/A" << "\n";
    if (e.data.flag6 == 1)
        os << "Acceleration magnitude (Z-Rotation): " << e.data.value6 << "\n \n";
    else os << "Acceleration magnitude (Z-Rotation): N/A" << "\n \n";
    return os;
}

ostream& operator<<(ostream& os,const TemperatureCubitBcData& e) {
    os << "\n";
    os << "T e m p e r a t u r e \n \n";
    if (e.data.flag1 == 1)
        os << "Temperature: " << e.data.value1 << "\n";
    else os << "Temperature (default case): N/A" << "\n";
    if (e.data.flag2 == 1)
        os << "Temperature (thin shell middle): " << e.data.value2 << "\n";
    else os << "Temperature (thin shell middle): N/A" << "\n";
    if (e.data.flag3 == 1)
        os << "Temperature (thin shell gradient): " << e.data.value3 << "\n";
    else os << "Temperature (thin shell gradient): N/A" << "\n";
    if (e.data.flag4 == 1)
        os << "Temperature (thin shell top): " << e.data.value4 << "\n";
    else os << "Temperature (thin shell top): N/A" << "\n";
    if (e.data.flag5 == 1)
        os << "Temperature (thin shell bottom): " << e.data.value5 << "\n \n";
    else os << "Temperature (thin shell bottom): N/A" << "\n \n";
    return os;
}

ostream& operator<<(ostream& os,const PressureCubitBcData& e) {
    os << "\n";
    os << "P r e s s u r e \n \n";
    os << "Pressure value: " << e.data.value1 << "\n \n";
    return os;
}

ostream& operator<<(ostream& os,const HeatfluxCubitBcData& e) {
    os << "\n";
    os << "H e a t  F l u x \n \n";
    if (e.data.flag1 == 1)
        os << "Heat flux value: " << e.data.value1 << "\n";
    else os << "Heat flux is applied on thin shells" << "\n";
    if (e.data.flag2 == 1)
        os << "Heat flux value (thin shell top): " << e.data.value2 << "\n";
    else os << "Heat flux value (thin shell top): N/A" << "\n";
    if (e.data.flag3 == 1)
        os << "Heat flux value (thin shell bottom): " << e.data.value3 << "\n \n";
    else os << "Heat flux value (thin shell bottom): N/A" << "\n \n";
    return os;   
}

ostream& operator<<(ostream& os,const CfgCubitBcData& e) {
    os << "\n";
    os << "CFD BC \n \n";
    return os;   
}
 
ostream& operator<<(ostream& os,const BlockSetAttributes& e)
  {
    os << endl << "Blcok attributes" << endl;
    os << "-------------------" << endl;
    os << "User attribute 1 = " << e.data.User1 << endl;
    os << "User attribute 2 = " << e.data.User2 << endl;
    os << "User attribute 3 = " << e.data.User3 << endl;
    os << "User attribute 4 = " << e.data.User4 << endl;
    os << "User attribute 5 = " << e.data.User5 << endl;
    os << "User attribute 6 = " << e.data.User6 << endl;
    os << "User attribute 7 = " << e.data.User7 << endl;
    os << "User attribute 8 = " << e.data.User7 << endl;
    os << "User attribute 9 = " << e.data.User7 << endl;
    os << "User attribute 10 = " << e.data.User10 << endl << endl;
    return os;
  }
       
ostream& operator<<(ostream& os,const Mat_Elastic& e)
    {
        os << endl << "Material Properties" << endl;
        os << "-------------------" << endl;
        os << "Young's modulus  = " << e.data.Young << endl;
        os << "Poisson's ratio  = " << e.data.Poisson << endl;
        os << "User attribute 1 = " << e.data.User1 << endl;
        os << "User attribute 2 = " << e.data.User2 << endl;
        os << "User attribute 3 = " << e.data.User3 << endl;
        os << "User attribute 4 = " << e.data.User4 << endl;
        os << "User attribute 5 = " << e.data.User5 << endl;
        os << "User attribute 6 = " << e.data.User6 << endl;
        os << "User attribute 7 = " << e.data.User7 << endl;
        os << "User attribute 8 = " << e.data.User8 << endl << endl;
        return os;
    }

ostream& operator<<(ostream& os,const Mat_Elastic_EberleinHolzapfel1& e)
    {
        os << endl << "Material Properties" << endl;
        os << "-------------------" << endl;
        os << "Young's modulus  = " << e.data.Young << endl;
        os << "Poisson's ratio  = " << e.data.Poisson << endl;
        os << "k1 = " << e.data.k1 << endl;
        os << "k2 = " << e.data.k2 << endl;
        os << "a0_x = " << e.data.a0x << endl;
        os << "a0_y = " << e.data.a0y << endl;
        os << "a0_z = " << e.data.a0z << endl;
        os << "a1_x = " << e.data.a1x << endl;
        os << "a1_y = " << e.data.a1y << endl;
        os << "a1_Z = " << e.data.a1z << endl << endl;
        return os;
    }

    
ostream& operator<<(ostream& os,const Mat_Thermal& e)
    {
        os << endl << "Material Properties" << endl;
        os << "-------------------" << endl;
        os << "Conductivity  = " << e.data.Conductivity << endl;
        os << "User attribute 1 = " << e.data.HeatCapacity << endl;
        os << "User attribute 2 = " << e.data.User2 << endl;
        os << "User attribute 3 = " << e.data.User3 << endl;
        os << "User attribute 4 = " << e.data.User4 << endl;
        os << "User attribute 5 = " << e.data.User5 << endl;
        os << "User attribute 6 = " << e.data.User6 << endl;
        os << "User attribute 7 = " << e.data.User7 << endl;
        os << "User attribute 8 = " << e.data.User8 << endl << endl;
        return os;
    }

ostream& operator<<(ostream& os,const Block_BodyForces& e)
    {
        os << endl << "Block Body Forces" << endl;
        os << "-------------------" << endl;
        os << "density  = " << e.data.density << endl;
        os << "acceleration_x = " << e.data.acceleration_x << endl;
        os << "acceleration_y = " << e.data.acceleration_y << endl;
        os << "acceleration_z = " << e.data.acceleration_z << endl;
        os << "User attribute 4 = " << e.data.User4 << endl;
        os << "User attribute 5 = " << e.data.User5 << endl;
        os << "User attribute 6 = " << e.data.User6 << endl;
        os << "User attribute 7 = " << e.data.User7 << endl;
        os << "User attribute 8 = " << e.data.User8 << endl << endl;
        return os;
    }

    
ostream& operator<<(ostream& os,const Mat_Elastic_TransIso& e)
{
    os << endl << "Material Properties" << endl;
    os << "-------------------" << endl;
    os << "Young's modulus in xy plane (Ep)     = " << e.data.Youngp << endl;
    os << "Young's modulus in z-direction (Ez)  = " << e.data.Youngz << endl;
    os << "Poisson's ratio in xy plane (vp)     = " << e.data.Poissonp << endl;
    os << "Poisson's ratio in z-direction (vpz) = " << e.data.Poissonpz << endl;
    os << "Shear modulus in z-direction (Gzp)   = " << e.data.Shearzp << endl << endl;
    return os;
}
    
ostream& operator<<(ostream& os,const Mat_Interf& e)
{
    os << endl << "Material Properties" << endl;
    os << "-------------------" << endl;
    os << "Elastic modulus multiplier        = " << e.data.alpha << endl << endl;
	  os << "Damage coupling multiplier        = " << e.data.beta << endl << endl;
	  os << "Maximum resisting stress of crack = " << e.data.ft		<< endl << endl;
	  os << "Fracture energy                   = " << e.data.Gf << endl << endl;

    return os;
}
    
}<|MERGE_RESOLUTION|>--- conflicted
+++ resolved
@@ -84,11 +84,7 @@
     }
     if(*tit == bhTag_header) {
       rval = moab.tag_get_by_ptr(*tit,&meshset,1,(const void **)&tag_block_header_data); CHKERR(rval);CHKERR_THROW(rval);
-<<<<<<< HEAD
-      if(tag_block_header_data[1]>0) CubitBCType |= MaterialSet;
-=======
-      if(tag_block_header_data[9]>0) CubitBCType |= MATERIALSET;
->>>>>>> 08afd502
+      if(tag_block_header_data[1]>0) CubitBCType |= MATERIALSET;
     }
     if(*tit == block_attribs) {
       rval = moab.tag_get_by_ptr(*tit,&meshset,1,(const void **)&tag_block_attributes,&tag_block_attributes_size); CHKERR(rval); CHKERR_THROW(rval);
