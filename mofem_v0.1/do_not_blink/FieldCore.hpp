/** \file FieldCore.hpp
 * \brief Core FieldInterface class for user interface
 * 
 * Low level data structures not used directly by user
 *
 * Copyright (C) 2013, Lukasz Kaczmarczyk (likask AT wp.pl) <br>
 * MoFEM is free software: you can redistribute it and/or modify it under
 * the terms of the GNU Lesser General Public License as published by the
 * Free Software Foundation, either version 3 of the License, or (at your
 * option) any later version.
 *
 * MoFEM is distributed in the hope that it will be useful, but WITHOUT
 * ANY WARRANTY; without even the implied warranty of MERCHANTABILITY or
 * FITNESS FOR A PARTICULAR PURPOSE.  See the GNU Lesser General Public
 * License for more details.
 *
 * You should have received a copy of the GNU Lesser General Public
 * License along with MoFEM. If not, see <http://www.gnu.org/licenses/>
*/

#ifndef __MOABFIELD_CORE_HPP__
#define __MOABFIELD_CORE_HPP__

#include "FieldInterface.hpp"
#include "CoreDataStructures.hpp"

namespace MoFEM {

/** \brief Core FieldInterface class
 *
 * This class is not used directly by the user
 */
struct FieldCore: public FieldInterface {
  ErrorCode rval;
  PetscErrorCode ierr;
  //Data and low level methods 
  Tag th_Part;
  Tag th_RefType,th_RefParentHandle,th_RefBitLevel,th_RefBitLevel_Mask,th_RefBitEdge,th_RefFEMeshset;
  Tag th_FieldId,th_FieldName,th_FieldName_DataNamePrefix,th_FieldSpace;
  Tag th_FEId,th_FEName;
  Tag th_FEIdCol,th_FEIdRow,th_FEIdData;
  Tag th_ProblemId,th_ProblemName,th_ProblemFEId;
  Tag th_ProblemNbDofsRow,th_ProblemNbDofsCol;
  Tag th_ProblemLocalNbDofRow,th_ProblemGhostNbDofRow;
  Tag th_ProblemLocalNbDofCol,th_ProblemGhostNbDofCol;
  Tag th_ProblemShift,th_FieldShift,th_FEShift;
  Tag nsTag,ssTag,nsTag_data,ssTag_data,bhTag,bhTag_header;
  Tag th_ElemType;
  Tag th_SeriesName;

  Interface& moab;
  int *f_shift,*MoFEMFiniteElement_shift,*p_shift;
  int verbose;

  //database

  //ref
  RefMoFEMEntity_multiIndex refined_entities;
  RefMoFEMElement_multiIndex refined_finite_elements;
  //field
  MoFEMField_multiIndex moabFields;
  MoFEMEntity_multiIndex entsMoabField;
  DofMoFEMEntity_multiIndex dofsMoabField;
  //finite element
  MoFEMFiniteElement_multiIndex finiteElements;
  EntMoFEMFiniteElement_multiIndex finiteElementsMoFEMEnts;
  //entFEAdjacencies
  MoFEMEntityEntMoFEMFiniteElementAdjacencyMap_multiIndex entFEAdjacencies;
  //moFEMProblems
  MoFEMProblem_multiIndex moFEMProblems;
  //cubit
  CubitMeshSet_multiIndex cubit_meshsets;
  //series
  Series_multiIndex series;
  SeriesStep_multiIndex series_steps;

  //safty nets
  Tag th_MoFEMBuild;
  int *build_MoFEM;

  //core methods
  PetscErrorCode clear_map();
  BitFieldId get_field_shift();
  BitFEId get_BitFEId();
  BitProblemId get_problem_shift();
  PetscErrorCode initialiseDatabseInformationFromMesh(int verb = -1);
  Interface& get_moab();

  //check consistency
  PetscErrorCode check_number_of_ents_in_ents_field(const string& name);
  PetscErrorCode check_number_of_ents_in_ents_field();
  PetscErrorCode check_number_of_ents_in_ents_finite_element(const string& name);
  PetscErrorCode check_number_of_ents_in_ents_finite_element();
  PetscErrorCode rebuild_database(int verb = -1);

  //add series
  PetscErrorCode add_series_recorder(const string& serie_name);
  //initialize/finalize recording
  PetscErrorCode initialize_series_recorder(const string& serie_name);
  PetscErrorCode finalize_series_recorder(const string& serie_name);
  //start recording
  PetscErrorCode record_begin(const string& serie_name);
  //recording functions
  PetscErrorCode record_problem(const string& serie_name,const MoFEMProblem *problem_ptr,RowColData rc);
  PetscErrorCode record_problem(const string& serie_name,const string& problem_name,RowColData rc);
  PetscErrorCode record_field(const string& serie_name,const string& field_name,const BitRefLevel &bit,const BitRefLevel &mask);
  //end recording
  PetscErrorCode record_end(const string& serie_name);
  PetscErrorCode print_series_steps();
  bool check_series(const string& name) const;
  //get data back
  PetscErrorCode load_series_data(const string& serie_name,const int step_number);

  SeriesStep_multiIndex::index<SeriesName_mi_tag>::type::iterator get_series_steps_byName_begin(const string& name);
  SeriesStep_multiIndex::index<SeriesName_mi_tag>::type::iterator get_series_steps_byName_end(const string& name);

  //cubit meshsets
  bool check_msId_meshset(const int msId,const CubitBC_BitSet CubitBCType);
  PetscErrorCode add_Cubit_msId(const CubitBC_BitSet CubitBCType,const int msId);
  PetscErrorCode delete_Cubit_msId(const CubitBC_BitSet CubitBCType,const int msId);
  PetscErrorCode get_Cubit_msId(const int msId,const CubitBC_BitSet CubitBCType,const CubitMeshSets **cubit_meshset_ptr);
  PetscErrorCode get_Cubit_msId_entities_by_dimension(const int msId,const CubitBC_BitSet CubitBCType, const int dimension,Range &entities,const bool recursive = false);
  PetscErrorCode get_Cubit_msId_entities_by_dimension(const int msId,const CubitBC_BitSet CubitBCType, Range &entities,const bool recursive = false);
  PetscErrorCode get_Cubit_msId_entities_by_dimension(const int msId,const unsigned int CubitBCType, const int dimension,Range &entities,const bool recursive = false);
  PetscErrorCode get_Cubit_msId_entities_by_dimension(const int msId,const unsigned int CubitBCType, Range &entities,const bool recursive = false);
  PetscErrorCode get_Cubit_msId_meshset(const int msId,const unsigned int CubitBCType,EntityHandle &meshset);
  PetscErrorCode get_Cubit_meshsets(const unsigned int CubitBCType,Range &meshsets);
  CubitMeshSet_multiIndex::iterator get_CubitMeshSets_begin() { return cubit_meshsets.begin(); }
  CubitMeshSet_multiIndex::iterator get_CubitMeshSets_end() { return cubit_meshsets.end(); }
  CubitMeshSet_multiIndex::index<CubitMeshSets_mi_tag>::type::iterator get_CubitMeshSets_begin(const unsigned int CubitBCType) { 
    return cubit_meshsets.get<CubitMeshSets_mi_tag>().lower_bound(CubitBCType); 
  }
  CubitMeshSet_multiIndex::index<CubitMeshSets_mi_tag>::type::iterator get_CubitMeshSets_end(const unsigned int CubitBCType) { 
    return cubit_meshsets.get<CubitMeshSets_mi_tag>().upper_bound(CubitBCType); 
  }
  CubitMeshSet_multiIndex::index<CubitMeshSets_mask_meshset_mi_tag>::type::iterator get_CubitMeshSets_bySetType_begin(const unsigned int CubitBCType) { 
    return cubit_meshsets.get<CubitMeshSets_mask_meshset_mi_tag>().lower_bound(CubitBCType); 
  }
  CubitMeshSet_multiIndex::index<CubitMeshSets_mask_meshset_mi_tag>::type::iterator get_CubitMeshSets_bySetType_end(const unsigned int CubitBCType) { 
    return cubit_meshsets.get<CubitMeshSets_mask_meshset_mi_tag>().upper_bound(CubitBCType); 
  }
  CubitMeshSet_multiIndex::index<CubitMeshSets_name>::type::iterator get_CubitMeshSets_byName_begin(const string& name) { 
    return cubit_meshsets.get<CubitMeshSets_name>().lower_bound(name); 
  }
  CubitMeshSet_multiIndex::index<CubitMeshSets_name>::type::iterator get_CubitMeshSets_byName_end(const string& name) { 
    return cubit_meshsets.get<CubitMeshSets_name>().upper_bound(name); 
  }

  template<class _CUBIT_BC_DATA_TYPE_>
  PetscErrorCode printCubitSet(_CUBIT_BC_DATA_TYPE_& data,unsigned long int type) {
    PetscFunctionBegin;
    try {
      FieldInterface& this_mField = *this;
      for(_IT_CUBITMESHSETS_BY_BCDATA_TYPE_FOR_LOOP_(this_mField,type,it)) {
	ierr = it->get_cubit_bc_data_structure(data); CHKERRQ(ierr);
	ostringstream ss;
	ss << *it << endl;
	ss << data << endl;
	Range tets,tris,edges,nodes;
	rval = moab.get_entities_by_type(it->meshset,MBTET,tets,true); CHKERR_PETSC(rval);
	rval = moab.get_entities_by_type(it->meshset,MBTRI,tris,true); CHKERR_PETSC(rval);
	rval = moab.get_entities_by_type(it->meshset,MBEDGE,edges,true); CHKERR_PETSC(rval);
	rval = moab.get_entities_by_type(it->meshset,MBVERTEX,nodes,true); CHKERR_PETSC(rval);
	ss << "name "<< it->get_Cubit_name() << endl;
	ss << "msId "<< it->get_msId() << " nb. tets " << tets.size() << endl;
	ss << "msId "<< it->get_msId() << " nb. tris " << tris.size() << endl;
	ss << "msId "<< it->get_msId() << " nb. edges " << edges.size() << endl;
	ss << "msId "<< it->get_msId() << " nb. nodes " << nodes.size() << endl;
	ss << endl;
	PetscPrintf(PETSC_COMM_WORLD,ss.str().c_str());
      }
    } catch (const char* msg) {
      SETERRQ(PETSC_COMM_SELF,1,msg);
    }
    PetscFunctionReturn(0);
  }

  PetscErrorCode print_cubit_displacement_set() {
    PetscFunctionBegin;
    DisplacementCubitBcData mydata;
    ierr = printCubitSet(mydata,NODESET|mydata.type.to_ulong()); CHKERRQ(ierr);
    PetscFunctionReturn(0);
  }
  
  PetscErrorCode print_cubit_pressure_set() {
    PetscFunctionBegin;
    PressureCubitBcData mydata;
    ierr = printCubitSet(mydata,SIDESET|mydata.type.to_ulong()); CHKERRQ(ierr);
    PetscFunctionReturn(0);
  }
   
  PetscErrorCode print_cubit_force_set() {
    PetscFunctionBegin;
    ForceCubitBcData mydata;
    ierr = printCubitSet(mydata,NODESET|mydata.type.to_ulong()); CHKERRQ(ierr);
    PetscFunctionReturn(0);
  }
  PetscErrorCode printCubitTEMPERATURESET() {
        PetscFunctionBegin;
        TemperatureCubitBcData mydata;
        ierr = printCubitSet(mydata,NODESET|mydata.type.to_ulong()); CHKERRQ(ierr);
        PetscFunctionReturn(0);
    }
    
  PetscErrorCode printCubitHeatFluxSet() {
        PetscFunctionBegin;
        HeatfluxCubitBcData mydata;
        ierr = printCubitSet(mydata,SIDESET|mydata.type.to_ulong()); CHKERRQ(ierr);
        PetscFunctionReturn(0);
    }

  PetscErrorCode print_cubit_materials_set() {
    PetscFunctionBegin;
    FieldInterface& this_mField = *this;
    for(_IT_CUBITMESHSETS_BY_BCDATA_TYPE_FOR_LOOP_(this_mField,BLOCKSET|MAT_ELASTICSET,it)) {
      Mat_Elastic data;
      ierr = it->get_attribute_data_structure(data); CHKERRQ(ierr);
      ostringstream ss;
      ss << *it << endl;
      ss << data;
      Range tets;
      rval = moab.get_entities_by_type(it->meshset,MBTET,tets,true); CHKERR_PETSC(rval);
      ss << "MAT_ELATIC msId "<< it->get_msId() << " nb. tets " << tets.size() << endl;
      ss << endl;
      PetscPrintf(PETSC_COMM_WORLD,ss.str().c_str());
    }
      
    for(_IT_CUBITMESHSETS_BY_BCDATA_TYPE_FOR_LOOP_(this_mField,BLOCKSET|MAT_THERMALSET,it)) {
        Mat_Thermal data;
        ierr = it->get_attribute_data_structure(data); CHKERRQ(ierr);
        ostringstream ss;
        ss << *it << endl;
        ss << data;
        PetscPrintf(PETSC_COMM_WORLD,ss.str().c_str());
    }
    
    PetscFunctionReturn(0);
  }

  //refine
  PetscErrorCode seed_finite_elements(const Range &entities,int verb = -1);
  PetscErrorCode seed_finite_elements(const EntityHandle meshset,int verb = -1);
  PetscErrorCode seed_ref_level_2D(const Range &ents2d,const BitRefLevel &bit,int verb = -1);
  PetscErrorCode seed_ref_level_2D(const EntityHandle meshset,const BitRefLevel &bit,int verb = -1);
  PetscErrorCode seed_ref_level_3D(const Range &ents3d,const BitRefLevel &bit,int verb = -1);
  PetscErrorCode seed_ref_level_3D(const EntityHandle meshset,const BitRefLevel &bit,int verb = -1);
  PetscErrorCode seed_ref_level_MESHSET(const EntityHandle meshset,const BitRefLevel &bit);
  PetscErrorCode get_entities_by_type_and_ref_level(const BitRefLevel &bit,const BitRefLevel &mask,const EntityType type,const EntityHandle meshset,int verb = -1);
  PetscErrorCode get_entities_by_type_and_ref_level(const BitRefLevel &bit,const BitRefLevel &mask,const EntityType type,Range &ents,int verb = -1);
  PetscErrorCode get_entities_by_ref_level(const BitRefLevel &bit,const BitRefLevel &mask,const EntityHandle meshset);
  PetscErrorCode get_entities_by_ref_level(const BitRefLevel &bit,const BitRefLevel &mask,Range &ents);
  PetscErrorCode add_ref_level_to_entities(const BitRefLevel &bit,Range &ents);
  PetscErrorCode set_ref_level_to_entities(const BitRefLevel &bit,Range &ents);
  PetscErrorCode update_meshset_by_entities_children(
    const EntityHandle parent, const BitRefLevel &child_bit,const EntityHandle child, EntityType child_type,
    const bool recursive = false, int verb = -1);
  PetscErrorCode update_field_meshset_by_entities_children(const BitRefLevel &child_bit,int verb = -1);
  PetscErrorCode update_field_meshset_by_entities_children(const string name,const BitRefLevel &child_bit,int verb = -1);
  PetscErrorCode update_finite_element_meshset_by_entities_children(const string name,const BitRefLevel &child_bit,const EntityType fe_ent_type,int verb = -1);

  //remove entities
  PetscErrorCode delete_ents_by_bit_ref(const BitRefLevel &bit,const BitRefLevel &mask,const bool remove_parent = false,int verb = -1);
  PetscErrorCode remove_ents_by_bit_ref(const BitRefLevel &bit,const BitRefLevel &mask,int verb = -1);
  PetscErrorCode delete_finite_elements_by_bit_ref(const BitRefLevel &bit,const BitRefLevel &mask,int verb = -1);
  PetscErrorCode shift_left_bit_ref(const int shif,int verb = -1);
  PetscErrorCode shift_right_bit_ref(const int shift,int verb = -1);

  //field
  PetscErrorCode add_field(
    const string& name,const BitFieldId id,const FieldSpace space,const ApproximationRank rank,enum MoFEMTypes bh = MF_EXCL,int verb = -1);
  PetscErrorCode add_field(
    const string& name,const FieldSpace space,const ApproximationRank rank,enum MoFEMTypes bh = MF_EXCL,int verb = -1);
  PetscErrorCode add_ents_to_field_by_VERTICEs(const Range &nodes,const BitFieldId id,int verb = -1);
  PetscErrorCode add_ents_to_field_by_VERTICEs(const Range &nodes,const string& name,int verb = -1);
  PetscErrorCode add_ents_to_field_by_VERTICEs(const EntityHandle meshset,const BitFieldId id,int verb = -1);
  PetscErrorCode add_ents_to_field_by_VERTICEs(const EntityHandle meshset,const string& name,int verb = -1);
  PetscErrorCode add_ents_to_field_by_EDGEs(const EntityHandle meshset,const BitFieldId id,int verb = -1);
  PetscErrorCode add_ents_to_field_by_EDGEs(const EntityHandle meshset,const string& name,int verb = -1);
  PetscErrorCode add_ents_to_field_by_TRIs(const EntityHandle meshset,const BitFieldId id,int verb = -1);
  PetscErrorCode add_ents_to_field_by_TRIs(const EntityHandle meshset,const string& name,int verb = -1);
  PetscErrorCode add_ents_to_field_by_TETs(const Range &tets,const BitFieldId id,int verb = -1);
  PetscErrorCode add_ents_to_field_by_TETs(const EntityHandle meshset,const BitFieldId id,int verb = -1);
  PetscErrorCode add_ents_to_field_by_TETs(const Range &tets,const string& name,int verb = -1);
  PetscErrorCode add_ents_to_field_by_TETs(const EntityHandle meshset,const string& name,int verb = -1);
  PetscErrorCode remove_ents_from_field_by_bit_ref(const BitRefLevel &bit,const BitRefLevel &mask,int verb = -1);
  PetscErrorCode remove_ents_from_field(const string& name,const EntityHandle meshset,const EntityType type,int verb = -1);
  PetscErrorCode remove_ents_from_field(const string& name,const Range &ents,int verb = -1);

  //set apprix oorder
  PetscErrorCode set_field_order(const Range &ents,const BitFieldId id,const ApproximationOrder order,int verb = -1);
  PetscErrorCode set_field_order(const EntityHandle meshset,const EntityType type,const BitFieldId id,const ApproximationOrder order,int verb = -1);
  PetscErrorCode set_field_order(const Range &ents,const string& name,const ApproximationOrder order,int verb = -1);
  PetscErrorCode set_field_order(const EntityHandle meshset,const EntityType type,const string& name,const ApproximationOrder order,int verb = -1);
  PetscErrorCode set_field_order_by_entity_type_and_bit_ref(const BitRefLevel &bit,const BitRefLevel &mask,const EntityType type,const BitFieldId id,const ApproximationOrder order,int verb = -1);
  PetscErrorCode set_field_order_by_entity_type_and_bit_ref(const BitRefLevel &bit,const BitRefLevel &mask,const EntityType type,const string& name,const ApproximationOrder order,int verb = -1);

  //build fiels
  PetscErrorCode dofs_NoField(const BitFieldId id,map<EntityType,int> &dof_counter);
  PetscErrorCode dofs_L2H1HcurlHdiv(const BitFieldId id,map<EntityType,int> &dof_counter,int verb = -1);
  PetscErrorCode build_fields(int verb = -1);
  PetscErrorCode clear_dofs_fields(const BitRefLevel &bit,const BitRefLevel &mask,int verb = -1);
  PetscErrorCode clear_ents_fields(const BitRefLevel &bit,const BitRefLevel &mask,int verb = -1);
  PetscErrorCode clear_dofs_fields(const string &name,const Range ents,int verb = -1);
  PetscErrorCode clear_ents_fields(const string &name,const Range enst,int verb = -1);

  //other auxiliary functions for fields
<<<<<<< HEAD
  PetscErrorCode list_dofs_by_field_name(const string &name) const;
=======
  PetscErrorCode list_dofs_by_field_name(const string &name,bool synchronised = false) const;
>>>>>>> 6875deaa
  PetscErrorCode list_fields() const;
  BitFieldId get_BitFieldId(const string& name) const;
  string get_BitFieldId_name(const BitFieldId id) const;
  EntityHandle get_field_meshset(const BitFieldId id) const;
  EntityHandle get_field_meshset(const string& name) const;
    bool check_field(const string& name) const;
  const MoFEMField* get_field_structure(const string& name);

  //MoFEMFiniteElement
  PetscErrorCode add_finite_element(const string &MoFEMFiniteElement_name,enum MoFEMTypes bh = MF_EXCL);
  PetscErrorCode modify_finite_element_add_field_data(const string &MoFEMFiniteElement_name,const string &name_filed);
  PetscErrorCode modify_finite_element_add_field_row(const string &MoFEMFiniteElement_name,const string &name_row);
  PetscErrorCode modify_finite_element_add_field_col(const string &MoFEMFiniteElement_name,const string &name_col);
  PetscErrorCode modify_finite_element_off_field_data(const string &MoFEMFiniteElement_name,const string &name_filed);
  PetscErrorCode modify_finite_element_off_field_row(const string &MoFEMFiniteElement_name,const string &name_row);
  PetscErrorCode modify_finite_element_off_field_col(const string &MoFEMFiniteElement_name,const string &name_col);
  PetscErrorCode add_ents_to_finite_element_by_VERTICEs(const Range& vert,const BitFEId id);
  PetscErrorCode add_ents_to_finite_element_by_VERTICEs(const Range& vert,const string &name);
  PetscErrorCode add_ents_to_finite_element_by_EDGEs(const Range& vert,const BitFEId id);
  PetscErrorCode add_ents_to_finite_element_by_EDGEs(const Range& vert,const string &name);
  PetscErrorCode add_ents_to_finite_element_by_TRIs(const Range& tris,const BitFEId id);
  PetscErrorCode add_ents_to_finite_element_by_TRIs(const Range& tris,const string &name);
  PetscErrorCode add_ents_to_finite_element_by_TETs(const Range& tets,const BitFEId id);
  PetscErrorCode add_ents_to_finite_element_by_TETs(const Range& tets,const string &name);
  PetscErrorCode add_ents_to_finite_element_by_TETs(const EntityHandle meshset,const BitFEId id,const bool recursive = false);
  PetscErrorCode add_ents_to_finite_element_by_TETs(const EntityHandle meshset,const string &name,const bool recursive = false);
  PetscErrorCode add_ents_to_finite_element_by_PRISMs(const Range& prims,const BitFEId id);
  PetscErrorCode add_ents_to_finite_element_by_PRISMs(const Range& prims,const string &name);
  PetscErrorCode add_ents_to_finite_element_by_PRISMs(const EntityHandle meshset,const BitFEId id,const bool recursive = false);
  PetscErrorCode add_ents_to_finite_element_by_PRISMs(const EntityHandle meshset,const string &name,const bool recursive = false);
  PetscErrorCode add_ents_to_finite_element_by_MESHSET(const EntityHandle meshset,const string& name,const bool recursive = false);
  PetscErrorCode add_ents_to_finite_element_EntType_by_bit_ref(const BitRefLevel &bit,const string &name,EntityType type,int verb = -1);
  PetscErrorCode add_ents_to_finite_element_EntType_by_bit_ref(const BitRefLevel &bit,const BitRefLevel &mask,const string &name,EntityType type,int verb = -1);
  PetscErrorCode remove_ents_from_finite_element_by_bit_ref(const BitRefLevel &bit,const BitRefLevel &mask,int verb = -1);
  PetscErrorCode remove_ents_from_finite_element(const string &name,const EntityHandle meshset,const EntityType type,int verb = -1);
  PetscErrorCode remove_ents_from_finite_element(const string &name,const Range &ents,int verb = -1);

  //other auxiliary functions for finite element
  BitFEId get_BitFEId(const string& name) const;
  string get_BitFEId_name(const BitFEId id) const;
  EntityHandle get_finite_element_meshset(const BitFEId id) const;
  EntityHandle get_finite_element_meshset(const string& name) const;
  PetscErrorCode list_finite_elements() const;

  //problem
  PetscErrorCode add_problem(const BitProblemId id,const string& name);
  PetscErrorCode add_problem(const string& name,enum MoFEMTypes bh = MF_EXCL,int verb = -1);
  PetscErrorCode modify_problem_add_finite_element(const string &name_problem,const string &MoFEMFiniteElement_name);
  PetscErrorCode modify_problem_ref_level_add_bit(const string &name_problem,const BitRefLevel &bit);
  PetscErrorCode modify_problem_ref_level_set_bit(const string &name_problem,const BitRefLevel &bit);
  PetscErrorCode modify_problem_dof_mask_ref_level_set_bit(const string &name_problem,const BitRefLevel &bit);
  BitProblemId get_BitProblemId(const string& name) const;
  PetscErrorCode list_problem() const;

  ///add entity EntFe to finite element data databse and resolve dofs on that entity
  //loop over all finite elements, resolve its meshsets, and resolve dofs on that entitie
  PetscErrorCode build_finite_element_data_dofs(EntMoFEMFiniteElement &EntFe,int verb = -1);
  PetscErrorCode build_finite_element_uids_view(EntMoFEMFiniteElement &EntFe,int verb = -1);
  PetscErrorCode build_finite_elements(int verb = -1);
  PetscErrorCode clear_finite_elements(const BitRefLevel &bit,const BitRefLevel &mask,int verb = -1);
  PetscErrorCode clear_finite_elements(const string &name,const Range &ents,int verb = -1);

  //entFEAdjacencies
  PetscErrorCode build_adjacencies(const Range &ents,int verb = -1);
  PetscErrorCode build_adjacencies(const BitRefLevel &bit,int verb = -1);
  PetscErrorCode build_adjacencies(const BitRefLevel &bit,const BitRefLevel &mask,int verb = -1);
  PetscErrorCode clear_adjacencies_finite_elements(const BitRefLevel &bit,const BitRefLevel &mask,int verb = -1);
  PetscErrorCode clear_adjacencies_entities(const BitRefLevel &bit,const BitRefLevel &mask,int verb = -1);
  PetscErrorCode clear_adjacencies_finite_elements(const string &name,const Range &ents,int verb = -1);
  PetscErrorCode clear_adjacencies_entities(const string &name,const Range &ents,int verb = -1);

  PetscErrorCode list_adjacencies() const;

  //problem building
  PetscErrorCode build_problems(int verb = -1);
  PetscErrorCode clear_problems(int verb = -1);
  PetscErrorCode simple_partition_problem(const string &name,const int all_on_part = -1,int verb = -1);
  PetscErrorCode partition_problem(const string &name,int verb = -1);
  PetscErrorCode compose_problem(const string &name,const string &problem_for_rows,const string &problem_for_cols,int var = -1);
  PetscErrorCode compose_problem(const string &name,const string &problem_for_rows,bool copy_rows,const string &problem_for_cols,bool copy_cols,int verb = -1);
  PetscErrorCode partition_ghost_dofs(const string &name,int verb = -1);
  PetscErrorCode partition_finite_elements(const string &name,bool do_skip = true,int verb = -1);
  PetscErrorCode partition_check_matrix_fill_in(const string &problem_neme,int verb);

  //save meshsets
  PetscErrorCode problem_get_FE(const string &name,const string &fe_name,const EntityHandle meshset);

  //vector and matrices 
  PetscErrorCode VecCreateGhost(const string &name,RowColData rc,Vec *V);
  PetscErrorCode set_local_VecCreateGhost(const string &name,RowColData rc,Vec V,InsertMode mode,ScatterMode scatter_mode);
  PetscErrorCode set_global_VecCreateGhost(const MoFEMProblem *problem_ptr,RowColData rc,Vec V,InsertMode mode,ScatterMode scatter_mode); 
  PetscErrorCode set_global_VecCreateGhost(const string &name,RowColData rc,Vec V,InsertMode mode,ScatterMode scatter_mode);
  PetscErrorCode MatCreateMPIAIJWithArrays(const string &name,Mat *Aij,int verb = -1);
  PetscErrorCode MatCreateSeqAIJWithArrays(const string &name,Mat *Aij,PetscInt **i,PetscInt **j,PetscScalar **v,int verb = -1);
  PetscErrorCode VecScatterCreate(Vec xin,string &x_problem,RowColData x_rc,Vec yin,string &y_problem,RowColData y_rc,VecScatter *newctx,int verb = -1);

  //Mesh refine and interfaces
  PetscErrorCode get_msId_3dENTS_sides(
    const int msId,
    const CubitBC_BitSet CubitBCType,
    const BitRefLevel mesh_bit_level,
    const bool recursive,int verb = -1);
  PetscErrorCode get_msId_3dENTS_sides(
    const EntityHandle SIDESET,
    const BitRefLevel mesh_bit_level,
    const bool recursive,int verb = -1);
  PetscErrorCode get_msId_3dENTS_split_sides(
    const EntityHandle meshset,const BitRefLevel &bit,
    const int msId,const CubitBC_BitSet CubitBCType,
    const bool add_iterfece_entities,const bool recursive = false,int verb = -1);
  PetscErrorCode get_msId_3dENTS_split_sides(
    const EntityHandle meshset,const BitRefLevel &bit,
    const EntityHandle SIDESET,const bool add_iterfece_entities,const bool recursive = false,int verb = -1);
  PetscErrorCode get_msId_3dENTS_split_sides(
    const EntityHandle meshset,const BitRefLevel &bit,
    const BitRefLevel &inheret_from_bit_level,const BitRefLevel &inheret_from_bit_level_mask,
    const EntityHandle SIDESET,const bool add_iterfece_entities,const bool recursive = false,int verb = -1);

  PetscErrorCode add_prism_to_mofem_database(const EntityHandle prism,int verb = -1);

  PetscErrorCode add_verices_in_the_middel_of_edges(
    const EntityHandle meshset,const BitRefLevel &bit,const bool recursive = false,int verb = -1);
  PetscErrorCode add_verices_in_the_middel_of_edges(const Range &edges,const BitRefLevel &bit,int verb = -1);
  PetscErrorCode refine_TET(const EntityHandle meshset,const BitRefLevel &bit,const bool respect_interface = false);
  PetscErrorCode refine_TET(const Range &test,const BitRefLevel &bit,const bool respect_interface = false);
  PetscErrorCode refine_PRISM(const EntityHandle meshset,const BitRefLevel &bit,int verb = -1);
  PetscErrorCode refine_MESHSET(const EntityHandle meshset,const BitRefLevel &bit,const bool recursive = false,int verb = -1);

  //loops
  PetscErrorCode problem_basic_method_preProcess(const string &problem_name,BasicMethod &method,int verb = -1);
  PetscErrorCode problem_basic_method_postProcess(const string &problem_name,BasicMethod &method,int verb = -1);
  PetscErrorCode loop_finite_elements(
    const string &problem_name,const string &fe_name,FEMethod &method,
    int lower_rank,int upper_rank,int verb = -1);
  PetscErrorCode loop_finite_elements(const string &problem_name,const string &fe_name,FEMethod &method,int verb = -1);
  PetscErrorCode loop_dofs(const string &problem_name,const string &field_name,RowColData rc,EntMethod &method,int verb = -1);
  PetscErrorCode loop_dofs(const string &field_name,EntMethod &method,int verb = -1);

  //get multi_index form database
  PetscErrorCode get_ref_ents(const RefMoFEMEntity_multiIndex **refined_entities_ptr);
  PetscErrorCode get_problem(const string &problem_name,const MoFEMProblem **problem_ptr);
  PetscErrorCode get_dofs(const DofMoFEMEntity_multiIndex **dofsMoabField_ptr);
  PetscErrorCode get_finite_elements(const MoFEMFiniteElement_multiIndex **finiteElements_ptr);

  MoFEMEntity_multiIndex::index<FieldName_mi_tag>::type::iterator get_ent_moabfield_by_name_begin(const string &field_name);
  MoFEMEntity_multiIndex::index<FieldName_mi_tag>::type::iterator get_ent_moabfield_by_name_end(const string &field_name);

  DofMoFEMEntity_multiIndex::index<FieldName_mi_tag>::type::iterator get_dofs_by_name_begin(const string &field_name) const;
  DofMoFEMEntity_multiIndex::index<FieldName_mi_tag>::type::iterator get_dofs_by_name_end(const string &field_name) const;
  DofMoFEMEntity_multiIndex::index<Composite_Name_And_Ent_mi_tag>::type::iterator get_dofs_by_name_and_ent_begin(const string &field_name,const EntityHandle ent);
  DofMoFEMEntity_multiIndex::index<Composite_Name_And_Ent_mi_tag>::type::iterator get_dofs_by_name_and_ent_end(const string &field_name,const EntityHandle ent);
  DofMoFEMEntity_multiIndex::index<Composite_Name_And_Type_mi_tag>::type::iterator get_dofs_by_name_and_type_begin(const string &field_name,const EntityType type);
  DofMoFEMEntity_multiIndex::index<Composite_Name_And_Type_mi_tag>::type::iterator get_dofs_by_name_and_type_end(const string &field_name,const EntityType ent);

  EntMoFEMFiniteElement_multiIndex::index<MoFEMFiniteElement_name_mi_tag>::type::iterator get_fes_moabfield_by_name_begin(const string &fe_name);
  EntMoFEMFiniteElement_multiIndex::index<MoFEMFiniteElement_name_mi_tag>::type::iterator get_fes_moabfield_by_name_end(const string &fe_name);

  //Copy Vector of Field to Another
  PetscErrorCode set_other_local_VecCreateGhost(
    const MoFEMProblem *problem_ptr,const string& fiel_name,const string& cpy_field_name,RowColData rc,Vec V,InsertMode mode,ScatterMode scatter_mode,int verb = -1);
  PetscErrorCode set_other_local_VecCreateGhost(
    const string &name,const string& fiel_name,const string& cpy_field_name,RowColData rc,Vec V,InsertMode mode,ScatterMode scatter_mode,int verb = -1);
  PetscErrorCode set_other_global_VecCreateGhost(
    const string &name,const string& fiel_name,const string& cpy_field_name,RowColData rc,Vec V,InsertMode mode,ScatterMode scatter_mode,int verb = -1);
  PetscErrorCode field_axpy(const double alpha,const string& fiel_name_x,const string& field_name_y,bool error_if_missing = false,bool creat_if_missing = false);
  PetscErrorCode field_scale(const double alpha,const string& fiel_name);
  PetscErrorCode set_field(const double val,const EntityType type,const string& fiel_name);

  //Get adjacencies
  PetscErrorCode get_adjacencies_equality(const EntityHandle from_entiti,const int to_dimension,Range &adj_entities);
  PetscErrorCode get_adjacencies_any(const EntityHandle from_entiti,const int to_dimension,Range &adj_entities);
  PetscErrorCode get_adjacencies(
    const MoFEMProblem *problem_ptr,
    const EntityHandle *from_entities,const int num_netities,const int to_dimension,Range &adj_entities,const int operation_type = Interface::INTERSECT,const int verb = 0);
  PetscErrorCode get_adjacencies(
    const BitRefLevel &bit,
    const EntityHandle *from_entities,const int num_netities,const int to_dimension,Range &adj_entities,const int operation_type = Interface::INTERSECT,const int verb = 0);

  //constructor
  FieldCore(Interface& _moab,int _verbose = 1);
  ~FieldCore();


  //templates
  template<typename Tag> 
  PetscErrorCode create_Mat(
    const string &name,Mat *M,const MatType type,PetscInt **_i,PetscInt **_j,PetscScalar **_v,const bool no_diagonals = true,int verb = -1);
  
  //low level finite element data
  double diffN_TET[12]; 

  //Petsc Logs
  PetscLogEvent USER_EVENT_preProcess;
  PetscLogEvent USER_EVENT_operator;
  PetscLogEvent USER_EVENT_postProcess;
  PetscLogEvent USER_EVENT_createMat;

};

//templates

#define PARALLEL_PARTITIONING 1
#if PARALLEL_PARTITIONING
  #define PARTITIONING_MPIADJ_COMM PETSC_COMM_WORLD
#else 
  #define PARTITIONING_MPIADJ_COMM PETSC_COMM_SELF
#endif

template<typename Tag> 
PetscErrorCode FieldCore::create_Mat(
    const string &name,Mat *M,const MatType type,PetscInt **_i,PetscInt **_j,PetscScalar **_v,
    const bool no_diagonals,int verb) {
    PetscFunctionBegin;
    PetscLogEventBegin(USER_EVENT_createMat,0,0,0,0);

    if(verb==-1) verb = verbose;
    ParallelComm* pcomm = ParallelComm::get_pcomm(&moab,MYPCOMM_INDEX);
    typedef typename boost::multi_index::index<NumeredDofMoFEMEntity_multiIndex,Tag>::type NumeredDofMoFEMEntitys_by_idx;
    typedef MoFEMEntityEntMoFEMFiniteElementAdjacencyMap_multiIndex::index<Unique_mi_tag>::type adj_by_ent;
    //find p_miit
    typedef MoFEMProblem_multiIndex::index<MoFEMProblem_mi_tag>::type moFEMProblems_by_name;
    moFEMProblems_by_name &moFEMProblems_set = moFEMProblems.get<MoFEMProblem_mi_tag>();
    moFEMProblems_by_name::iterator p_miit = moFEMProblems_set.find(name);
    if(p_miit==moFEMProblems_set.end()) SETERRQ1(PETSC_COMM_SELF,MOFEM_NOT_FOUND,"problem < %s > is not found (top tip: check spelling)",name.c_str());
    //
    const NumeredDofMoFEMEntitys_by_idx &dofs_row_by_idx = p_miit->numered_dofs_rows.get<Tag>();
    const NumeredDofMoFEMEntitys_by_idx &dofs_col_by_idx = p_miit->numered_dofs_cols.get<Tag>();
    DofIdx nb_dofs_row = dofs_row_by_idx.size();
    if(p_miit->get_nb_dofs_row()!=nb_dofs_row) {
      SETERRQ(PETSC_COMM_SELF,PETSC_ERR_ARG_SIZ,"data inconsistency");
    }
    if((unsigned int)p_miit->get_nb_dofs_col()!=p_miit->numered_dofs_cols.size()) {
      SETERRQ(PETSC_COMM_SELF,PETSC_ERR_ARG_SIZ,"data inconsistency");
    }
    if(nb_dofs_row == 0) {
      SETERRQ1(PETSC_COMM_SELF,MOFEM_DATA_INSONSISTENCY,"problem <%s> has zero rows",name.c_str());
    }
    typename boost::multi_index::index<NumeredDofMoFEMEntity_multiIndex,Tag>::type::iterator miit_row,hi_miit_row;
    if(Tag::IamNotPartitioned) {
      //get range of local indices
      #if PARALLEL_PARTITIONING
      PetscLayout layout;
      ierr = PetscLayoutCreate(PETSC_COMM_WORLD,&layout); CHKERRQ(ierr);
      ierr = PetscLayoutSetBlockSize(layout,1); CHKERRQ(ierr);
      ierr = PetscLayoutSetSize(layout,nb_dofs_row); CHKERRQ(ierr);
      ierr = PetscLayoutSetUp(layout); CHKERRQ(ierr);
      PetscInt rstart,rend;
      ierr = PetscLayoutGetRange(layout,&rstart,&rend); CHKERRQ(ierr);
      ierr = PetscLayoutDestroy(&layout); CHKERRQ(ierr);
      if(verb > 0) {
	PetscSynchronizedPrintf(PETSC_COMM_WORLD,"\tcreate_Mat: row lower %d row upper %d\n",rstart,rend);
	PetscSynchronizedFlush(PETSC_COMM_WORLD); 
      }
      miit_row = dofs_row_by_idx.lower_bound(rstart);
      hi_miit_row = dofs_row_by_idx.lower_bound(rend);
      if(distance(miit_row,hi_miit_row) != rend-rstart) {
	SETERRQ4(PETSC_COMM_SELF,PETSC_ERR_ARG_SIZ,
	  "data inconsistency, distance(miit_row,hi_miit_row) != rend - rstart (%d != %d - %d = %d) ",
	  distance(miit_row,hi_miit_row),rend,rstart,rend-rstart);
      }
      #else
      miit_row = dofs_row_by_idx.begin();
      hi_miit_row = dofs_row_by_idx.end();
      #endif
    } else {
      miit_row = dofs_row_by_idx.lower_bound(pcomm->rank());
      hi_miit_row = dofs_row_by_idx.upper_bound(pcomm->rank());
    }
    int nb_loc_row_from_iterators = distance(miit_row,hi_miit_row);
    MoFEMEntity *MoFEMEntity_ptr = NULL;
    vector<PetscInt> i,j;
    vector<DofIdx> dofs_vec;
    NumeredDofMoFEMEntity_multiIndex_uid_view_hashed dofs_col_view;
    // loop local rows
    unsigned int rows_to_fill = distance(miit_row,hi_miit_row);
    i.reserve( rows_to_fill+1 );
    for(;miit_row!=hi_miit_row;miit_row++) {
      i.push_back(j.size());
      if(strcmp(type,MATMPIADJ)==0) {
	DofIdx idx = Tag::get_index(miit_row);
	if(dofs_col_by_idx.find(idx)->get_local_unique_id()!=miit_row->get_local_unique_id()) {
	  SETERRQ(PETSC_COMM_SELF,PETSC_ERR_ARG_SIZ,"data insonsistency");
	}
      }
      if( (MoFEMEntity_ptr == NULL) ? 1 : (MoFEMEntity_ptr->get_local_unique_id() != miit_row->get_MoFEMEntity_ptr()->get_local_unique_id()) ) {
	// get field ptr
	MoFEMEntity_ptr = const_cast<MoFEMEntity*>(miit_row->get_MoFEMEntity_ptr());
	adj_by_ent::iterator adj_miit = entFEAdjacencies.get<Unique_mi_tag>().lower_bound(MoFEMEntity_ptr->get_local_unique_id());
	adj_by_ent::iterator hi_adj_miit = entFEAdjacencies.get<Unique_mi_tag>().upper_bound(MoFEMEntity_ptr->get_local_unique_id());
	dofs_col_view.clear();
	for(;adj_miit!=hi_adj_miit;adj_miit++) {
	  if(adj_miit->by_other&BYROW) {
	    if((adj_miit->EntMoFEMFiniteElement_ptr->get_id()&p_miit->get_BitFEId()).none()) {
	      // if element is not part of problem
	      continue; 
	    }
	    if((adj_miit->EntMoFEMFiniteElement_ptr->get_BitRefLevel()&miit_row->get_BitRefLevel()).none()) {
	      // if entity is not problem refinment level
	      continue; 
	    }
	    ierr = adj_miit->EntMoFEMFiniteElement_ptr->get_MoFEMFiniteElement_col_dof_view( 
	      p_miit->numered_dofs_cols,dofs_col_view,Interface::UNION); CHKERRQ(ierr);
	  }
	}
	dofs_vec.resize(0);
	NumeredDofMoFEMEntity_multiIndex_uid_view_hashed::iterator cvit;
	cvit = dofs_col_view.begin();
	for(;cvit!=dofs_col_view.end();cvit++) {
	  int idx = Tag::get_index(*cvit);
	  dofs_vec.push_back(idx);
	  if(idx<0) {
	    SETERRQ(PETSC_COMM_SELF,PETSC_ERR_ARG_SIZ,"data inconsistency");
	  }
	  if(idx>=p_miit->get_nb_dofs_col()) {
	    SETERRQ(PETSC_COMM_SELF,PETSC_ERR_ARG_SIZ,"data inconsistency");
	  }
	}
	sort(dofs_vec.begin(),dofs_vec.end());
      }
      //if(dofs_vec.size()==0) {
	//SETERRQ1(PETSC_COMM_SELF,PETSC_ERR_ARG_SIZ,"zero dofs at row %d",Tag::get_index(miit_row));
      //}
      if( j.capacity() < j.size() + dofs_vec.size() ) {
	unsigned int nb_nonzero = j.size() + dofs_vec.size();
	unsigned int average_row_fill = nb_nonzero/i.size() + nb_nonzero % i.size();
	if( j.capacity() < rows_to_fill*average_row_fill ) {
	  j.reserve( rows_to_fill*average_row_fill );
	}
      }
      vector<DofIdx>::iterator diit,hi_diit;
      diit = dofs_vec.begin();
      hi_diit = dofs_vec.end();
      for(;diit!=hi_diit;diit++) {
	if(no_diagonals) {
	  if(*diit == Tag::get_index(miit_row)) {
	    continue;
	  }
	}
	j.push_back(*diit);
      }
    }
    //build adj matrix
    i.push_back(j.size());
    ierr = PetscMalloc(i.size()*sizeof(PetscInt),_i); CHKERRQ(ierr);
    ierr = PetscMalloc(j.size()*sizeof(PetscInt),_j); CHKERRQ(ierr);
    copy(i.begin(),i.end(),*_i);
    copy(j.begin(),j.end(),*_j);
    PetscInt nb_row_dofs = p_miit->get_nb_dofs_row();
    PetscInt nb_col_dofs = p_miit->get_nb_dofs_col();
    if(strcmp(type,MATMPIADJ)==0) { 
      if(i.size()-1 != (unsigned int)nb_loc_row_from_iterators) {
	SETERRQ(PETSC_COMM_SELF,PETSC_ERR_ARG_SIZ,"data inconsistency");
      }
      ierr = MatCreateMPIAdj(PARTITIONING_MPIADJ_COMM,i.size()-1,nb_col_dofs,*_i,*_j,PETSC_NULL,M); CHKERRQ(ierr);
      ierr = MatSetOption(*M,MAT_STRUCTURALLY_SYMMETRIC,PETSC_TRUE); CHKERRQ(ierr);
    } else if(strcmp(type,MATMPIAIJ)==0) {
      if(i.size()-1 != (unsigned int)nb_loc_row_from_iterators) {
	SETERRQ(PETSC_COMM_SELF,PETSC_ERR_ARG_SIZ,"data inconsistency");
      }
      PetscInt nb_local_dofs_row = p_miit->get_nb_local_dofs_row();
      if((unsigned int)nb_local_dofs_row!=i.size()-1) {
	SETERRQ(PETSC_COMM_SELF,PETSC_ERR_ARG_SIZ,"data inconsistency");
      }
      PetscInt nb_local_dofs_col = p_miit->get_nb_local_dofs_col();
      ierr = ::MatCreateMPIAIJWithArrays(PETSC_COMM_WORLD,nb_local_dofs_row,nb_local_dofs_col,nb_row_dofs,nb_col_dofs,*_i,*_j,PETSC_NULL,M); CHKERRQ(ierr);
    } else if(strcmp(type,MATAIJ)==0) {
      SETERRQ(PETSC_COMM_SELF,PETSC_ERR_ARG_SIZ,"not implemented");
    } else {
      SETERRQ(PETSC_COMM_SELF,PETSC_ERR_ARG_NULL,"not implemented");
    }

    PetscLogEventEnd(USER_EVENT_createMat,0,0,0,0);
    PetscFunctionReturn(0);
  }

}

#endif // __MOABFIELD_CORE_HPP__<|MERGE_RESOLUTION|>--- conflicted
+++ resolved
@@ -304,11 +304,7 @@
   PetscErrorCode clear_ents_fields(const string &name,const Range enst,int verb = -1);
 
   //other auxiliary functions for fields
-<<<<<<< HEAD
-  PetscErrorCode list_dofs_by_field_name(const string &name) const;
-=======
   PetscErrorCode list_dofs_by_field_name(const string &name,bool synchronised = false) const;
->>>>>>> 6875deaa
   PetscErrorCode list_fields() const;
   BitFieldId get_BitFieldId(const string& name) const;
   string get_BitFieldId_name(const BitFieldId id) const;
