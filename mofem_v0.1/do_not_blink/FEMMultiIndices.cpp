/** \file CoreDataStructures.cpp
 * \brief Myltindex containes, data structures and other low-level functions 
 * 
 * Copyright (C) 2013, Lukasz Kaczmarczyk (likask AT wp.pl) <br>
 *
 * The MoFEM package is copyrighted by Lukasz Kaczmarczyk. 
 * It can be freely used for educational and research purposes 
 * by other institutions. If you use this softwre pleas cite my work. 
 *
 * MoFEM is free software: you can redistribute it and/or modify it under
 * the terms of the GNU Lesser General Public License as published by the
 * Free Software Foundation, either version 3 of the License, or (at your
 * option) any later version.
 *
 * MoFEM is distributed in the hope that it will be useful, but WITHOUT
 * ANY WARRANTY; without even the implied warranty of MERCHANTABILITY or
 * FITNESS FOR A PARTICULAR PURPOSE.  See the GNU Lesser General Public
 * License for more details.
 *
 * You should have received a copy of the GNU Lesser General Public
 * License along with MoFEM. If not, see <http://www.gnu.org/licenses/>
*/


#include <CoreDataStructures.hpp>

namespace MoFEM {

//ref moab MoFEMFiniteElement
RefMoFEMElement::RefMoFEMElement(Interface &moab,const RefMoFEMEntity *_RefMoFEMEntity_ptr):
  interface_RefMoFEMEntity<RefMoFEMEntity>(_RefMoFEMEntity_ptr) {}

ostream& operator<<(ostream& os,const RefMoFEMElement& e) {
  os << " ref egdes " << e.get_BitRefEdges();
  os << " " << *e.ref_ptr;
  return os;
}
RefMoFEMElement_MESHSET::RefMoFEMElement_MESHSET(Interface &moab,const RefMoFEMEntity *_RefMoFEMEntity_ptr): RefMoFEMElement(moab,_RefMoFEMEntity_ptr) {
  switch (ref_ptr->get_ent_type()) {
    case MBENTITYSET:
    break;
    default:
      THROW_AT_LINE("this work only for MESHSETs");
  }
}
SideNumber* RefMoFEMElement_MESHSET::get_side_number_ptr(Interface &moab,EntityHandle ent) const { 
  NOT_USED(moab);
  NOT_USED(ent);
  SideNumber_multiIndex::iterator miit;
  miit = const_cast<SideNumber_multiIndex&>(side_number_table).insert(SideNumber(ent,-1,0,-1)).first;
  return const_cast<SideNumber*>(&*miit);
  THROW_AT_LINE("not implemented");
  return NULL;
}
RefMoFEMElement_PRISM::RefMoFEMElement_PRISM(Interface &moab,const RefMoFEMEntity *_RefMoFEMEntity_ptr): RefMoFEMElement(moab,_RefMoFEMEntity_ptr) {
  ErrorCode rval;
  Tag th_RefBitEdge;
  rval = moab.tag_get_handle("_RefBitEdge",th_RefBitEdge); CHKERR_THROW(rval);
  rval = moab.tag_get_by_ptr(th_RefBitEdge,&ref_ptr->ent,1,(const void **)&tag_BitRefEdges); CHKERR_THROW(rval);
  switch (ref_ptr->get_ent_type()) {
    case MBPRISM:
    break;
    default:
      THROW_AT_LINE("this work only for PRISMs");
  }
  EntityHandle prism = get_ref_ent();
  int num_nodes;
  const EntityHandle* conn;
  rval = moab.get_connectivity(prism,conn,num_nodes,true); CHKERR_THROW(rval);
  assert(num_nodes == 6);
  for(int nn = 0;nn<6; nn++) {
    const_cast<SideNumber_multiIndex&>(side_number_table).insert(SideNumber(conn[nn],nn,0,-1));
  }
}
SideNumber* RefMoFEMElement_PRISM::get_side_number_ptr(Interface &moab,EntityHandle ent) const {
  SideNumber_multiIndex::iterator miit = side_number_table.find(ent);
  if(miit!=side_number_table.end()) return const_cast<SideNumber*>(&*miit);
  if(ref_ptr->ent == ent) {
    miit = const_cast<SideNumber_multiIndex&>(side_number_table).insert(SideNumber(ent,0,0,0)).first;
    return const_cast<SideNumber*>(&*miit);
  }
  ErrorCode rval;
  int side_number,sense,offset;
  rval = moab.side_number(ref_ptr->ent,ent,side_number,sense,offset); CHKERR_THROW(rval);
  if(side_number==-1) {

    if(moab.type_from_handle(ent)==MBVERTEX) {
      THROW_AT_LINE("Huston we have problem, vertex (specified by ent) is not part of prism, that is impossible (top tip: check your prisms)");
    } 

    //get prism connectivity
    int num_nodes;
    const EntityHandle* conn;
    rval = moab.get_connectivity(ref_ptr->ent,conn,num_nodes,true); CHKERR_THROW(rval);
    assert(num_nodes==6);
    //get ent connectivity	
    const EntityHandle* conn_ent;
    rval = moab.get_connectivity(ent,conn_ent,num_nodes,true); CHKERR_THROW(rval);
    /*
    for(int nn = 0; nn<6;nn++) {
      cerr << conn[nn] << " ";
    };
    cerr << endl;
    for(int nn = 0; nn<num_nodes;nn++) {
      cerr << conn_ent[nn] << " ";
    }
    cerr << endl;
    */
    //buttom face
    EntityHandle face3[3] = { conn[0], conn[1], conn[2] };
    //top face
    EntityHandle face4[3] = { conn[3], conn[4], conn[5] };
    if(num_nodes == 3) {
      int sense_p1_map[3][3] = { {0,1,2}, {1,2,0}, {2,0,1} };
      int sense_m1_map[3][3] = { {0,2,1}, {1,0,2}, {2,1,0} };
      EntityHandle* conn0_3_ptr = find( face3, &face3[3], conn_ent[0] );
      if( conn0_3_ptr != &face3[3] ) {
	offset = distance( face3, conn0_3_ptr );
	if( 
	  face3[ sense_p1_map[offset][0] ] == conn_ent[0] &&
	  face3[ sense_p1_map[offset][1] ] == conn_ent[1] &&
	  face3[ sense_p1_map[offset][2] ] == conn_ent[2] ) {
	  miit = const_cast<SideNumber_multiIndex&>(side_number_table).insert(SideNumber(ent,3,1,offset)).first;
	  return const_cast<SideNumber*>(&*miit);
	} else if (
	  face3[ sense_m1_map[offset][0] ] == conn_ent[0] &&
	  face3[ sense_m1_map[offset][1] ] == conn_ent[1] &&
	  face3[ sense_m1_map[offset][2] ] == conn_ent[2] ) {
	  miit = const_cast<SideNumber_multiIndex&>(side_number_table).insert(SideNumber(ent,3,-1,offset)).first;
	  return const_cast<SideNumber*>(&*miit);
	} 
      }	
      EntityHandle* conn0_4_ptr = find( face4, &face4[3], conn_ent[0] );
      if( conn0_4_ptr != &face4[3] ) {
	  offset = distance( face4, conn0_4_ptr );
	  if( 
	    face4[ sense_p1_map[offset][0] ] == conn_ent[0] &&
	    face4[ sense_p1_map[offset][1] ] == conn_ent[1] &&
	    face4[ sense_p1_map[offset][2] ] == conn_ent[2] ) {
	    miit = const_cast<SideNumber_multiIndex&>(side_number_table).insert(SideNumber(ent,4,1,3+offset)).first;
	    return const_cast<SideNumber*>(&*miit);
	  } else if (
	    face4[ sense_m1_map[offset][0] ] == conn_ent[0] &&
	    face4[ sense_m1_map[offset][1] ] == conn_ent[1] &&
	    face4[ sense_m1_map[offset][2] ] == conn_ent[2] ) {
	    miit = const_cast<SideNumber_multiIndex&>(side_number_table).insert(SideNumber(ent,4,-1,3+offset)).first;
	    return const_cast<SideNumber*>(&*miit);
	  } else {
	    cerr << conn_ent[0] << " " << conn_ent[1] << " " << conn_ent[2] << endl;
	    cerr << face3[0] << " " << face3[1] << " " << face3[2] << endl;
	    cerr << face4[0] << " " << face4[1] << " " << face4[2] << endl;
	    cerr << offset << endl;
	    THROW_AT_LINE("Huston we have problem");
	  }
      } 
      THROW_AT_LINE("Huston we have problem");
    }
    if(num_nodes == 2) {
      EntityHandle edges[6][2] = {
	{ conn[0], conn[1] } /*0*/, { conn[1], conn[2] } /*1*/, { conn[2], conn[0] } /*2*/,
	{ conn[3], conn[4] } /*3+3*/, { conn[4], conn[5] } /*3+4*/, { conn[5], conn[3] } /*3+5*/ };
      for(int ee = 0;ee<6;ee++) {
	if(
	  (( conn_ent[0] == edges[ee][0] )&&( conn_ent[1] == edges[ee][1] ))||
	  (( conn_ent[0] == edges[ee][1] )&&( conn_ent[1] == edges[ee][0] )) ) {
	  side_number = ee;
	  if(ee>=3) {
	    side_number += 3;
	    EntityHandle* conn0_4_ptr = find( face4, &face4[3], conn_ent[0] );
	    offset = distance( face4, conn0_4_ptr ) + 3;
	  } else {
	    EntityHandle* conn0_3_ptr = find( face3, &face3[3], conn_ent[0] );
	    offset = distance( face3, conn0_3_ptr );
	  }
	  sense = 1;
	  if(( conn_ent[0] == edges[ee][1] )&&( conn_ent[1] == edges[ee][0] ))  sense = -1;
	  miit = const_cast<SideNumber_multiIndex&>(side_number_table).insert(SideNumber(ent,side_number,sense,offset)).first;
	  return const_cast<SideNumber*>(&*miit);
	}
      }
      THROW_AT_LINE("Huston we have problem");
    }
    ostringstream sss;
    sss << "this not working: " << ent << " type: " << moab.type_from_handle(ent) << " " << MBEDGE << " " << MBTRI << endl;
    THROW_AT_LINE(sss.str().c_str());
  }
  miit = const_cast<SideNumber_multiIndex&>(side_number_table).insert(SideNumber(ent,side_number,sense,offset)).first;
  return const_cast<SideNumber*>(&*miit);
  THROW_AT_LINE("not implemented");
  return NULL;
}
RefMoFEMElement_TET::RefMoFEMElement_TET(Interface &moab,const RefMoFEMEntity *_RefMoFEMEntity_ptr): 
  RefMoFEMElement(moab,_RefMoFEMEntity_ptr),tag_BitRefEdges(NULL) {
  ErrorCode rval;
  Tag th_RefBitEdge;
  rval = moab.tag_get_handle("_RefBitEdge",th_RefBitEdge); CHKERR_THROW(rval);
  rval = moab.tag_get_by_ptr(th_RefBitEdge,&ref_ptr->ent,1,(const void **)&tag_BitRefEdges); CHKERR_THROW(rval);
  Tag th_RefType;
  switch (ref_ptr->get_ent_type()) {
    case MBTET:
    break;
    default:
      PetscTraceBackErrorHandler(PETSC_COMM_WORLD,
	__LINE__,PETSC_FUNCTION_NAME,__FILE__,__SDIR__,1,PETSC_ERROR_INITIAL,
	"this work only for TETs",PETSC_NULL);
      THROW_AT_LINE("this work only for TETs");
      //PetscMPIAbortErrorHandler(PETSC_COMM_WORLD,__LINE__,PETSC_FUNCTION_NAME,__FILE__,__SDIR__,1,PETSC_ERROR_INITIAL,
	//"this work only for TETs",PETSC_NULL);
  }
  rval = moab.tag_get_handle("_RefType",th_RefType); CHKERR_THROW(rval);
  rval = moab.tag_get_by_ptr(th_RefType,&ref_ptr->ent,1,(const void **)&tag_type_data); CHKERR_THROW(rval);
  const_cast<SideNumber_multiIndex&>(side_number_table).insert(SideNumber(ref_ptr->ent,0,0,0));
}
SideNumber* RefMoFEMElement_TET::get_side_number_ptr(Interface &moab,EntityHandle ent) const {
  SideNumber_multiIndex::iterator miit = side_number_table.find(ent);
  if(miit!=side_number_table.end()) return const_cast<SideNumber*>(&*miit);
  if(ref_ptr->ent == ent) {
    miit = const_cast<SideNumber_multiIndex&>(side_number_table).insert(SideNumber(ent,0,0,0)).first;
    return const_cast<SideNumber*>(&*miit);
  }
  if(moab.type_from_handle(ent)==MBENTITYSET) {
    miit = const_cast<SideNumber_multiIndex&>(side_number_table).insert(SideNumber(ent,-1,0,0)).first;
    return const_cast<SideNumber*>(&*miit);
  }
  ErrorCode rval;
  int side_number,sense,offset;
  rval = moab.side_number(ref_ptr->ent,ent,side_number,sense,offset); CHKERR_THROW(rval);
  if(side_number==-1) THROW_AT_LINE("this not working");
  pair<SideNumber_multiIndex::iterator,bool> p_miit;
  p_miit = const_cast<SideNumber_multiIndex&>(side_number_table).insert(SideNumber(ent,side_number,sense,offset));
  miit = p_miit.first;
  if(miit->ent != ent) {
    PetscTraceBackErrorHandler(PETSC_COMM_WORLD,__LINE__,PETSC_FUNCTION_NAME,__FILE__,__SDIR__,1,PETSC_ERROR_INITIAL,
	"data inconsistency",PETSC_NULL);
    PetscMPIAbortErrorHandler(PETSC_COMM_WORLD,__LINE__,PETSC_FUNCTION_NAME,__FILE__,__SDIR__,1,PETSC_ERROR_INITIAL,
	"data insonsistency",PETSC_NULL);
  }
  //cerr << side_number << " " << sense << " " << offset << endl;
  return const_cast<SideNumber*>(&*miit);
}
ostream& operator<<(ostream& os,const RefMoFEMElement_TET& e) {
  os << "ref type " << e.tag_type_data[0] << " ref sub type " << e.tag_type_data[1];
  os << " ref egdes " << e.get_BitRefEdges();
  os << " " << *e.ref_ptr;
  return os;
}
RefMoFEMElement_TRI::RefMoFEMElement_TRI(Interface &moab,const RefMoFEMEntity *_RefMoFEMEntity_ptr): RefMoFEMElement(moab,_RefMoFEMEntity_ptr) {
  switch (ref_ptr->get_ent_type()) {
    case MBTRI:
    break;
    default:
      THROW_AT_LINE("this work only for TRIs");
  }
  ErrorCode rval;
  int side_number,sense,offset;
  EntityHandle tri = get_ref_ent();
  int num_nodes;
  const EntityHandle* conn;
  rval = moab.get_connectivity(tri,conn,num_nodes,true); CHKERR_THROW(rval);
  for(int nn = 0;nn<3; nn++) {
    const_cast<SideNumber_multiIndex&>(side_number_table).insert(SideNumber(conn[nn],nn,0,-1));
  }
  for(int ee = 0;ee<3; ee++) {
    EntityHandle edge;
    rval = moab.side_element(tri,1,ee,edge); CHKERR_THROW(rval);
    rval = moab.side_number(tri,edge,side_number,sense,offset); CHKERR_THROW(rval);
    if(ee != side_number) {
      PetscTraceBackErrorHandler(PETSC_COMM_WORLD,__LINE__,PETSC_FUNCTION_NAME,__FILE__,__SDIR__,1,PETSC_ERROR_INITIAL,
	"data inconsistency",PETSC_NULL);
      PetscMPIAbortErrorHandler(PETSC_COMM_WORLD,__LINE__,PETSC_FUNCTION_NAME,__FILE__,__SDIR__,1,PETSC_ERROR_INITIAL,
	"data insonsistency",PETSC_NULL);
    }
    const_cast<SideNumber_multiIndex&>(side_number_table).insert(SideNumber(edge,ee,sense,offset));
  }
  const_cast<SideNumber_multiIndex&>(side_number_table).insert(SideNumber(tri,0,0,0));
}
SideNumber* RefMoFEMElement_TRI::get_side_number_ptr(Interface &moab,EntityHandle ent) const {
  SideNumber_multiIndex::iterator miit = side_number_table.find(ent);
  if(miit!=side_number_table.end()) return const_cast<SideNumber*>(&*miit);
  if(ref_ptr->ent == ent) {
    miit = const_cast<SideNumber_multiIndex&>(side_number_table).insert(SideNumber(ent,0,0,0)).first;
    return const_cast<SideNumber*>(&*miit);
  }
  if(moab.type_from_handle(ent)==MBENTITYSET) {
    miit = const_cast<SideNumber_multiIndex&>(side_number_table).insert(SideNumber(ent,-1,0,0)).first;
    return const_cast<SideNumber*>(&*miit);
  }
  ErrorCode rval;
  int side_number,sense,offset;
  rval = moab.side_number(ref_ptr->ent,ent,side_number,sense,offset); CHKERR_THROW(rval);
  if(side_number==-1) THROW_AT_LINE("this not working");
  miit = const_cast<SideNumber_multiIndex&>(side_number_table).insert(SideNumber(ent,side_number,sense,offset)).first;
  //cerr << side_number << " " << sense << " " << offset << endl;
  return const_cast<SideNumber*>(&*miit);
}
ostream& operator<<(ostream& os,const RefMoFEMElement_TRI& e) {
  os << *e.ref_ptr;
  return os;
}
RefMoFEMElement_EDGE::RefMoFEMElement_EDGE(Interface &moab,const RefMoFEMEntity *_RefMoFEMEntity_ptr): RefMoFEMElement(moab,_RefMoFEMEntity_ptr) {
  switch (ref_ptr->get_ent_type()) {
    case MBEDGE:
    break;
    default:
      THROW_AT_LINE("this work only for TRIs");
  }
}
SideNumber* RefMoFEMElement_EDGE::get_side_number_ptr(Interface &moab,EntityHandle ent) const {
  SideNumber_multiIndex::iterator miit = side_number_table.find(ent);
  if(miit!=side_number_table.end()) return const_cast<SideNumber*>(&*miit);
  if(ref_ptr->ent == ent) {
    miit = const_cast<SideNumber_multiIndex&>(side_number_table).insert(SideNumber(ent,0,0,0)).first;
    return const_cast<SideNumber*>(&*miit);
  }
  if(moab.type_from_handle(ent)==MBENTITYSET) {
    miit = const_cast<SideNumber_multiIndex&>(side_number_table).insert(SideNumber(ent,-1,0,0)).first;
    return const_cast<SideNumber*>(&*miit);
  }
  ErrorCode rval;
  int side_number,sense,offset;
  rval = moab.side_number(ref_ptr->ent,ent,side_number,sense,offset); CHKERR_THROW(rval);
  if(side_number==-1) THROW_AT_LINE("this is not working");
  miit = const_cast<SideNumber_multiIndex&>(side_number_table).insert(SideNumber(ent,side_number,sense,offset)).first;
  //cerr << side_number << " " << sense << " " << offset << endl;
  return const_cast<SideNumber*>(&*miit);
}
ostream& operator<<(ostream& os,const RefMoFEMElement_EDGE& e) {
  os << *e.ref_ptr;
  return os;
}
RefMoFEMElement_VERTEX::RefMoFEMElement_VERTEX(Interface &moab,const RefMoFEMEntity *_RefMoFEMEntity_ptr): RefMoFEMElement(moab,_RefMoFEMEntity_ptr) {
  switch (ref_ptr->get_ent_type()) {
    case MBVERTEX:
    break;
    default:
      THROW_AT_LINE("this works only for TRIs");
  }
}
SideNumber* RefMoFEMElement_VERTEX::get_side_number_ptr(Interface &moab,EntityHandle ent) const {
  SideNumber_multiIndex::iterator miit = side_number_table.find(ent);
  if(miit!=side_number_table.end()) return const_cast<SideNumber*>(&*miit);
  if(ref_ptr->ent == ent) {
    miit = const_cast<SideNumber_multiIndex&>(side_number_table).insert(SideNumber(ent,0,0,0)).first;
    return const_cast<SideNumber*>(&*miit);
  }
  if(moab.type_from_handle(ent)==MBENTITYSET) {
    miit = const_cast<SideNumber_multiIndex&>(side_number_table).insert(SideNumber(ent,-1,0,0)).first;
    return const_cast<SideNumber*>(&*miit);
  }
  THROW_AT_LINE("no side entitiy for vertex if its is not an vertex itself");
  return NULL;
}
ostream& operator<<(ostream& os,const RefMoFEMElement_VERTEX& e) {
  os << *e.ref_ptr;
  return os;
}

//MoFEMFiniteElement
MoFEMFiniteElement::MoFEMFiniteElement(Interface &moab,const EntityHandle _meshset): meshset(_meshset) {
  ErrorCode rval;
  Tag th_FEId;
  rval = moab.tag_get_handle("_FEId",th_FEId); CHKERR(rval);
  rval = moab.tag_get_by_ptr(th_FEId,&meshset,1,(const void **)&tag_id_data); CHKERR(rval);
  Tag th_FEName;
  rval = moab.tag_get_handle("_FEName",th_FEName); CHKERR(rval);
  rval = moab.tag_get_by_ptr(th_FEName,&meshset,1,(const void **)&tag_name_data,&tag_name_size); CHKERR(rval);
  Tag th_FEIdCol,th_FEIdRow,th_FEIdData;
  rval = moab.tag_get_handle("_FEIdCol",th_FEIdCol); CHKERR(rval);
  rval = moab.tag_get_by_ptr(th_FEIdCol,&meshset,1,(const void **)&tag_BitFieldId_col_data); CHKERR(rval);
  rval = moab.tag_get_handle("_FEIdRow",th_FEIdRow); CHKERR(rval);
  rval = moab.tag_get_by_ptr(th_FEIdRow,&meshset,1,(const void **)&tag_BitFieldId_row_data); CHKERR(rval);
  rval = moab.tag_get_handle("_FEIdData",th_FEIdData); CHKERR(rval);
  rval = moab.tag_get_by_ptr(th_FEIdData,&meshset,1,(const void **)&tag_BitFieldId_data); CHKERR(rval);
}

ostream& operator<<(ostream& os,const MoFEMFiniteElement& e) {
    os << "id " << e.get_id() << " name " << e.get_name_ref() << " f_id_row " << e.get_BitFieldId_row() 
    << " f_id_col " << e.get_BitFieldId_col() << " BitFEId_data " << e.get_BitFieldId_data();
    return os;
}

void MoFEMFiniteElement_col_change_bit_add::operator()(MoFEMFiniteElement &MoFEMFiniteElement) {
  *((BitFieldId*)(MoFEMFiniteElement.tag_BitFieldId_col_data)) |= f_id_col;
}

void MoFEMFiniteElement_row_change_bit_add::operator()(MoFEMFiniteElement &MoFEMFiniteElement) {
  *((BitFieldId*)(MoFEMFiniteElement.tag_BitFieldId_row_data)) |= f_id_row;
}

void EntMoFEMFiniteElement_change_bit_add::operator()(MoFEMFiniteElement &MoFEMFiniteElement) {
  *((BitFieldId*)(MoFEMFiniteElement.tag_BitFieldId_data)) |= f_id_data;
}

void MoFEMFiniteElement_col_change_bit_off::operator()(MoFEMFiniteElement &MoFEMFiniteElement) {
  *((BitFieldId*)(MoFEMFiniteElement.tag_BitFieldId_col_data)) &= f_id_col.flip();
}

void MoFEMFiniteElement_row_change_bit_off::operator()(MoFEMFiniteElement &MoFEMFiniteElement) {
  *((BitFieldId*)(MoFEMFiniteElement.tag_BitFieldId_row_data)) &= f_id_row.flip();
}

void EntMoFEMFiniteElement_change_bit_off::operator()(MoFEMFiniteElement &MoFEMFiniteElement) {
  *((BitFieldId*)(MoFEMFiniteElement.tag_BitFieldId_data)) &= f_id_data.flip();
}

//MoFEMFiniteElement data
EntMoFEMFiniteElement::EntMoFEMFiniteElement(Interface &moab,const RefMoFEMElement *_ref_MoFEMFiniteElement,const MoFEMFiniteElement *_MoFEMFiniteElement_ptr): 
  interface_MoFEMFiniteElement<MoFEMFiniteElement>(_MoFEMFiniteElement_ptr),interface_RefMoFEMElement<RefMoFEMElement>(_ref_MoFEMFiniteElement) {
  //get finite element entity
  local_uid = get_local_unique_id_calculate();
  global_uid =  get_global_unique_id_calculate();
  //add ents to meshset
  //EntityHandle meshset = get_meshset();
  //EntityHandle ent = get_ent();
  //ierr = moab.add_entities(meshset,&ent,1); CHKERRABORT(PETSC_COMM_WORLD,ierr);
}

ostream& operator<<(ostream& os,const EntMoFEMFiniteElement& e) {
  os << *e.fe_ptr << " ent " << e.get_ent() << endl; 
  os << "row dof_uids ";
  DofMoFEMEntity_multiIndex_uid_view::iterator rit;
  rit = e.row_dof_view.begin();
  for(;rit!=e.row_dof_view.end();rit++) {
    os << (*rit)->get_global_unique_id() << " ";
  }
  os << "col dof_uids ";
  DofMoFEMEntity_multiIndex_uid_view::iterator cit;
  rit = e.col_dof_view.begin();
  for(;rit!=e.row_dof_view.end();rit++) {
    os << (*cit)->get_global_unique_id() << " ";
  }
  os << "data dof_uids ";
  DofMoFEMEntity_multiIndex_uid_view::iterator dit;
  dit = e.data_dof_view.begin();
  for(;rit!=e.data_dof_view.end();rit++) {
    os << (*dit)->get_global_unique_id() << " ";
  }
  return os;
}

template <typename MOFEM_DOFS,typename MOFEM_DOFS_VIEW>
static PetscErrorCode get_fe_MoFEMFiniteElement_dof_view(
    const DofMoFEMEntity_multiIndex_uid_view &fe_dofs_view,
    const MOFEM_DOFS &mofem_dofs,
    MOFEM_DOFS_VIEW &mofem_dofs_view,
    const int operation_type) {
  PetscFunctionBegin;
<<<<<<< HEAD
  LocalUId uid;
=======
  GlobalUId global_uid;
>>>>>>> 6875deaa
  typename boost::multi_index::index<MOFEM_DOFS,Unique_mi_tag>::type::iterator mofem_it,mofem_it_end;
  DofMoFEMEntity_multiIndex_uid_view::iterator it,it_end;
  if(operation_type==Interface::UNION) {
    mofem_it = mofem_dofs.get<Unique_mi_tag>().begin();
    mofem_it_end = mofem_dofs.get<Unique_mi_tag>().end();
    it = fe_dofs_view.begin();
    it_end = fe_dofs_view.end();
    for(;it!=it_end;it++) {
      global_uid = (*it)->get_global_unique_id();
      if(mofem_it != mofem_it_end) {
	if(mofem_it->get_global_unique_id() != global_uid) {
	  mofem_it = mofem_dofs.get<Unique_mi_tag>().find(global_uid);
	}
      } else {
	mofem_it = mofem_dofs.get<Unique_mi_tag>().find(global_uid);
      }
      if(mofem_it != mofem_it_end) {
	mofem_dofs_view.insert(&*mofem_it);
	mofem_it++;
      }
    }
  } else {
    SETERRQ(PETSC_COMM_SELF,MOFEM_NOT_IMPLEMENTED,"not implemented");
  }
  PetscFunctionReturn(0);
}

PetscErrorCode EntMoFEMFiniteElement::get_MoFEMFiniteElement_row_dof_view(
    const DofMoFEMEntity_multiIndex &dofs,DofMoFEMEntity_multiIndex_active_view &dofs_view,
    const int operation_type) const {
  PetscFunctionBegin;
  PetscErrorCode ierr;
  ierr = get_fe_MoFEMFiniteElement_dof_view(row_dof_view,dofs,dofs_view,operation_type); CHKERRQ(ierr);
  PetscFunctionReturn(0);
}
PetscErrorCode EntMoFEMFiniteElement::get_MoFEMFiniteElement_col_dof_view(
    const DofMoFEMEntity_multiIndex &dofs,DofMoFEMEntity_multiIndex_active_view &dofs_view,
    const int operation_type) const {
  PetscFunctionBegin;
  PetscErrorCode ierr;
  ierr = get_fe_MoFEMFiniteElement_dof_view(col_dof_view,dofs,dofs_view,operation_type); CHKERRQ(ierr);
  PetscFunctionReturn(0);
}
PetscErrorCode EntMoFEMFiniteElement::get_MoFEMFiniteElement_data_dof_view(
    const DofMoFEMEntity_multiIndex &dofs,DofMoFEMEntity_multiIndex_active_view &dofs_view,
    const int operation_type) const {
  PetscFunctionBegin;
  PetscErrorCode ierr;
  ierr = get_fe_MoFEMFiniteElement_dof_view(data_dof_view,dofs,dofs_view,operation_type); CHKERRQ(ierr);
  PetscFunctionReturn(0);
}
PetscErrorCode EntMoFEMFiniteElement::get_MoFEMFiniteElement_row_dof_view(
    const DofMoFEMEntity_multiIndex &dofs,DofMoFEMEntity_multiIndex_uid_view &dofs_view,
    const int operation_type) const {
  PetscFunctionBegin;
  PetscErrorCode ierr;
  ierr = get_fe_MoFEMFiniteElement_dof_view(row_dof_view,dofs,dofs_view,operation_type); CHKERRQ(ierr);
  PetscFunctionReturn(0);
}
PetscErrorCode EntMoFEMFiniteElement::get_MoFEMFiniteElement_col_dof_view(
    const DofMoFEMEntity_multiIndex &dofs,DofMoFEMEntity_multiIndex_uid_view &dofs_view,
    const int operation_type) const {
  PetscFunctionBegin;
  PetscErrorCode ierr;
  ierr = get_fe_MoFEMFiniteElement_dof_view(col_dof_view,dofs,dofs_view,operation_type); CHKERRQ(ierr);
  PetscFunctionReturn(0);
}

PetscErrorCode EntMoFEMFiniteElement::get_MoFEMFiniteElement_row_dof_view(
    const NumeredDofMoFEMEntity_multiIndex &dofs,NumeredDofMoFEMEntity_multiIndex_uid_view_ordered &dofs_view,
    const int operation_type) const {
  PetscFunctionBegin;
  PetscErrorCode ierr;
  ierr = get_fe_MoFEMFiniteElement_dof_view(row_dof_view,dofs,dofs_view,operation_type); CHKERRQ(ierr);
  PetscFunctionReturn(0);
}

PetscErrorCode EntMoFEMFiniteElement::get_MoFEMFiniteElement_col_dof_view(
    const NumeredDofMoFEMEntity_multiIndex &dofs,NumeredDofMoFEMEntity_multiIndex_uid_view_ordered &dofs_view,
    const int operation_type) const {
  PetscFunctionBegin;
  PetscErrorCode ierr;
  ierr = get_fe_MoFEMFiniteElement_dof_view(col_dof_view,dofs,dofs_view,operation_type); CHKERRQ(ierr);
  PetscFunctionReturn(0);
}
PetscErrorCode EntMoFEMFiniteElement::get_MoFEMFiniteElement_row_dof_view(
    const NumeredDofMoFEMEntity_multiIndex &dofs,NumeredDofMoFEMEntity_multiIndex_uid_view_hashed &dofs_view,
    const int operation_type) const {
  PetscFunctionBegin;
  PetscErrorCode ierr;
  ierr = get_fe_MoFEMFiniteElement_dof_view(row_dof_view,dofs,dofs_view,operation_type); CHKERRQ(ierr);
  PetscFunctionReturn(0);
}

PetscErrorCode EntMoFEMFiniteElement::get_MoFEMFiniteElement_col_dof_view(
    const NumeredDofMoFEMEntity_multiIndex &dofs,NumeredDofMoFEMEntity_multiIndex_uid_view_hashed &dofs_view,
    const int operation_type) const {
  PetscFunctionBegin;
  PetscErrorCode ierr;
  ierr = get_fe_MoFEMFiniteElement_dof_view(col_dof_view,dofs,dofs_view,operation_type); CHKERRQ(ierr);
  PetscFunctionReturn(0);
}

<<<<<<< HEAD
PetscErrorCode EntMoFEMFiniteElement::get_uid_side_number(
  Interface &moab,const LocalUId _ent_uid_,
  const DofMoFEMEntity_multiIndex &dofsMoabField,
  int &side_number, int &sense, int &offset) const { 
  PetscFunctionBegin;
  EntityHandle child = dofsMoabField.get<Unique_mi_tag>().find(_ent_uid_)->get_ent();
  PetscErrorCode ierr;
  ierr = moab.side_number(get_ent(),child,side_number,sense,offset); CHKERRQ(ierr);
  PetscFunctionReturn(0);
}

=======
>>>>>>> 6875deaa
PetscErrorCode NumeredMoFEMFiniteElement::get_row_dofs_by_petsc_gloabl_dof_idx(DofIdx idx,const FENumeredDofMoFEMEntity **dof_ptr) const {
  PetscFunctionBegin;
  FENumeredDofMoFEMEntity_multiIndex::index<PetscGlobalIdx_mi_tag>::type::iterator dit;
  dit = rows_dofs.get<PetscGlobalIdx_mi_tag>().find(idx);
  if(dit == rows_dofs.get<PetscGlobalIdx_mi_tag>().end()) {
    SETERRQ1(PETSC_COMM_SELF,MOFEM_NOT_FOUND,"dof which index < %d > not found",idx);
  }
  *dof_ptr = &*dit;
  PetscFunctionReturn(0);
}

PetscErrorCode NumeredMoFEMFiniteElement::get_col_dofs_by_petsc_gloabl_dof_idx(DofIdx idx,const FENumeredDofMoFEMEntity **dof_ptr) const {
  PetscFunctionBegin;
  FENumeredDofMoFEMEntity_multiIndex::index<PetscGlobalIdx_mi_tag>::type::iterator dit;
  dit = rows_dofs.get<PetscGlobalIdx_mi_tag>().find(idx);
  if(dit == rows_dofs.get<PetscGlobalIdx_mi_tag>().end()) {
    SETERRQ1(PETSC_COMM_SELF,MOFEM_NOT_FOUND,"dof which index < %d > not found",idx);
  }
  *dof_ptr = &*dit;
  PetscFunctionReturn(0);
}


}<|MERGE_RESOLUTION|>--- conflicted
+++ resolved
@@ -445,11 +445,7 @@
     MOFEM_DOFS_VIEW &mofem_dofs_view,
     const int operation_type) {
   PetscFunctionBegin;
-<<<<<<< HEAD
-  LocalUId uid;
-=======
   GlobalUId global_uid;
->>>>>>> 6875deaa
   typename boost::multi_index::index<MOFEM_DOFS,Unique_mi_tag>::type::iterator mofem_it,mofem_it_end;
   DofMoFEMEntity_multiIndex_uid_view::iterator it,it_end;
   if(operation_type==Interface::UNION) {
@@ -553,20 +549,6 @@
   PetscFunctionReturn(0);
 }
 
-<<<<<<< HEAD
-PetscErrorCode EntMoFEMFiniteElement::get_uid_side_number(
-  Interface &moab,const LocalUId _ent_uid_,
-  const DofMoFEMEntity_multiIndex &dofsMoabField,
-  int &side_number, int &sense, int &offset) const { 
-  PetscFunctionBegin;
-  EntityHandle child = dofsMoabField.get<Unique_mi_tag>().find(_ent_uid_)->get_ent();
-  PetscErrorCode ierr;
-  ierr = moab.side_number(get_ent(),child,side_number,sense,offset); CHKERRQ(ierr);
-  PetscFunctionReturn(0);
-}
-
-=======
->>>>>>> 6875deaa
 PetscErrorCode NumeredMoFEMFiniteElement::get_row_dofs_by_petsc_gloabl_dof_idx(DofIdx idx,const FENumeredDofMoFEMEntity **dof_ptr) const {
   PetscFunctionBegin;
   FENumeredDofMoFEMEntity_multiIndex::index<PetscGlobalIdx_mi_tag>::type::iterator dit;
