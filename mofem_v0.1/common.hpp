/** \file common.hpp
 * \brief Myltindex containes, data structures and other low-level functions 
 * 
 * Copyright (C) 2013, Lukasz Kaczmarczyk (likask AT wp.pl) <br>
 *
 * The MoFEM package is copyrighted by Lukasz Kaczmarczyk. 
 * It can be freely used for educational and research purposes 
 * by other institutions. If you use this softwre pleas cite my work. 
 *
 * MoFEM is free software: you can redistribute it and/or modify it under
 * the terms of the GNU Lesser General Public License as published by the
 * Free Software Foundation, either version 3 of the License, or (at your
 * option) any later version.
 *
 * MoFEM is distributed in the hope that it will be useful, but WITHOUT
 * ANY WARRANTY; without even the implied warranty of MERCHANTABILITY or
 * FITNESS FOR A PARTICULAR PURPOSE.  See the GNU Lesser General Public
 * License for more details.
 *
 * You should have received a copy of the GNU Lesser General Public
 * License along with MoFEM. If not, see <http://www.gnu.org/licenses/>
*/

#ifndef __COMMON_HPP__
#define __COMMON_HPP__

#include "config.h"

//STL
#include<string>
#include<ostream>
#include<sstream>
#include<algorithm>
#include<set>
#include<float.h>
#include<limits.h>
#include<bitset>
#include<exception>

//BOOST
#include <boost/multi_index_container.hpp>
#include <boost/multi_index/ordered_index.hpp>
#include <boost/multi_index/hashed_index.hpp>
#include <boost/multi_index/sequenced_index.hpp>
#include <boost/multi_index/identity.hpp>
#include <boost/multi_index/member.hpp>
#include <boost/multi_index/mem_fun.hpp>
#include <boost/multi_index/global_fun.hpp>
#include <boost/multi_index/composite_key.hpp>
#include <boost/iterator/transform_iterator.hpp>
#include <boost/multiprecision/cpp_int.hpp>
#include <boost/utility/string_ref.hpp>

//MOAB
#include<moab_mpi.h>
#include<moab/ParallelComm.hpp>
#include<MBParallelConventions.h>
#include<moab/Core.hpp>
#include<moab/Interface.hpp>
#include<moab/Skinner.hpp>
#include<moab/GeomUtil.hpp>
#include<moab/Range.hpp>
#include<moab/MeshTopoUtil.hpp>
#include<moab/MergeMesh.hpp>
#include<moab/AdaptiveKDTree.hpp>
#include<MBTagConventions.hpp>
#include<io/Tqdcfr.hpp>

//PETSC
#include<petscmat.h>
#include<petscao.h>
#include<petscbt.h>
#include<petscmat.h>
#include<petscao.h>
#include<petscbt.h>
#include<petsclog.h>
#include<petscsnes.h>
#include<petscts.h>
#include<petsctime.h>

//MOFEM
#include<FEM.h>
#include<H1HdivHcurlL2.h>

//DEFINES
#define MYPCOMM_INDEX 0
//This Is form MOAB
#define MB_TYPE_WIDTH 4
#define MB_ID_WIDTH (8*sizeof(EntityHandle)-MB_TYPE_WIDTH)
#define MB_TYPE_MASK ((EntityHandle)0xF << MB_ID_WIDTH)
//             2^MB_TYPE_WIDTH-1 ------^

#define MB_START_ID ((EntityID)1)        //!< All entity id's currently start at 1
#define MB_END_ID ((EntityID)MB_ID_MASK) //!< Last id is the complement of the MASK
#define MB_ID_MASK (~MB_TYPE_MASK)

#define NOT_USED(x) ( (void)(x) )

/** \brief set barrier start
 *
 * Run code in sequence, starting from process 0, and ends on last process.
 */
#define BARRIER_RANK_START(PCMB) \
  { for(unsigned int i = 0; \
  i<PCMB->proc_config().proc_rank(); i++) MPI_Barrier(PCMB->proc_config().proc_comm()); };
/// set barrier end
#define BARRIER_RANK_END(PCMB) \
  { for(unsigned int i = PCMB->proc_config().proc_rank(); \
  i<PCMB->proc_config().proc_size(); i++) MPI_Barrier(PCMB->proc_config().proc_comm()); };


//ERROR
/// check moab error
#define CHKERR(a) do { \
  ErrorCode val = (a); \
  if (MB_SUCCESS != val) { \
    std::cerr << "Error code  " << val << " at " << __FILE__ << ":" << __LINE__ << std::endl; \
    assert(1); \
  } \
} while (false) 

/// check moab error and communicate it using petsc interface
#define CHKERR_PETSC(a) do { \
  ErrorCode val = (a); \
  if (MB_SUCCESS != val) { \
    std::ostringstream ss; \
    ss << "Error code  " << val << " at " << __FILE__ << ":" << __LINE__ << std::endl; \
    std::string str(ss.str()); \
    SETERRQ(PETSC_COMM_SELF,1,str.c_str()); \
  } \
} while (false)

#define CHKERR_THROW(a) do { \
  ErrorCode val = (a); \
  if (MB_SUCCESS != val) { \
    std::ostringstream ss; \
    ss << "Error code  " << val << " at " << __FILE__ << ":" << __LINE__ << std::endl; \
    std::string str(ss.str()); \
    throw str.c_str(); \
  } \
} while (false)

#define THROW_AT_LINE(a) { \
  std::ostringstream ss; \
  ss << a << " " << " at " << __FILE__ << ":" << __LINE__ << std::endl; \
  std::string str(ss.str()); \
  throw str.c_str(); \
}

//set that with care, it turns off check for ublas
//#define BOOST_UBLAS_NDEBUG 

#define BOOST_UBLAS_SHALLOW_ARRAY_ADAPTOR

using namespace moab;
using namespace std;
using boost::multi_index_container;
using namespace boost::multi_index;
using namespace boost::multiprecision;

namespace MoFEM {

/** \brief Error handling
  * 
  * This is complementary to PETSC error codes. The numerical values for
  * these are defined in include/petscerror.h. The names are defined in err.c
  *
  * MoAB error messeges are defined in naob/Types.hpp
  *	
  */
enum MoFEMErrorCode {
  MOFEM_SUCESS = 0,
  MOFEM_DATA_INSONSISTENCY = 100,
  MOFEM_NOT_IMPLEMENTED = 101,
  MOFEM_NOT_FOUND = 102,
  MOFEM_OPERATION_UNSUCCESSFUL = 103,
  MOFEM_IMPOSIBLE_CASE = 104,
  MOFEM_CHAR_THROW = 105,
  MOFEM_STD_EXCEPTION_THROW = 106
};

//CONSTS

const int max_ApproximationOrder = 10;
const EntityHandle no_handle = (EntityHandle)-1;

//TYPEDEFS
typedef PetscInt DofIdx;
typedef int FEIdx;
typedef int EntIdx;
typedef int EntPart;
typedef PetscScalar FieldData;
typedef int ApproximationOrder;
typedef int ApproximationRank;
typedef uint128_t UId;
<<<<<<< HEAD
//typedef checked_uint128_t UId;
typedef int ShortUId;
=======
typedef int ShortId;
//typedef checked_uint128_tUId;

/** \brief loacl unique id
  *
  * It is based on local entitu handle
  */
struct LocalUId: public UId {
  LocalUId(): UId() {}
  LocalUId(const UId &u): UId(u) {}
  friend bool operator< (const LocalUId& lhs, const LocalUId& rhs);
  friend bool operator> (const LocalUId& lhs, const LocalUId& rhs);
  friend bool operator==(const LocalUId& lhs, const LocalUId& rhs);
  friend bool operator!=(const LocalUId& lhs, const LocalUId& rhs);
};

inline bool operator< (const LocalUId& lhs, const LocalUId& rhs){ return (UId)rhs > (UId)lhs; }
inline bool operator> (const LocalUId& lhs, const LocalUId& rhs){ return rhs < lhs; }
inline bool operator==(const LocalUId& lhs, const LocalUId& rhs) { return (UId)lhs == (UId)rhs; }
inline bool operator!=(const LocalUId& lhs, const LocalUId& rhs) { return !(lhs == rhs); }


/** \brief loacl unique id
  *
  * It is based on owner entity handle. Eeach entity is own by some
  * proc/partition, which own set entity handles, which are not unique across
  * mesh on diffrent processors.
  *
  */
struct GlobalUId: public UId {
  GlobalUId(): UId() {}
  GlobalUId(const UId &u): UId(u) {}
  friend bool operator< (const GlobalUId& lhs, const GlobalUId& rhs);
  friend bool operator> (const GlobalUId& lhs, const GlobalUId& rhs);
  friend bool operator==(const GlobalUId& lhs, const GlobalUId& rhs);
  friend bool operator!=(const GlobalUId& lhs, const GlobalUId& rhs);
};

inline bool operator< (const GlobalUId& lhs, const GlobalUId& rhs){ return (UId)rhs > (UId)lhs; }
inline bool operator> (const GlobalUId& lhs, const GlobalUId& rhs){ return rhs < lhs; }
inline bool operator==(const GlobalUId& lhs, const GlobalUId& rhs) { return (UId)lhs == (UId)rhs; }
inline bool operator!=(const GlobalUId& lhs, const GlobalUId& rhs) { return !(lhs == rhs); }
>>>>>>> 6875deaa

#define BITREFEDGES_SIZE 6 /*number of edges on tets*/
#define BITREFLEVEL_SIZE 128 /*max number of refinments*/
#define BITFIELDID_SIZE 32 /*max number of fields*/
#define BITFEID_SIZE 32 /*max number of finite elements*/
#define BITPROBLEMID_SIZE 32 /*max number of problems*/
typedef bitset<BITREFEDGES_SIZE> BitRefEdges;
typedef bitset<BITREFLEVEL_SIZE> BitRefLevel;
typedef bitset<BITFIELDID_SIZE> BitFieldId;
typedef bitset<BITFEID_SIZE> BitFEId;
typedef bitset<BITPROBLEMID_SIZE> BitProblemId;

/// \brief approximation spaces
enum FieldSpace { 
  NOFIELD = 1, 	///< signel scalar or vector of scalars describe state
  H1, 		///< continuous field
  HDIV,		///< field with continuous normal traction
  HCURL,	///< field with continuous tangents
  L2,		///< field with C-1 continuity
  LASTSPACE 	///< FieldSpace in [ 0, LASTSPACE )
}; 


/// \brief Those types control how functions respond on arguments, f.e. error handling
enum MoFEMTypes {
  MF_ZERO = 0,
  MF_EXCL = 1<<0
};

/// \brief RowColData
enum RowColData {
  ROW,COL,DATA,LASTROWCOLDATA
};

enum ByWhat { 
  BYROW = 1<<0, BYCOL = 1<<1, BYDATA = 1<<2,
  BYROWDATA = 1<<0|1<<2, BYCOLDATA = 1<<1|1<<2, BYROWCOL = 1<<0|1<<1,
  BYALL = 1<<0|1<<1|1<<2 
};

//AUX STRUCTURES

/* This small utility that cascades two key extractors will be
 * used throughout the boost example 
 * http://www.boost.org/doc/libs/1_53_0/libs/multi_index/example/complex_structs.cpp
 */
template<class KeyExtractor1,class KeyExtractor2>
struct KeyFromKey
{
public:
  typedef typename KeyExtractor1::result_type result_type;

  KeyFromKey(
    const KeyExtractor1& key1_=KeyExtractor1(),
    const KeyExtractor2& key2_=KeyExtractor2()):
    key1(key1_),key2(key2_)
  {}

  template<typename Arg>
  result_type operator()(Arg& arg)const
  {
    return key1(key2(arg));
  }

private:
  KeyExtractor1 key1;
  KeyExtractor2 key2;
};

template <typename id_type> 
struct LtBit 
{ inline bool operator()(const id_type& valueA,const id_type& valueB) const {
  return valueA.to_ulong()<valueB.to_ulong(); } };

template <typename id_type>
struct EqBit { 
  inline bool operator()(const id_type& valueA,const id_type& valueB) const {
    return valueA.to_ulong() == valueB.to_ulong();
  }
};

template <typename id_type> 
struct HashBit 
{ inline unsigned int operator()(const id_type& value) const {
  return value.to_ulong(); } };

struct MofemException {
  virtual const char* what() const throw() {
    return "somthing goes wrong";
  }
};

}

//MULTIINDICES
#include "TagMultiIndices.hpp"
#include "FieldMultiIndices.hpp"
#include "EntsMultiIndices.hpp"
#include "DofsMultiIndices.hpp"
#include "FEMMultiIndices.hpp"
#include "ProblemsMultiIndices.hpp"
#include "AdjacencyMultiIndices.hpp"
#include "BCMultiIndices.hpp"
#include "SeriesMultiIndices.hpp"

#endif //__COMMON_HPP__

/***************************************************************************//**
 * \defgroup mofem MoFEM 
 ******************************************************************************/

<|MERGE_RESOLUTION|>--- conflicted
+++ resolved
@@ -193,10 +193,6 @@
 typedef int ApproximationOrder;
 typedef int ApproximationRank;
 typedef uint128_t UId;
-<<<<<<< HEAD
-//typedef checked_uint128_t UId;
-typedef int ShortUId;
-=======
 typedef int ShortId;
 //typedef checked_uint128_tUId;
 
@@ -239,7 +235,6 @@
 inline bool operator> (const GlobalUId& lhs, const GlobalUId& rhs){ return rhs < lhs; }
 inline bool operator==(const GlobalUId& lhs, const GlobalUId& rhs) { return (UId)lhs == (UId)rhs; }
 inline bool operator!=(const GlobalUId& lhs, const GlobalUId& rhs) { return !(lhs == rhs); }
->>>>>>> 6875deaa
 
 #define BITREFEDGES_SIZE 6 /*number of edges on tets*/
 #define BITREFLEVEL_SIZE 128 /*max number of refinments*/
