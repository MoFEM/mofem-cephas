/** \file common.hpp
 * \brief Myltindex containes, data structures and other low-level functions 
 * 
 * Copyright (C) 2013, Lukasz Kaczmarczyk (likask AT wp.pl) <br>
 *
 * The MoFEM package is copyrighted by Lukasz Kaczmarczyk. 
 * It can be freely used for educational and research purposes 
 * by other institutions. If you use this softwre pleas cite my work. 
 *
 * MoFEM is free software: you can redistribute it and/or modify it under
 * the terms of the GNU Lesser General Public License as published by the
 * Free Software Foundation, either version 3 of the License, or (at your
 * option) any later version.
 *
 * MoFEM is distributed in the hope that it will be useful, but WITHOUT
 * ANY WARRANTY; without even the implied warranty of MERCHANTABILITY or
 * FITNESS FOR A PARTICULAR PURPOSE.  See the GNU Lesser General Public
 * License for more details.
 *
 * You should have received a copy of the GNU Lesser General Public
 * License along with MoFEM. If not, see <http://www.gnu.org/licenses/>
*/

#ifndef __COMMON_HPP__
#define __COMMON_HPP__

#include "config.h"

//STL
#include<string>
#include<ostream>
#include<sstream>
#include<algorithm>
#include<set>
#include<float.h>
#include<limits.h>
#include<bitset>
#include<exception>

//BOOST
#include <boost/multi_index_container.hpp>
#include <boost/multi_index/ordered_index.hpp>
#include <boost/multi_index/hashed_index.hpp>
#include <boost/multi_index/sequenced_index.hpp>
#include <boost/multi_index/identity.hpp>
#include <boost/multi_index/member.hpp>
#include <boost/multi_index/mem_fun.hpp>
#include <boost/multi_index/global_fun.hpp>
#include <boost/multi_index/composite_key.hpp>
#include <boost/iterator/transform_iterator.hpp>
#include <boost/multiprecision/cpp_int.hpp>
#include <boost/utility/string_ref.hpp>

//MOAB
#include<moab_mpi.h>
#include<moab/ParallelComm.hpp>
#include<MBParallelConventions.h>
#include<moab/Core.hpp>
#include<moab/Interface.hpp>
#include<moab/Skinner.hpp>
#include<moab/GeomUtil.hpp>
#include<moab/Range.hpp>
#include<moab/MeshTopoUtil.hpp>
#include<moab/MergeMesh.hpp>
#include<moab/AdaptiveKDTree.hpp>
#include<MBTagConventions.hpp>
#include<io/Tqdcfr.hpp>

//PETSC
#include<petscmat.h>
#include<petscao.h>
#include<petscbt.h>
#include<petscmat.h>
#include<petscao.h>
#include<petscbt.h>
#include<petsclog.h>
#include<petscsnes.h>
#include<petscts.h>
#include<petsctime.h>

//MOFEM
#include<FEM.h>
#include<H1HdivHcurlL2.h>

//DEFINES
#define MYPCOMM_INDEX 0
//This Is form MOAB
#define MB_TYPE_WIDTH 4
#define MB_ID_WIDTH (8*sizeof(EntityHandle)-MB_TYPE_WIDTH)
#define MB_TYPE_MASK ((EntityHandle)0xF << MB_ID_WIDTH)
//             2^MB_TYPE_WIDTH-1 ------^

#define MB_START_ID ((EntityID)1)        //!< All entity id's currently start at 1
#define MB_END_ID ((EntityID)MB_ID_MASK) //!< Last id is the complement of the MASK
#define MB_ID_MASK (~MB_TYPE_MASK)

#define NOT_USED(x) ( (void)(x) )

/** \brief set barrier start
 *
 * Run code in sequence, starting from process 0, and ends on last process.
 */
#define BARRIER_RANK_START(PCMB) \
  { for(unsigned int i = 0; \
  i<PCMB->proc_config().proc_rank(); i++) MPI_Barrier(PCMB->proc_config().proc_comm()); };
/// set barrier end
#define BARRIER_RANK_END(PCMB) \
  { for(unsigned int i = PCMB->proc_config().proc_rank(); \
  i<PCMB->proc_config().proc_size(); i++) MPI_Barrier(PCMB->proc_config().proc_comm()); };


//ERROR
/// check moab error
#define CHKERR(a) do { \
  ErrorCode val = (a); \
  if (MB_SUCCESS != val) { \
    std::cerr << "Error code  " << val << " at " << __FILE__ << ":" << __LINE__ << std::endl; \
    assert(1); \
  } \
} while (false) 

/// check moab error and communicate it using petsc interface
#define CHKERR_PETSC(a) do { \
  ErrorCode val = (a); \
  if (MB_SUCCESS != val) { \
    std::ostringstream ss; \
    ss << "Error code  " << val << " at " << __FILE__ << ":" << __LINE__ << std::endl; \
    std::string str(ss.str()); \
    SETERRQ(PETSC_COMM_SELF,1,str.c_str()); \
  } \
} while (false)

#define CHKERR_THROW(a) do { \
  ErrorCode val = (a); \
  if (MB_SUCCESS != val) { \
    std::ostringstream ss; \
    ss << "Error code  " << val << " at " << __FILE__ << ":" << __LINE__ << std::endl; \
    std::string str(ss.str()); \
    throw str.c_str(); \
  } \
} while (false)

#define THROW_AT_LINE(a) { \
  std::ostringstream ss; \
  ss << a << " " << " at " << __FILE__ << ":" << __LINE__ << std::endl; \
  std::string str(ss.str()); \
  throw str.c_str(); \
}

//set that with care, it turns off check for ublas
//#define BOOST_UBLAS_NDEBUG 

#define BOOST_UBLAS_SHALLOW_ARRAY_ADAPTOR

using namespace moab;
using namespace std;
using boost::multi_index_container;
using namespace boost::multi_index;
using namespace boost::multiprecision;

namespace MoFEM {

/** \brief Error handling
  * 
  * This is complementary to PETSC error codes. The numerical values for
  * these are defined in include/petscerror.h. The names are defined in err.c
  *
  * MoAB error messeges are defined in naob/Types.hpp
  *	
  */
enum MoFEMErrorCode {
  MOFEM_SUCESS = 0,
  MOFEM_DATA_INSONSISTENCY = 100,
  MOFEM_NOT_IMPLEMENTED = 101,
  MOFEM_NOT_FOUND = 102,
  MOFEM_OPERATION_UNSUCCESSFUL = 103,
  MOFEM_IMPOSIBLE_CASE = 104,
  MOFEM_CHAR_THROW = 105,
  MOFEM_STD_EXCEPTION_THROW = 106
};

//CONSTS

const int max_ApproximationOrder = 10;
const EntityHandle no_handle = (EntityHandle)-1;

//TYPEDEFS
typedef PetscInt DofIdx;
typedef int FEIdx;
typedef int EntIdx;
typedef int EntPart;
typedef PetscScalar FieldData;
typedef int ApproximationOrder;
typedef int ApproximationRank;
<<<<<<< HEAD
typedef uint128_t LocalUId;
typedef uint128_t GlobalUId;
//typedef checked_uint128_t LocalUId;
//typedef checked_uint128_t GlobalUId;
typedef int ShortId;
=======
typedef uint128_t UId;
typedef int ShortId;
//typedef checked_uint128_tUId;

/** \brief loacl unique id
  *
  * It is based on local entitu handle
  */
struct LocalUId: public UId {
  LocalUId(): UId() {}
  LocalUId(const UId &u): UId(u) {}
  friend bool operator< (const LocalUId& lhs, const LocalUId& rhs);
  friend bool operator> (const LocalUId& lhs, const LocalUId& rhs);
  friend bool operator==(const LocalUId& lhs, const LocalUId& rhs);
  friend bool operator!=(const LocalUId& lhs, const LocalUId& rhs);
};

inline bool operator< (const LocalUId& lhs, const LocalUId& rhs){ return (UId)rhs > (UId)lhs; }
inline bool operator> (const LocalUId& lhs, const LocalUId& rhs){ return rhs < lhs; }
inline bool operator==(const LocalUId& lhs, const LocalUId& rhs) { return (UId)lhs == (UId)rhs; }
inline bool operator!=(const LocalUId& lhs, const LocalUId& rhs) { return !(lhs == rhs); }


/** \brief loacl unique id
  *
  * It is based on owner entity handle. Eeach entity is own by some
  * proc/partition, which own set entity handles, which are not unique across
  * mesh on diffrent processors.
  *
  */
struct GlobalUId: public UId {
  GlobalUId(): UId() {}
  GlobalUId(const UId &u): UId(u) {}
  friend bool operator< (const GlobalUId& lhs, const GlobalUId& rhs);
  friend bool operator> (const GlobalUId& lhs, const GlobalUId& rhs);
  friend bool operator==(const GlobalUId& lhs, const GlobalUId& rhs);
  friend bool operator!=(const GlobalUId& lhs, const GlobalUId& rhs);
};

inline bool operator< (const GlobalUId& lhs, const GlobalUId& rhs){ return (UId)rhs > (UId)lhs; }
inline bool operator> (const GlobalUId& lhs, const GlobalUId& rhs){ return rhs < lhs; }
inline bool operator==(const GlobalUId& lhs, const GlobalUId& rhs) { return (UId)lhs == (UId)rhs; }
inline bool operator!=(const GlobalUId& lhs, const GlobalUId& rhs) { return !(lhs == rhs); }
>>>>>>> 6875deaa

#define BITREFEDGES_SIZE 6 /*number of edges on tets*/
#define BITREFLEVEL_SIZE 128 /*max number of refinments*/
#define BITFIELDID_SIZE 32 /*max number of fields*/
#define BITFEID_SIZE 32 /*max number of finite elements*/
#define BITPROBLEMID_SIZE 32 /*max number of problems*/
typedef bitset<BITREFEDGES_SIZE> BitRefEdges;
typedef bitset<BITREFLEVEL_SIZE> BitRefLevel;
typedef bitset<BITFIELDID_SIZE> BitFieldId;
typedef bitset<BITFEID_SIZE> BitFEId;
typedef bitset<BITPROBLEMID_SIZE> BitProblemId;

/// \brief approximation spaces
enum FieldSpace { 
  NOFIELD = 1, 	///< signel scalar or vector of scalars describe state
  H1, 		///< continuous field
  HDIV,		///< field with continuous normal traction
  HCURL,	///< field with continuous tangents
  L2,		///< field with C-1 continuity
  LASTSPACE 	///< FieldSpace in [ 0, LASTSPACE )
}; 


/// \brief Those types control how functions respond on arguments, f.e. error handling
enum MoFEMTypes {
  MF_ZERO = 0,
  MF_EXCL = 1<<0
};

/// \brief RowColData
enum RowColData {
  ROW,COL,DATA,LASTROWCOLDATA
};

enum ByWhat { 
  BYROW = 1<<0, BYCOL = 1<<1, BYDATA = 1<<2,
  BYROWDATA = 1<<0|1<<2, BYCOLDATA = 1<<1|1<<2, BYROWCOL = 1<<0|1<<1,
  BYALL = 1<<0|1<<1|1<<2 
};

//AUX STRUCTURES

/* This small utility that cascades two key extractors will be
 * used throughout the boost example 
 * http://www.boost.org/doc/libs/1_53_0/libs/multi_index/example/complex_structs.cpp
 */
template<class KeyExtractor1,class KeyExtractor2>
struct KeyFromKey
{
public:
  typedef typename KeyExtractor1::result_type result_type;

  KeyFromKey(
    const KeyExtractor1& key1_=KeyExtractor1(),
    const KeyExtractor2& key2_=KeyExtractor2()):
    key1(key1_),key2(key2_)
  {}

  template<typename Arg>
  result_type operator()(Arg& arg)const
  {
    return key1(key2(arg));
  }

private:
  KeyExtractor1 key1;
  KeyExtractor2 key2;
};

template <typename id_type> 
struct LtBit 
{ inline bool operator()(const id_type& valueA,const id_type& valueB) const {
  return valueA.to_ulong()<valueB.to_ulong(); } };

template <typename id_type>
struct EqBit { 
  inline bool operator()(const id_type& valueA,const id_type& valueB) const {
    return valueA.to_ulong() == valueB.to_ulong();
  }
};

template <typename id_type> 
struct HashBit 
{ inline unsigned int operator()(const id_type& value) const {
  return value.to_ulong(); } };

struct MofemException {
  virtual const char* what() const throw() {
    return "somthing goes wrong";
  }
};

}

//MULTIINDICES
#include "TagMultiIndices.hpp"
#include "FieldMultiIndices.hpp"
#include "EntsMultiIndices.hpp"
#include "DofsMultiIndices.hpp"
#include "FEMMultiIndices.hpp"
#include "ProblemsMultiIndices.hpp"
#include "AdjacencyMultiIndices.hpp"
#include "BCMultiIndices.hpp"
#include "SeriesMultiIndices.hpp"

#endif //__COMMON_HPP__

/***************************************************************************//**
 * \defgroup mofem MoFEM 
 ******************************************************************************/

<|MERGE_RESOLUTION|>--- conflicted
+++ resolved
@@ -192,13 +192,6 @@
 typedef PetscScalar FieldData;
 typedef int ApproximationOrder;
 typedef int ApproximationRank;
-<<<<<<< HEAD
-typedef uint128_t LocalUId;
-typedef uint128_t GlobalUId;
-//typedef checked_uint128_t LocalUId;
-//typedef checked_uint128_t GlobalUId;
-typedef int ShortId;
-=======
 typedef uint128_t UId;
 typedef int ShortId;
 //typedef checked_uint128_tUId;
@@ -242,7 +235,6 @@
 inline bool operator> (const GlobalUId& lhs, const GlobalUId& rhs){ return rhs < lhs; }
 inline bool operator==(const GlobalUId& lhs, const GlobalUId& rhs) { return (UId)lhs == (UId)rhs; }
 inline bool operator!=(const GlobalUId& lhs, const GlobalUId& rhs) { return !(lhs == rhs); }
->>>>>>> 6875deaa
 
 #define BITREFEDGES_SIZE 6 /*number of edges on tets*/
 #define BITREFLEVEL_SIZE 128 /*max number of refinments*/
