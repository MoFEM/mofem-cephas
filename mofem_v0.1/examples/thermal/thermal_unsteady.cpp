/* Copyright (C) 2013, Lukasz Kaczmarczyk (likask AT wp.pl)
 * --------------------------------------------------------------
 * FIXME: DESCRIPTION
 */

/* This file is part of MoFEM.
 * MoFEM is free software: you can redistribute it and/or modify it under
 * the terms of the GNU Lesser General Public License as published by the
 * Free Software Foundation, either version 3 of the License, or (at your
 * option) any later version.
 *
 * MoFEM is distributed in the hope that it will be useful, but WITHOUT
 * ANY WARRANTY; without even the implied warranty of MERCHANTABILITY or
 * FITNESS FOR A PARTICULAR PURPOSE.  See the GNU Lesser General Public
 * License for more details.
 *
 * You should have received a copy of the GNU Lesser General Public
 * License along with MoFEM. If not, see <http://www.gnu.org/licenses/>. */

#include "FieldInterface.hpp"
#include "FieldCore.hpp"
#include "ThermalElement.hpp"
#include "DirihletBC.hpp"

#include "PostProcVertexMethod.hpp"
#include "PostProcDisplacementAndStrainOnRefindedMesh.hpp"
#include "Projection10NodeCoordsOnField.hpp"

#include <boost/iostreams/tee.hpp>
#include <boost/iostreams/stream.hpp>
#include <fstream>
#include <iostream>

#include <petscksp.h>

namespace bio = boost::iostreams;
using bio::tee_device;
using bio::stream;

using namespace MoFEM;

static char help[] = "...\n\n";

int main(int argc, char *argv[]) {

  ErrorCode rval;
  PetscErrorCode ierr;

  PetscInitialize(&argc,&argv,(char *)0,help);

  Core mb_instance;
  Interface& moab = mb_instance;
  int rank;
  MPI_Comm_rank(PETSC_COMM_WORLD,&rank);

  PetscBool flg = PETSC_TRUE;
  char mesh_file_name[255];
  ierr = PetscOptionsGetString(PETSC_NULL,"-my_file",mesh_file_name,255,&flg); CHKERRQ(ierr);
  if(flg != PETSC_TRUE) {
    SETERRQ(PETSC_COMM_SELF,1,"*** ERROR -my_file (MESH FILE NEEDED)");
  }

  ParallelComm* pcomm = ParallelComm::get_pcomm(&moab,MYPCOMM_INDEX);
  if(pcomm == NULL) pcomm =  new ParallelComm(&moab,PETSC_COMM_WORLD);

  const char *option;
<<<<<<< HEAD
  option = "PARALLEL=BCAST;";//;DEBUG_IO";
=======
  option = "";//"PARALLEL=BCAST;";//;DEBUG_IO";
>>>>>>> 6875deaa
  rval = moab.load_file(mesh_file_name, 0, option); CHKERR_PETSC(rval); 

  //Create MoFEM (Joseph) database
  FieldCore core(moab);
  FieldInterface& mField = core;

  //set entitities bit level
  BitRefLevel bit_level0;
  bit_level0.set(0);
  EntityHandle meshset_level0;
  rval = moab.create_meshset(MESHSET_SET,meshset_level0); CHKERR_PETSC(rval);
  ierr = mField.seed_ref_level_3D(0,bit_level0); CHKERRQ(ierr);

  //Fields
  ierr = mField.add_field("TEMP",H1,1); CHKERRQ(ierr);
  ierr = mField.add_field("TEMP_RATE",H1,1); CHKERRQ(ierr);

  //Problem
  ierr = mField.add_problem("THERMAL_PROBLEM"); CHKERRQ(ierr);

  //set refinment level for problem
  ierr = mField.modify_problem_ref_level_add_bit("THERMAL_PROBLEM",bit_level0); CHKERRQ(ierr);

  //meshset consisting all entities in mesh
  EntityHandle root_set = moab.get_root_set(); 
  //add entities to field
  ierr = mField.add_ents_to_field_by_TETs(root_set,"TEMP"); CHKERRQ(ierr);
  ierr = mField.add_ents_to_field_by_TETs(root_set,"TEMP_RATE"); CHKERRQ(ierr);

  //set app. order
  //see Hierarchic Finite Element Bases on Unstructured Tetrahedral Meshes (Mark Ainsworth & Joe Coyle)
  PetscInt order;
  ierr = PetscOptionsGetInt(PETSC_NULL,"-my_order",&order,&flg); CHKERRQ(ierr);
  if(flg != PETSC_TRUE) {
    order = 1;
  }
  ierr = mField.set_field_order(root_set,MBTET,"TEMP",order); CHKERRQ(ierr);
  ierr = mField.set_field_order(root_set,MBTRI,"TEMP",order); CHKERRQ(ierr);
  ierr = mField.set_field_order(root_set,MBEDGE,"TEMP",order); CHKERRQ(ierr);
  ierr = mField.set_field_order(root_set,MBVERTEX,"TEMP",1); CHKERRQ(ierr);

  ierr = mField.set_field_order(root_set,MBTET,"TEMP_RATE",order); CHKERRQ(ierr);
  ierr = mField.set_field_order(root_set,MBTRI,"TEMP_RATE",order); CHKERRQ(ierr);
  ierr = mField.set_field_order(root_set,MBEDGE,"TEMP_RATE",order); CHKERRQ(ierr);
  ierr = mField.set_field_order(root_set,MBVERTEX,"TEMP_RATE",1); CHKERRQ(ierr);

  ierr = mField.add_field("MESH_NODE_POSITIONS",H1,3); CHKERRQ(ierr);
  ierr = mField.add_ents_to_field_by_TETs(root_set,"MESH_NODE_POSITIONS"); CHKERRQ(ierr);
  ierr = mField.set_field_order(0,MBTET,"MESH_NODE_POSITIONS",2); CHKERRQ(ierr);
  ierr = mField.set_field_order(0,MBTRI,"MESH_NODE_POSITIONS",2); CHKERRQ(ierr);
  ierr = mField.set_field_order(0,MBEDGE,"MESH_NODE_POSITIONS",2); CHKERRQ(ierr);
  ierr = mField.set_field_order(0,MBVERTEX,"MESH_NODE_POSITIONS",1); CHKERRQ(ierr);

  ThermalElement thermal_elements(mField);
  ierr = thermal_elements.addThermalElements("THERMAL_PROBLEM","TEMP"); CHKERRQ(ierr);
  ierr = thermal_elements.addThermalFluxElement("THERMAL_PROBLEM","TEMP"); CHKERRQ(ierr);
  //add rate of temerature to data field of finite element
  ierr = mField.modify_finite_element_add_field_data("THERMAL_FE","TEMP_RATE"); CHKERRQ(ierr);

  /****/
  //build database
  //build field
  ierr = mField.build_fields(); CHKERRQ(ierr);
  //build finite elemnts
  ierr = mField.build_finite_elements(); CHKERRQ(ierr);
  //build adjacencies
  ierr = mField.build_adjacencies(bit_level0); CHKERRQ(ierr);
  //build problem
  ierr = mField.build_problems(); CHKERRQ(ierr);

  Projection10NodeCoordsOnField ent_method_material(mField,"MESH_NODE_POSITIONS");
  ierr = mField.loop_dofs("MESH_NODE_POSITIONS",ent_method_material); CHKERRQ(ierr);

  /****/
  //mesh partitioning 
  //partition
  ierr = mField.partition_problem("THERMAL_PROBLEM"); CHKERRQ(ierr);
  ierr = mField.partition_finite_elements("THERMAL_PROBLEM"); CHKERRQ(ierr);
  //what are ghost nodes, see Petsc Manual
  ierr = mField.partition_ghost_dofs("THERMAL_PROBLEM"); CHKERRQ(ierr);

  Vec F;
  ierr = mField.VecCreateGhost("THERMAL_PROBLEM",ROW,&F); CHKERRQ(ierr);
  Vec T;
  ierr = VecDuplicate(F,&T); CHKERRQ(ierr);
  Mat A;
  ierr = mField.MatCreateMPIAIJWithArrays("THERMAL_PROBLEM",&A); CHKERRQ(ierr);

  ierr = VecZeroEntries(T); CHKERRQ(ierr);
  ierr = VecGhostUpdateBegin(T,INSERT_VALUES,SCATTER_FORWARD); CHKERRQ(ierr);
  ierr = VecGhostUpdateEnd(T,INSERT_VALUES,SCATTER_FORWARD); CHKERRQ(ierr);
  ierr = VecZeroEntries(F); CHKERRQ(ierr);
  ierr = VecGhostUpdateBegin(F,INSERT_VALUES,SCATTER_FORWARD); CHKERRQ(ierr);
  ierr = VecGhostUpdateEnd(F,INSERT_VALUES,SCATTER_FORWARD); CHKERRQ(ierr);
  ierr = MatZeroEntries(A); CHKERRQ(ierr);

  //TS
  TsCtx ts_ctx(mField,"THERMAL_PROBLEM");
  TS ts;
  ierr = TSCreate(PETSC_COMM_WORLD,&ts); CHKERRQ(ierr);
  ierr = TSSetType(ts,TSBEULER); CHKERRQ(ierr);

  TemperatureBCFEMethodPreAndPostProc my_dirihlet_bc(mField,"TEMP",A,T,F);
  ThermalElement::UpdateAndControl update_velocities(mField,ts,"TEMP","TEMP_RATE");
  ThermalElement::TimeSeriesMonitor monitor(mField,"THEMP_SERIES","TEMP");

  //preprocess
  ts_ctx.get_preProcess_to_do_IFunction().push_back(&update_velocities);
  ts_ctx.get_preProcess_to_do_IFunction().push_back(&my_dirihlet_bc);
  ts_ctx.get_preProcess_to_do_IJacobian().push_back(&my_dirihlet_bc);

  //and temperature element functions
  ierr = thermal_elements.setTimeSteppingProblem(ts_ctx,"TEMP","TEMP_RATE"); CHKERRQ(ierr);

  //postprocess
  ts_ctx.get_postProcess_to_do_IFunction().push_back(&my_dirihlet_bc);
  ts_ctx.get_postProcess_to_do_IJacobian().push_back(&my_dirihlet_bc);
  ts_ctx.get_postProcess_to_do_IJacobian().push_back(&update_velocities);
  ts_ctx.get_postProcess_to_do_Monitor().push_back(&monitor);

  ierr = TSSetIFunction(ts,F,f_TSSetIFunction,&ts_ctx); CHKERRQ(ierr);
  ierr = TSSetIJacobian(ts,A,A,f_TSSetIJacobian,&ts_ctx); CHKERRQ(ierr);
  ierr = TSMonitorSet(ts,f_TSMonitorSet,&ts_ctx,PETSC_NULL); CHKERRQ(ierr);

  double ftime = 1;
  ierr = TSSetDuration(ts,PETSC_DEFAULT,ftime); CHKERRQ(ierr);
  ierr = TSSetSolution(ts,T); CHKERRQ(ierr);
  ierr = TSSetFromOptions(ts); CHKERRQ(ierr);

  ierr = mField.add_series_recorder("THEMP_SERIES"); CHKERRQ(ierr);
  ierr = mField.initialize_series_recorder("THEMP_SERIES"); CHKERRQ(ierr);

  ierr = TSSolve(ts,T); CHKERRQ(ierr);
  ierr = TSGetTime(ts,&ftime); CHKERRQ(ierr);

  PetscInt steps,snesfails,rejects,nonlinits,linits;
  ierr = TSGetTimeStepNumber(ts,&steps); CHKERRQ(ierr);
  ierr = TSGetSNESFailures(ts,&snesfails); CHKERRQ(ierr);
  ierr = TSGetStepRejections(ts,&rejects); CHKERRQ(ierr);
  ierr = TSGetSNESIterations(ts,&nonlinits); CHKERRQ(ierr);
  ierr = TSGetKSPIterations(ts,&linits); CHKERRQ(ierr);

  PetscPrintf(PETSC_COMM_WORLD,
    "steps %D (%D rejected, %D SNES fails), ftime %G, nonlinits %D, linits %D\n",
    steps,rejects,snesfails,ftime,nonlinits,linits);

  ierr = mField.finalize_series_recorder("THEMP_SERIES"); CHKERRQ(ierr);
  
  //mField.list_dofs_by_field_name("TEMP");
  if(pcomm->rank()==0) {
    rval = moab.write_file("solution.h5m"); CHKERR_PETSC(rval);
  }

  /*EntityHandle fe_meshset = mField.get_finite_element_meshset("THERMAL_FE");
  Range tets;
  rval = moab.get_entities_by_type(fe_meshset,MBTET,tets,true); CHKERR_PETSC(rval);
  Range tets_edges;
  rval = moab.get_adjacencies(tets,1,false,tets_edges,Interface::UNION); CHKERR(rval);
  EntityHandle edges_meshset;
  rval = moab.create_meshset(MESHSET_SET,edges_meshset); CHKERR_PETSC(rval);
  rval = moab.add_entities(edges_meshset,tets); CHKERR_PETSC(rval);
  rval = moab.add_entities(edges_meshset,tets_edges); CHKERR_PETSC(rval);
  rval = moab.convert_entities(edges_meshset,true,false,false); CHKERR_PETSC(rval);*/

  for(_IT_SERIES_STEPS_BY_NAME_FOR_LOOP_(mField,"THEMP_SERIES",sit)) {

    PetscPrintf(PETSC_COMM_WORLD,"Process step %d\n",sit->get_step_number());

    ierr = mField.load_series_data("THEMP_SERIES",sit->get_step_number()); CHKERRQ(ierr);
    ierr = mField.set_local_VecCreateGhost("THERMAL_PROBLEM",ROW,T,INSERT_VALUES,SCATTER_FORWARD); CHKERRQ(ierr);

    ProjectionFieldOn10NodeTet ent_method_on_10nodeTet(mField,"TEMP",true,false,"TEMP");
    ent_method_on_10nodeTet.set_nodes = true;
    ierr = mField.loop_dofs("TEMP",ent_method_on_10nodeTet); CHKERRQ(ierr);
    ent_method_on_10nodeTet.set_nodes = false;
    ierr = mField.loop_dofs("TEMP",ent_method_on_10nodeTet); CHKERRQ(ierr);

    if(pcomm->rank()==0) {
      EntityHandle out_meshset;
      rval = moab.create_meshset(MESHSET_SET,out_meshset); CHKERR_PETSC(rval);
      ierr = mField.problem_get_FE("THERMAL_PROBLEM","THERMAL_FE",out_meshset); CHKERRQ(ierr);
      ostringstream ss;
      ss << "out_" << sit->step_number << ".vtk";
      rval = moab.write_file(ss.str().c_str(),"VTK","",&out_meshset,1); CHKERR_PETSC(rval);
      rval = moab.delete_entities(&out_meshset,1); CHKERR_PETSC(rval);
    }

    if(pcomm->rank()==0) {
      PostProcScalarFieldsAndGradientOnRefMesh fe_post_proc_method(moab,"TEMP");
      fe_post_proc_method.do_broadcast = false;
      ostringstream ss;
      ss << "out_post_proc_" << sit->step_number << ".vtk";
      ierr = mField.loop_finite_elements("THERMAL_PROBLEM","THERMAL_FE",fe_post_proc_method,0,pcomm->size());  CHKERRQ(ierr);
      rval = fe_post_proc_method.moab_post_proc.write_file(ss.str().c_str(),"VTK",""); CHKERR_PETSC(rval);
    }

  }

  ierr = TSDestroy(&ts);CHKERRQ(ierr);
  ierr = MatDestroy(&A); CHKERRQ(ierr);
  ierr = VecDestroy(&F); CHKERRQ(ierr);
  ierr = VecDestroy(&T); CHKERRQ(ierr);

  ierr = PetscFinalize(); CHKERRQ(ierr);

  return 0;

}

<|MERGE_RESOLUTION|>--- conflicted
+++ resolved
@@ -64,11 +64,7 @@
   if(pcomm == NULL) pcomm =  new ParallelComm(&moab,PETSC_COMM_WORLD);
 
   const char *option;
-<<<<<<< HEAD
-  option = "PARALLEL=BCAST;";//;DEBUG_IO";
-=======
   option = "";//"PARALLEL=BCAST;";//;DEBUG_IO";
->>>>>>> 6875deaa
   rval = moab.load_file(mesh_file_name, 0, option); CHKERR_PETSC(rval); 
 
   //Create MoFEM (Joseph) database
