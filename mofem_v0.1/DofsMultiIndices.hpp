--- conflicted
+++ resolved
@@ -34,13 +34,6 @@
   typedef interface_MoFEMField<MoFEMEntity> interface_type_MoFEMField;
   typedef interface_MoFEMEntity<MoFEMEntity> interface_type_MoFEMEntity;
   typedef interface_RefMoFEMEntity<RefMoFEMEntity> interface_type_RefMoFEMEntity;
-<<<<<<< HEAD
-  static LocalUId get_unique_id_calculate(const DofIdx _dof_,const MoFEMEntity *_ent_ptr_) {
-    if(_dof_>=512) THROW_AT_LINE("_dof>=512");
-    LocalUId _uid_ = ((LocalUId)_dof_)|((_ent_ptr_->get_unique_id())<<9);
-    return _uid_;
-  }
-=======
   static LocalUId get_local_unique_id_calculate(const DofIdx _dof_,const MoFEMEntity *_ent_ptr_) {
     if(_dof_>=512) THROW_AT_LINE("_dof>=512");
     LocalUId _uid_ = ((UId)_dof_)|((_ent_ptr_->get_local_unique_id())<<9);
@@ -52,7 +45,6 @@
     return _uid_;
   }
 
->>>>>>> 6875deaa
   static ShortId get_non_nonunique_short_id(const DofIdx _dof_,const MoFEMEntity *_ent_ptr_) {
     if(_dof_>=512) THROW_AT_LINE("_dof>=512")
     if(sizeof(ShortId) < sizeof(char)+2) THROW_AT_LINE("sizeof(ShortId)< sizeof(char)+9")
@@ -63,12 +55,8 @@
   //
   DofIdx dof;
   bool active;
-<<<<<<< HEAD
-  LocalUId uid;
-=======
   LocalUId local_uid;
   GlobalUId global_uid;
->>>>>>> 6875deaa
   ShortId short_uid;
   DofMoFEMEntity(const MoFEMEntity *_MoFEMEntity_ptr,const ApproximationOrder _dof_order,const ApproximationRank _dof_rank,const DofIdx _dof);
   inline DofIdx get_EntDofIdx() const { return dof; }
@@ -76,16 +64,11 @@
 
   /** \brief unique dof id
     */
-<<<<<<< HEAD
-  inline LocalUId get_unique_id() const { return uid; };
-  inline LocalUId get_unique_id_calculate() const { return get_unique_id_calculate(dof,get_MoFEMEntity_ptr()); }
-=======
   inline LocalUId get_local_unique_id() const { return local_uid; };
   inline LocalUId get_local_unique_id_calculate() const { return get_local_unique_id_calculate(dof,get_MoFEMEntity_ptr()); }
 
   inline GlobalUId get_global_unique_id() const { return global_uid; };
   inline GlobalUId get_global_unique_id_calculate() const { return get_global_unique_id_calculate(dof,get_MoFEMEntity_ptr()); }
->>>>>>> 6875deaa
 
   /** \brief get short uid it is unique in combination with entity handle
     *
@@ -121,12 +104,8 @@
 template <typename T>
 struct interface_DofMoFEMEntity: public interface_MoFEMEntity<T> {
   interface_DofMoFEMEntity(const T *_ptr): interface_MoFEMEntity<T>(_ptr) {};
-<<<<<<< HEAD
-  inline LocalUId get_unique_id() const { return interface_MoFEMEntity<T>::field_ptr->get_unique_id(); }
-=======
   inline LocalUId get_local_unique_id() const { return interface_MoFEMEntity<T>::field_ptr->get_local_unique_id(); }
   inline GlobalUId get_global_unique_id() const { return interface_MoFEMEntity<T>::field_ptr->get_global_unique_id(); }
->>>>>>> 6875deaa
   inline ShortId get_non_nonunique_short_id() const { return interface_MoFEMEntity<T>::field_ptr->get_non_nonunique_short_id(); }
   inline DofIdx get_EntDofIdx() const { return interface_MoFEMEntity<T>::field_ptr->get_EntDofIdx(); }
   inline FieldData& get_FieldData() const { return interface_MoFEMEntity<T>::field_ptr->get_FieldData(); }
@@ -223,11 +202,7 @@
   indexed_by<
     //uniqe
     ordered_unique< 
-<<<<<<< HEAD
-      tag<Unique_mi_tag>, member<DofMoFEMEntity,LocalUId,&DofMoFEMEntity::uid> >,
-=======
       tag<Unique_mi_tag>, member<DofMoFEMEntity,GlobalUId,&DofMoFEMEntity::global_uid> >,
->>>>>>> 6875deaa
     ordered_unique<
       tag<Composite_Entity_and_ShortId_mi_tag>, 
       composite_key<
@@ -279,22 +254,14 @@
   const DofMoFEMEntity*,
   indexed_by<
     ordered_unique< 
-<<<<<<< HEAD
-      member<DofMoFEMEntity,const LocalUId,&DofMoFEMEntity::uid> >
-=======
       member<DofMoFEMEntity,const GlobalUId,&DofMoFEMEntity::global_uid> >
->>>>>>> 6875deaa
   > > DofMoFEMEntity_multiIndex_uid_view;
 
 typedef multi_index_container<
   const DofMoFEMEntity*,
   indexed_by<
     ordered_unique< 
-<<<<<<< HEAD
-      const_mem_fun<DofMoFEMEntity,LocalUId,&DofMoFEMEntity::get_unique_id> >,
-=======
       const_mem_fun<DofMoFEMEntity,GlobalUId,&DofMoFEMEntity::get_global_unique_id> >,
->>>>>>> 6875deaa
     ordered_non_unique< 
       const_mem_fun<DofMoFEMEntity,int,&DofMoFEMEntity::get_active> >
   > > DofMoFEMEntity_multiIndex_active_view;
@@ -319,11 +286,7 @@
  * \ingroup dof_multi_indices
  *
  * \param ordered_unique< 
-<<<<<<< HEAD
- *     tag<Unique_mi_tag>, const_mem_fun<FEDofMoFEMEntity::interface_type_DofMoFEMEntity,LocalUId,&FEDofMoFEMEntity::get_unique_id> >,
-=======
  *     tag<Unique_mi_tag>, const_mem_fun<FEDofMoFEMEntity::interface_type_DofMoFEMEntity,GlobalUId,&FEDofMoFEMEntity::get_global_unique_id> >,
->>>>>>> 6875deaa
  * \param ordered_non_unique<
  *    tag<MoABEnt_mi_tag>, const_mem_fun<FEDofMoFEMEntity::interface_type_DofMoFEMEntity,EntityHandle,&FEDofMoFEMEntity::get_ent> >,
  * \param ordered_non_unique<
@@ -358,11 +321,7 @@
   FEDofMoFEMEntity,
   indexed_by<
     ordered_unique< 
-<<<<<<< HEAD
-      tag<Unique_mi_tag>, const_mem_fun<FEDofMoFEMEntity::interface_type_DofMoFEMEntity,LocalUId,&FEDofMoFEMEntity::get_unique_id> >,
-=======
       tag<Unique_mi_tag>, const_mem_fun<FEDofMoFEMEntity::interface_type_DofMoFEMEntity,GlobalUId,&FEDofMoFEMEntity::get_global_unique_id> >,
->>>>>>> 6875deaa
     ordered_non_unique<
       tag<MoABEnt_mi_tag>, const_mem_fun<FEDofMoFEMEntity::interface_type_DofMoFEMEntity,EntityHandle,&FEDofMoFEMEntity::get_ent> >,
     ordered_non_unique<
@@ -402,11 +361,7 @@
  * \ingroup dof_multi_indices
  *
  * \param ordered_unique< 
-<<<<<<< HEAD
- *     tag<Unique_mi_tag>, const_mem_fun<FEDofMoFEMEntity::interface_type_DofMoFEMEntity,LocalUId,&FEDofMoFEMEntity::get_unique_id> >,
-=======
  *     tag<Unique_mi_tag>, const_mem_fun<FEDofMoFEMEntity::interface_type_DofMoFEMEntity,GlobalUId,&FEDofMoFEMEntity::get_global_unique_id> >,
->>>>>>> 6875deaa
  * \param ordered_non_unique<
  *    tag<MoABEnt_mi_tag>, const_mem_fun<FEDofMoFEMEntity::interface_type_DofMoFEMEntity,EntityHandle,&FEDofMoFEMEntity::get_ent> >,
  * \param ordered_non_unique<
@@ -441,11 +396,7 @@
   FENumeredDofMoFEMEntity,
   indexed_by<
     ordered_unique< 
-<<<<<<< HEAD
-      tag<Unique_mi_tag>, const_mem_fun<FENumeredDofMoFEMEntity::interface_type_DofMoFEMEntity,LocalUId,&FENumeredDofMoFEMEntity::get_unique_id> >,
-=======
       tag<Unique_mi_tag>, const_mem_fun<FENumeredDofMoFEMEntity::interface_type_DofMoFEMEntity,GlobalUId,&FENumeredDofMoFEMEntity::get_global_unique_id> >,
->>>>>>> 6875deaa
     ordered_non_unique<
       tag<MoABEnt_mi_tag>, const_mem_fun<FENumeredDofMoFEMEntity::interface_type_DofMoFEMEntity,EntityHandle,&FENumeredDofMoFEMEntity::get_ent> >,
     ordered_non_unique<
@@ -485,11 +436,7 @@
  * \ingroup dof_multi_indices
  *
  * \param    ordered_unique< 
-<<<<<<< HEAD
-      tag<Unique_mi_tag>, const_mem_fun<NumeredDofMoFEMEntity::interface_type_DofMoFEMEntity,LocalUId,&NumeredDofMoFEMEntity::get_unique_id> >,
-=======
       tag<Unique_mi_tag>, const_mem_fun<NumeredDofMoFEMEntity::interface_type_DofMoFEMEntity,GlobalUId,&NumeredDofMoFEMEntity::get_global_unique_id> >,
->>>>>>> 6875deaa
  * \param    ordered_unique< 
       tag<Idx_mi_tag>, member<NumeredDofMoFEMEntity,DofIdx,&NumeredDofMoFEMEntity::dof_idx> >,
  * \param    ordered_non_unique<
@@ -508,11 +455,7 @@
   NumeredDofMoFEMEntity,
   indexed_by<
     ordered_unique< 
-<<<<<<< HEAD
-      tag<Unique_mi_tag>, const_mem_fun<NumeredDofMoFEMEntity::interface_type_DofMoFEMEntity,LocalUId,&NumeredDofMoFEMEntity::get_unique_id> >,
-=======
       tag<Unique_mi_tag>, const_mem_fun<NumeredDofMoFEMEntity::interface_type_DofMoFEMEntity,GlobalUId,&NumeredDofMoFEMEntity::get_global_unique_id> >,
->>>>>>> 6875deaa
     ordered_non_unique< 
       tag<Idx_mi_tag>, member<NumeredDofMoFEMEntity,DofIdx,&NumeredDofMoFEMEntity::dof_idx> >,
     ordered_non_unique<
