/** \file DofsMultiIndices.hpp
 * \brief Myltindex containes, data structures for mofem dofs and other low-level functions 
 * 
 * Copyright (C) 2013, Lukasz Kaczmarczyk (likask AT wp.pl) <br>
 *
 * The MoFEM package is copyrighted by Lukasz Kaczmarczyk. 
 * It can be freely used for educational and research purposes 
 * by other institutions. If you use this softwre pleas cite my work. 
 *
 * MoFEM is free software: you can redistribute it and/or modify it under
 * the terms of the GNU Lesser General Public License as published by the
 * Free Software Foundation, either version 3 of the License, or (at your
 * option) any later version.
 *
 * MoFEM is distributed in the hope that it will be useful, but WITHOUT
 * ANY WARRANTY; without even the implied warranty of MERCHANTABILITY or
 * FITNESS FOR A PARTICULAR PURPOSE.  See the GNU Lesser General Public
 * License for more details.
 *
 * You should have received a copy of the GNU Lesser General Public
 * License along with MoFEM. If not, see <http://www.gnu.org/licenses/>
*/

#ifndef __DOFSMULTIINDICES_HPP__
#define __DOFSMULTIINDICES_HPP__

namespace MoFEM {

/**
 * \brief keeps information about indexed dofs
<<<<<<< HEAD
 * \ingroup dof_multinices
=======
 * \ingroup dof_multi_indices
>>>>>>> 6875deaa
 */
struct DofMoFEMEntity: public interface_MoFEMEntity<MoFEMEntity> {
  typedef interface_MoFEMField<MoFEMEntity> interface_type_MoFEMField;
  typedef interface_MoFEMEntity<MoFEMEntity> interface_type_MoFEMEntity;
  typedef interface_RefMoFEMEntity<RefMoFEMEntity> interface_type_RefMoFEMEntity;
  static LocalUId get_local_unique_id_calculate(const DofIdx _dof_,const MoFEMEntity *_ent_ptr_) {
    if(_dof_>=512) THROW_AT_LINE("_dof>=512");
    LocalUId _uid_ = ((UId)_dof_)|((_ent_ptr_->get_local_unique_id())<<9);
    return _uid_;
  }
  static GlobalUId get_global_unique_id_calculate(const DofIdx _dof_,const MoFEMEntity *_ent_ptr_) {
    if(_dof_>=512) THROW_AT_LINE("_dof>=512");
    GlobalUId _uid_ = ((UId)_dof_)|((_ent_ptr_->get_global_unique_id())<<9);
    return _uid_;
  }

  static ShortId get_non_nonunique_short_id(const DofIdx _dof_,const MoFEMEntity *_ent_ptr_) {
    if(_dof_>=512) THROW_AT_LINE("_dof>=512")
    if(sizeof(ShortId) < sizeof(char)+2) THROW_AT_LINE("sizeof(ShortId)< sizeof(char)+9")
    char bit_number = _ent_ptr_->get_bit_number();
    ShortId _uid_ = ((ShortId)_dof_)|(((ShortId)bit_number)<<9);
    return _uid_;
  }
  static ShortUId get_non_nonunique_short_id(const DofIdx _dof_,const MoFEMEntity *_ent_ptr_) {
    if(_dof_>=512) THROW_AT_LINE("_dof>=512")
    if(sizeof(ShortUId) < sizeof(char)+2) THROW_AT_LINE("sizeof(ShortUId)< sizeof(char)+9")
    char bit_number = _ent_ptr_->get_bit_number();
    ShortUId _uid_ = ((ShortUId)_dof_)|(((ShortUId)bit_number)<<9);
    return _uid_;
  }
  //
  DofIdx dof;
  bool active;
<<<<<<< HEAD
  UId uid;
  ShortUId short_uid;
=======
  LocalUId local_uid;
  GlobalUId global_uid;
  ShortId short_uid;
>>>>>>> 6875deaa
  DofMoFEMEntity(const MoFEMEntity *_MoFEMEntity_ptr,const ApproximationOrder _dof_order,const ApproximationRank _dof_rank,const DofIdx _dof);
  inline DofIdx get_EntDofIdx() const { return dof; }
  inline FieldData& get_FieldData() const { return const_cast<FieldData&>(field_ptr->tag_FieldData[dof]); }

  /** \brief unique dof id
    */
<<<<<<< HEAD
  inline UId get_unique_id() const { return uid; };
  inline UId get_unique_id_calculate() const { return get_unique_id_calculate(dof,get_MoFEMEntity_ptr()); }
=======
  inline LocalUId get_local_unique_id() const { return local_uid; };
  inline LocalUId get_local_unique_id_calculate() const { return get_local_unique_id_calculate(dof,get_MoFEMEntity_ptr()); }

  inline GlobalUId get_global_unique_id() const { return global_uid; };
  inline GlobalUId get_global_unique_id_calculate() const { return get_global_unique_id_calculate(dof,get_MoFEMEntity_ptr()); }
>>>>>>> 6875deaa

  /** \brief get short uid it is unique in combination with entity handle
    *
    * EntityHandle are controled by MOAB, which guarntity uniquness whichin
    * MOAB instance. Howvere two instances, can have attached diffrent
    * EntityHandles to the same entity. 
    *
    * Relation between moab EntityHandle can be handled by saving entity handle
    * data into tag, see MB_TYPE_HANDLE. MOAB at time of reading file or
    * creating new moab instance, subistitute tag value by approiate entity
    * handle.
    *
<<<<<<< HEAD
    * ShortUId is created to handle problems realted to saving data series, and
    * reding those data using diffrent moab instances.
    *
    */
  inline ShortUId get_non_nonunique_short_id() const  { return short_uid; }
  inline ShortUId get_non_nonunique_short_id_calculate() const { return get_non_nonunique_short_id(dof,get_MoFEMEntity_ptr()); }
=======
    * ShortId is created to handle problems realted to saving data series, and
    * reding those data using diffrent moab instances.
    *
    */
  inline ShortId get_non_nonunique_short_id() const  { return short_uid; }
  inline ShortId get_non_nonunique_short_id_calculate() const { return get_non_nonunique_short_id(dof,get_MoFEMEntity_ptr()); }
>>>>>>> 6875deaa
  inline EntityHandle get_ent() const { return field_ptr->get_ent(); };
  //inline EntityType get_ent_type() const { return field_ptr->get_ent_type(); };
  inline ApproximationOrder get_dof_order() const { return ((ApproximationOrder*)field_ptr->tag_dof_order_data)[dof]; };
  inline ApproximationRank get_dof_rank() const { return ((ApproximationRank*)field_ptr->tag_dof_rank_data)[dof]; };
  inline const DofMoFEMEntity* get_DofMoFEMEntity_ptr() const { return const_cast<DofMoFEMEntity*>(this); };
  //check if node is active
  inline int get_active() const { return active ? 1 : 0; }
  friend ostream& operator<<(ostream& os,const DofMoFEMEntity& e);
};

/**
 * \brief interface to DofMoFEMEntitys
<<<<<<< HEAD
 * \ingroup dof_multinices
=======
 * \ingroup dof_multi_indices
>>>>>>> 6875deaa
 */
template <typename T>
struct interface_DofMoFEMEntity: public interface_MoFEMEntity<T> {
  interface_DofMoFEMEntity(const T *_ptr): interface_MoFEMEntity<T>(_ptr) {};
<<<<<<< HEAD
  inline UId get_unique_id() const { return interface_MoFEMEntity<T>::field_ptr->get_unique_id(); }
  inline ShortUId get_non_nonunique_short_id() const { return interface_MoFEMEntity<T>::field_ptr->get_non_nonunique_short_id(); }
=======
  inline LocalUId get_local_unique_id() const { return interface_MoFEMEntity<T>::field_ptr->get_local_unique_id(); }
  inline GlobalUId get_global_unique_id() const { return interface_MoFEMEntity<T>::field_ptr->get_global_unique_id(); }
  inline ShortId get_non_nonunique_short_id() const { return interface_MoFEMEntity<T>::field_ptr->get_non_nonunique_short_id(); }
>>>>>>> 6875deaa
  inline DofIdx get_EntDofIdx() const { return interface_MoFEMEntity<T>::field_ptr->get_EntDofIdx(); }
  inline FieldData& get_FieldData() const { return interface_MoFEMEntity<T>::field_ptr->get_FieldData(); }
  inline EntityHandle get_ent() const { return interface_MoFEMEntity<T>::field_ptr->get_ent(); };
  inline ApproximationOrder get_dof_order() const { return interface_MoFEMEntity<T>::field_ptr->get_dof_order(); };
  inline ApproximationRank get_dof_rank() const { return interface_MoFEMEntity<T>::field_ptr->get_dof_rank(); };
  inline int get_active() const { return interface_MoFEMEntity<T>::field_ptr->get_active(); }
  inline const DofMoFEMEntity* get_DofMoFEMEntity_ptr() const { return interface_MoFEMEntity<T>::field_ptr->get_DofMoFEMEntity_ptr(); };
};

/**
 * \brief keeps information about indexed dofs for the problem
<<<<<<< HEAD
 * \ingroup dof_multinices
=======
 * \ingroup dof_multi_indices
>>>>>>> 6875deaa
 */
struct NumeredDofMoFEMEntity: public interface_DofMoFEMEntity<DofMoFEMEntity> {
  typedef interface_MoFEMField<DofMoFEMEntity> interface_type_MoFEMField;
  typedef interface_MoFEMEntity<DofMoFEMEntity> interface_type_MoFEMEntity;
  typedef interface_DofMoFEMEntity<DofMoFEMEntity> interface_type_DofMoFEMEntity;
  DofIdx dof_idx;
  DofIdx petsc_gloabl_dof_idx;
  DofIdx petsc_local_dof_idx;
  unsigned int part;
  inline DofIdx get_dof_idx() const { return dof_idx; }
  inline DofIdx get_petsc_gloabl_dof_idx() const { return petsc_gloabl_dof_idx;  }
  inline DofIdx get_petsc_local_dof_idx() const { return petsc_local_dof_idx; }
  inline unsigned int get_part() const { return part;  }
  NumeredDofMoFEMEntity(const DofMoFEMEntity* _DofMoFEMEntity_ptr);
  inline const NumeredDofMoFEMEntity* get_NumeredDofMoFEMEntity_ptr() const { return this; };
  inline bool operator<(const NumeredDofMoFEMEntity& _dof) const { return (UId)get_global_unique_id()<(UId)_dof.get_global_unique_id(); }
  friend ostream& operator<<(ostream& os,const NumeredDofMoFEMEntity& e);
};

/**
 * \brief interface to NumeredDofMoFEMEntity
<<<<<<< HEAD
 * \ingroup dof_multinices
=======
 * \ingroup dof_multi_indices
>>>>>>> 6875deaa
 */
template <typename T>
struct interface_NumeredDofMoFEMEntity: public interface_DofMoFEMEntity<T> {
  interface_NumeredDofMoFEMEntity(const T *_ptr): interface_DofMoFEMEntity<T>(_ptr) {};
  inline DofIdx get_dof_idx() const { return interface_DofMoFEMEntity<T>::field_ptr->get_dof_idx(); }
  inline DofIdx get_petsc_gloabl_dof_idx() const { return interface_DofMoFEMEntity<T>::field_ptr->get_petsc_gloabl_dof_idx();  }
  inline DofIdx get_petsc_local_dof_idx() const { return interface_DofMoFEMEntity<T>::field_ptr->get_petsc_local_dof_idx(); }
  inline unsigned int get_part() const { return interface_DofMoFEMEntity<T>::field_ptr->get_part();  }
  inline const NumeredDofMoFEMEntity* get_NumeredDofMoFEMEntity_ptr() const { return interface_DofMoFEMEntity<T>::field_ptr->get_NumeredDofMoFEMEntity_ptr(); };
};

/**
 * \brief keeps basic information about indexed dofs for the finite element
 */
struct BaseFEDofMoFEMEntity {
  BaseFEDofMoFEMEntity(SideNumber *_side_number_ptr): side_number_ptr(_side_number_ptr) {};
  SideNumber *side_number_ptr;
};

/**
 * \brief keeps information about indexed dofs for the finite element
<<<<<<< HEAD
 * \ingroup dof_multinices
=======
 * \ingroup dof_multi_indices
>>>>>>> 6875deaa
 */
struct FEDofMoFEMEntity: public BaseFEDofMoFEMEntity,interface_DofMoFEMEntity<DofMoFEMEntity> {
  typedef interface_MoFEMField<DofMoFEMEntity> interface_type_MoFEMField;
  typedef interface_DofMoFEMEntity<DofMoFEMEntity> interface_type_DofMoFEMEntity;
  typedef interface_RefMoFEMEntity<RefMoFEMEntity> interface_type_RefMoFEMEntity;
  FEDofMoFEMEntity(
    SideNumber *_side_number_ptr,
    const DofMoFEMEntity *_DofMoFEMEntity_ptr);
  FEDofMoFEMEntity(boost::tuple<SideNumber *,const DofMoFEMEntity *> t);
  friend ostream& operator<<(ostream& os,const FEDofMoFEMEntity& e);
};

/**
 * \brief keeps information about indexed dofs for the finite element
<<<<<<< HEAD
 * \ingroup dof_multinices
=======
 * \ingroup dof_multi_indices
>>>>>>> 6875deaa
 */
struct FENumeredDofMoFEMEntity: public BaseFEDofMoFEMEntity,interface_NumeredDofMoFEMEntity<NumeredDofMoFEMEntity> {
  typedef interface_MoFEMField<NumeredDofMoFEMEntity> interface_type_MoFEMField;
  typedef interface_DofMoFEMEntity<NumeredDofMoFEMEntity> interface_type_DofMoFEMEntity;
  typedef interface_RefMoFEMEntity<RefMoFEMEntity> interface_type_RefMoFEMEntity;
  typedef interface_NumeredDofMoFEMEntity<NumeredDofMoFEMEntity> interface_type_NumeredDofMoFEMEntity;
  FENumeredDofMoFEMEntity(
    SideNumber *_side_number_ptr,
    const NumeredDofMoFEMEntity *_NumeredDofMoFEMEntity_ptr);
  FENumeredDofMoFEMEntity(
    boost::tuple<SideNumber *,const NumeredDofMoFEMEntity *> t);
  friend ostream& operator<<(ostream& os,const FENumeredDofMoFEMEntity& e);
};

/** 
 * @relates multi_index_container
 * \brief MultiIndex container keeps DofMoFEMEntity
<<<<<<< HEAD
 * \ingroup dof_multinices
=======
 * \ingroup dof_multi_indices
>>>>>>> 6875deaa
 */
typedef multi_index_container<
  DofMoFEMEntity,
  indexed_by<
    //uniqe
    ordered_unique< 
<<<<<<< HEAD
      tag<Unique_mi_tag>, member<DofMoFEMEntity,UId,&DofMoFEMEntity::uid> >,
    ordered_unique<
      tag<Composite_Entity_and_ShortUId_mi_tag>, 
      composite_key<
	DofMoFEMEntity,
	const_mem_fun<DofMoFEMEntity,EntityHandle,&DofMoFEMEntity::get_ent>,
	const_mem_fun<DofMoFEMEntity,ShortUId,&DofMoFEMEntity::get_non_nonunique_short_id> 
=======
      tag<Unique_mi_tag>, member<DofMoFEMEntity,GlobalUId,&DofMoFEMEntity::global_uid> >,
    ordered_unique<
      tag<Composite_Entity_and_ShortId_mi_tag>, 
      composite_key<
	DofMoFEMEntity,
	const_mem_fun<DofMoFEMEntity,EntityHandle,&DofMoFEMEntity::get_ent>,
	const_mem_fun<DofMoFEMEntity,ShortId,&DofMoFEMEntity::get_non_nonunique_short_id> 
>>>>>>> 6875deaa
      > >,
    ordered_unique<
      tag<Composite_Name_And_Ent_And_EndDofIdx_mi_tag>, 
      composite_key<
	DofMoFEMEntity,
	const_mem_fun<DofMoFEMEntity::interface_type_MoFEMField,boost::string_ref,&DofMoFEMEntity::get_name_ref>,
	const_mem_fun<DofMoFEMEntity,EntityHandle,&DofMoFEMEntity::get_ent>,
	const_mem_fun<DofMoFEMEntity,DofIdx,&DofMoFEMEntity::get_EntDofIdx> 
      > >,
    //non_unique
    ordered_non_unique<
      tag<FieldName_mi_tag>, const_mem_fun<DofMoFEMEntity::interface_type_MoFEMField,boost::string_ref,&DofMoFEMEntity::get_name_ref> >,
    ordered_non_unique<
      tag<MoABEnt_mi_tag>, const_mem_fun<DofMoFEMEntity,EntityHandle,&DofMoFEMEntity::get_ent> >,
    ordered_non_unique<
      tag<BitFieldId_mi_tag>, const_mem_fun<DofMoFEMEntity::interface_type_MoFEMField,const BitFieldId&,&DofMoFEMEntity::get_id>, LtBit<BitFieldId> >,
    ordered_non_unique<
      tag<Composite_Name_And_Ent_mi_tag>, 
      composite_key<
	DofMoFEMEntity,
	const_mem_fun<DofMoFEMEntity::interface_type_MoFEMField,boost::string_ref,&DofMoFEMEntity::get_name_ref>,
	const_mem_fun<DofMoFEMEntity,EntityHandle,&DofMoFEMEntity::get_ent>
      > >,
    ordered_non_unique<
      tag<Composite_Name_And_Type_mi_tag>, 
      composite_key<
	DofMoFEMEntity,
	const_mem_fun<DofMoFEMEntity::interface_type_MoFEMField,boost::string_ref,&DofMoFEMEntity::get_name_ref>,
	const_mem_fun<DofMoFEMEntity::interface_type_RefMoFEMEntity,EntityType,&DofMoFEMEntity::get_ent_type>
      > >,
    ordered_non_unique<
      tag<Composite_Name_Ent_Order_And_Rank_mi_tag>, 
      composite_key<
	DofMoFEMEntity,
	const_mem_fun<DofMoFEMEntity::interface_type_MoFEMField,boost::string_ref,&DofMoFEMEntity::get_name_ref>,
	const_mem_fun<DofMoFEMEntity,EntityHandle,&DofMoFEMEntity::get_ent>,
	const_mem_fun<DofMoFEMEntity,ApproximationOrder,&DofMoFEMEntity::get_dof_order>,
	const_mem_fun<DofMoFEMEntity,ApproximationRank,&DofMoFEMEntity::get_dof_rank>
      > >
  > > DofMoFEMEntity_multiIndex;

typedef multi_index_container<
  const DofMoFEMEntity*,
  indexed_by<
    ordered_unique< 
      member<DofMoFEMEntity,const GlobalUId,&DofMoFEMEntity::global_uid> >
  > > DofMoFEMEntity_multiIndex_uid_view;

typedef multi_index_container<
  const DofMoFEMEntity*,
  indexed_by<
    ordered_unique< 
      const_mem_fun<DofMoFEMEntity,GlobalUId,&DofMoFEMEntity::get_global_unique_id> >,
    ordered_non_unique< 
      const_mem_fun<DofMoFEMEntity,int,&DofMoFEMEntity::get_active> >
  > > DofMoFEMEntity_multiIndex_active_view;

typedef multi_index_container<
  const DofMoFEMEntity*,
  indexed_by<
    ordered_non_unique< 
      const_mem_fun<DofMoFEMEntity,ApproximationOrder,&DofMoFEMEntity::get_dof_order> >
  > > DofMoFEMEntity_multiIndex_order_view;

typedef multi_index_container<
  const DofMoFEMEntity*,
  indexed_by<
    ordered_non_unique<
      const_mem_fun<DofMoFEMEntity::interface_type_RefMoFEMEntity,EntityType,&DofMoFEMEntity::get_ent_type> >
  > > DofMoFEMEntity_multiIndex_ent_type_view;

/** 
 * @relates multi_index_container
 * \brief MultiIndex container keeps FEDofMoFEMEntity
<<<<<<< HEAD
 * \ingroup dof_multinices
=======
 * \ingroup dof_multi_indices
>>>>>>> 6875deaa
 *
 * \param ordered_unique< 
 *     tag<Unique_mi_tag>, const_mem_fun<FEDofMoFEMEntity::interface_type_DofMoFEMEntity,GlobalUId,&FEDofMoFEMEntity::get_global_unique_id> >,
 * \param ordered_non_unique<
 *    tag<MoABEnt_mi_tag>, const_mem_fun<FEDofMoFEMEntity::interface_type_DofMoFEMEntity,EntityHandle,&FEDofMoFEMEntity::get_ent> >,
 * \param ordered_non_unique<
 *    tag<FieldName_mi_tag>, const_mem_fun<FEDofMoFEMEntity::interface_type_MoFEMField,string,&FEDofMoFEMEntity::get_name> >,
 * \param ordered_non_unique<
 *    tag<Composite_Name_Type_And_Side_Number_mi_tag>, <br>
 *     composite_key<  
 *	FEDofMoFEMEntity,  <br>
 *	  const_mem_fun<FEDofMoFEMEntity::interface_type_MoFEMField,string,&FEDofMoFEMEntity::get_name>,  <br>
 *	  const_mem_fun<FEDofMoFEMEntity::interface_type_RefMoFEMEntity,EntityType,&FEDofMoFEMEntity::get_ent_type>,  <br>
 *	  KeyFromKey< <br>
 *	    member<SideNumber,int,&SideNumber::side_number>,  <br>
 *	    member<FEDofMoFEMEntity::BaseFEDofMoFEMEntity,SideNumber *,&FEDofMoFEMEntity::side_number_ptr>
 *	  >
 *     > >,
 * \param ordered_non_unique<
 *     tag<Composite_mi_tag2>,  <br>
 *     composite_key<
 *	FEDofMoFEMEntity, <br> 
 *	  const_mem_fun<FEDofMoFEMEntity::interface_type_MoFEMField,boost::string_ref,&FEDofMoFEMEntity::get_name>,  <br>
 *	  const_mem_fun<FEDofMoFEMEntity::interface_type_RefMoFEMEntity,EntityType,&FEDofMoFEMEntity::get_ent_type>  <br>
 *	> >,
 * \param ordered_non_unique<
 *     tag<Composite_Name_And_Ent>,  <br>
 *     composite_key<
 *	FEDofMoFEMEntity,  <br>
 *	  const_mem_fun<FEDofMoFEMEntity::interface_type_MoFEMField,boost::string_ref,&FEDofMoFEMEntity::get_name>,  <br>
 *	  const_mem_fun<FEDofMoFEMEntity::interface_type_DofMoFEMEntity,EntityHandle,&FEDofMoFEMEntity::get_ent>
 *	> >
 */
typedef multi_index_container<
  FEDofMoFEMEntity,
  indexed_by<
    ordered_unique< 
      tag<Unique_mi_tag>, const_mem_fun<FEDofMoFEMEntity::interface_type_DofMoFEMEntity,GlobalUId,&FEDofMoFEMEntity::get_global_unique_id> >,
    ordered_non_unique<
      tag<MoABEnt_mi_tag>, const_mem_fun<FEDofMoFEMEntity::interface_type_DofMoFEMEntity,EntityHandle,&FEDofMoFEMEntity::get_ent> >,
    ordered_non_unique<
      tag<FieldName_mi_tag>, const_mem_fun<FEDofMoFEMEntity::interface_type_MoFEMField,boost::string_ref,&FEDofMoFEMEntity::get_name_ref> >,
    ordered_non_unique<
      tag<EntType_mi_tag>, const_mem_fun<FEDofMoFEMEntity::interface_type_RefMoFEMEntity,EntityType,&FEDofMoFEMEntity::get_ent_type> >,
    ordered_non_unique<
      tag<Composite_Name_Type_And_Side_Number_mi_tag>, 
      composite_key<
	FEDofMoFEMEntity,
	  const_mem_fun<FEDofMoFEMEntity::interface_type_MoFEMField,boost::string_ref,&FEDofMoFEMEntity::get_name_ref>,
	  const_mem_fun<FEDofMoFEMEntity::interface_type_RefMoFEMEntity,EntityType,&FEDofMoFEMEntity::get_ent_type>,
	  KeyFromKey<
	    member<SideNumber,int,&SideNumber::side_number>,
	    member<FEDofMoFEMEntity::BaseFEDofMoFEMEntity,SideNumber *,&FEDofMoFEMEntity::side_number_ptr>
	  >
      > >,
    ordered_non_unique<
      tag<Composite_Name_And_Type_mi_tag>, 
      composite_key<
	FEDofMoFEMEntity,
	  const_mem_fun<FEDofMoFEMEntity::interface_type_MoFEMField,boost::string_ref,&FEDofMoFEMEntity::get_name_ref>,
	  const_mem_fun<FEDofMoFEMEntity::interface_type_RefMoFEMEntity,EntityType,&FEDofMoFEMEntity::get_ent_type>
	> >,
    ordered_non_unique<
      tag<Composite_Name_And_Ent_mi_tag>, 
      composite_key<
	FEDofMoFEMEntity,
	  const_mem_fun<FEDofMoFEMEntity::interface_type_MoFEMField,boost::string_ref,&FEDofMoFEMEntity::get_name_ref>,
	  const_mem_fun<FEDofMoFEMEntity::interface_type_DofMoFEMEntity,EntityHandle,&FEDofMoFEMEntity::get_ent>
	> >
  > > FEDofMoFEMEntity_multiIndex;

/** 
 * @relates multi_index_container
 * \brief MultiIndex container keeps FENumeredDofMoFEMEntity
<<<<<<< HEAD
 * \ingroup dof_multinices
=======
 * \ingroup dof_multi_indices
>>>>>>> 6875deaa
 *
 * \param ordered_unique< 
 *     tag<Unique_mi_tag>, const_mem_fun<FEDofMoFEMEntity::interface_type_DofMoFEMEntity,GlobalUId,&FEDofMoFEMEntity::get_global_unique_id> >,
 * \param ordered_non_unique<
 *    tag<MoABEnt_mi_tag>, const_mem_fun<FEDofMoFEMEntity::interface_type_DofMoFEMEntity,EntityHandle,&FEDofMoFEMEntity::get_ent> >,
 * \param ordered_non_unique<
 *    tag<FieldName_mi_tag>, const_mem_fun<FEDofMoFEMEntity::interface_type_MoFEMField,string,&FEDofMoFEMEntity::get_name> >,
 * \param ordered_non_unique<
 *    tag<Composite_Name_Type_And_Side_Number_mi_tag>, <br>
 *     composite_key<  
 *	FEDofMoFEMEntity,  <br>
 *	  const_mem_fun<FEDofMoFEMEntity::interface_type_MoFEMField,boost::string_ref,&FEDofMoFEMEntity::get_name>,  <br>
 *	  const_mem_fun<FEDofMoFEMEntity::interface_type_RefMoFEMEntity,EntityType,&FEDofMoFEMEntity::get_ent_type>,  <br>
 *	  KeyFromKey< <br>
 *	    member<SideNumber,int,&SideNumber::side_number>,  <br>
 *	    member<FEDofMoFEMEntity::BaseFEDofMoFEMEntity,SideNumber *,&FEDofMoFEMEntity::side_number_ptr>
 *	  >
 *     > >,
 * \param ordered_non_unique<
 *     tag<Composite_mi_tag2>,  <br>
 *     composite_key<
 *	FEDofMoFEMEntity, <br> 
 *	  const_mem_fun<FEDofMoFEMEntity::interface_type_MoFEMField,boost::string_ref,&FEDofMoFEMEntity::get_name>,  <br>
 *	  const_mem_fun<FEDofMoFEMEntity::interface_type_RefMoFEMEntity,EntityType,&FEDofMoFEMEntity::get_ent_type>  <br>
 *	> >,
 * \param ordered_non_unique<
 *     tag<Composite_Name_And_Ent>,  <br>
 *     composite_key<
 *	FEDofMoFEMEntity,  <br>
 *	  const_mem_fun<FEDofMoFEMEntity::interface_type_MoFEMField,boost::string_ref,&FEDofMoFEMEntity::get_name>,  <br>
 *	  const_mem_fun<FEDofMoFEMEntity::interface_type_DofMoFEMEntity,EntityHandle,&FEDofMoFEMEntity::get_ent>
 *	> >
 */
typedef multi_index_container<
  FENumeredDofMoFEMEntity,
  indexed_by<
    ordered_unique< 
      tag<Unique_mi_tag>, const_mem_fun<FENumeredDofMoFEMEntity::interface_type_DofMoFEMEntity,GlobalUId,&FENumeredDofMoFEMEntity::get_global_unique_id> >,
    ordered_non_unique<
      tag<MoABEnt_mi_tag>, const_mem_fun<FENumeredDofMoFEMEntity::interface_type_DofMoFEMEntity,EntityHandle,&FENumeredDofMoFEMEntity::get_ent> >,
    ordered_non_unique<
      tag<FieldName_mi_tag>, const_mem_fun<FENumeredDofMoFEMEntity::interface_type_MoFEMField,boost::string_ref,&FENumeredDofMoFEMEntity::get_name_ref> >,
    ordered_non_unique< 
      tag<PetscGlobalIdx_mi_tag>, const_mem_fun<FENumeredDofMoFEMEntity::interface_type_NumeredDofMoFEMEntity,DofIdx,&FENumeredDofMoFEMEntity::get_petsc_gloabl_dof_idx> >,
    ordered_non_unique<
      tag<Composite_Name_Type_And_Side_Number_mi_tag>, 
      composite_key<
	FENumeredDofMoFEMEntity,
	  const_mem_fun<FENumeredDofMoFEMEntity::interface_type_MoFEMField,boost::string_ref,&FENumeredDofMoFEMEntity::get_name_ref>,
	  const_mem_fun<FENumeredDofMoFEMEntity::interface_type_RefMoFEMEntity,EntityType,&FENumeredDofMoFEMEntity::get_ent_type>,
	  KeyFromKey<
	    member<SideNumber,int,&SideNumber::side_number>,
	    member<FENumeredDofMoFEMEntity::BaseFEDofMoFEMEntity,SideNumber*,&FENumeredDofMoFEMEntity::side_number_ptr>
	  >
      > >,
    ordered_non_unique<
      tag<Composite_Name_And_Type_mi_tag>, 
      composite_key<
	FENumeredDofMoFEMEntity,
	  const_mem_fun<FENumeredDofMoFEMEntity::interface_type_MoFEMField,boost::string_ref,&FENumeredDofMoFEMEntity::get_name_ref>,
	  const_mem_fun<FENumeredDofMoFEMEntity::interface_type_RefMoFEMEntity,EntityType,&FENumeredDofMoFEMEntity::get_ent_type>
	> >,
    ordered_non_unique<
      tag<Composite_Name_And_Ent_mi_tag>, 
      composite_key<
	FENumeredDofMoFEMEntity,
	  const_mem_fun<FENumeredDofMoFEMEntity::interface_type_MoFEMField,boost::string_ref,&FENumeredDofMoFEMEntity::get_name_ref>,
	  const_mem_fun<FENumeredDofMoFEMEntity::interface_type_DofMoFEMEntity,EntityHandle,&FENumeredDofMoFEMEntity::get_ent>
	> >
  > > FENumeredDofMoFEMEntity_multiIndex;

/** 
 * @relates multi_index_container
 * \brief MultiIndex container keeps NumeredDofMoFEMEntity
<<<<<<< HEAD
 * \ingroup dof_multinices
=======
 * \ingroup dof_multi_indices
>>>>>>> 6875deaa
 *
 * \param    ordered_unique< 
      tag<Unique_mi_tag>, const_mem_fun<NumeredDofMoFEMEntity::interface_type_DofMoFEMEntity,GlobalUId,&NumeredDofMoFEMEntity::get_global_unique_id> >,
 * \param    ordered_unique< 
      tag<Idx_mi_tag>, member<NumeredDofMoFEMEntity,DofIdx,&NumeredDofMoFEMEntity::dof_idx> >,
 * \param    ordered_non_unique<
      tag<FieldName_mi_tag>, const_mem_fun<NumeredDofMoFEMEntity::interface_type_MoFEMField,boost::string_ref,&NumeredDofMoFEMEntity::get_name> >,
 * \param    ordered_non_unique< 
      tag<PetscGlobalIdx_mi_tag>, member<NumeredDofMoFEMEntity,DofIdx,&NumeredDofMoFEMEntity::petsc_gloabl_dof_idx> >,
 * \param    ordered_non_unique< 
      tag<PetscLocalIdx_mi_tag>, member<NumeredDofMoFEMEntity,DofIdx,&NumeredDofMoFEMEntity::petsc_local_dof_idx> >,
 * \param    ordered_non_unique< 
      tag<Part_mi_tag>, member<NumeredDofMoFEMEntity,unsigned int,&NumeredDofMoFEMEntity::part> >,
 * \param    ordered_non_unique<
      tag<MoABEnt_mi_tag>, const_mem_fun<NumeredDofMoFEMEntity::interface_type_DofMoFEMEntity,EntityHandle,&NumeredDofMoFEMEntity::get_ent> >
 *
 */
typedef multi_index_container<
  NumeredDofMoFEMEntity,
  indexed_by<
    ordered_unique< 
      tag<Unique_mi_tag>, const_mem_fun<NumeredDofMoFEMEntity::interface_type_DofMoFEMEntity,GlobalUId,&NumeredDofMoFEMEntity::get_global_unique_id> >,
    ordered_non_unique< 
      tag<Idx_mi_tag>, member<NumeredDofMoFEMEntity,DofIdx,&NumeredDofMoFEMEntity::dof_idx> >,
    ordered_non_unique<
      tag<FieldName_mi_tag>, const_mem_fun<NumeredDofMoFEMEntity::interface_type_MoFEMField,boost::string_ref,&NumeredDofMoFEMEntity::get_name_ref> >,
    ordered_non_unique< 
      tag<PetscGlobalIdx_mi_tag>, member<NumeredDofMoFEMEntity,DofIdx,&NumeredDofMoFEMEntity::petsc_gloabl_dof_idx> >,
    ordered_non_unique< 
      tag<PetscLocalIdx_mi_tag>, member<NumeredDofMoFEMEntity,DofIdx,&NumeredDofMoFEMEntity::petsc_local_dof_idx> >,
    ordered_non_unique< 
      tag<Part_mi_tag>, member<NumeredDofMoFEMEntity,unsigned int,&NumeredDofMoFEMEntity::part> >,
    ordered_non_unique<
      tag<MoABEnt_mi_tag>, const_mem_fun<NumeredDofMoFEMEntity::interface_type_DofMoFEMEntity,EntityHandle,&NumeredDofMoFEMEntity::get_ent> >,
    /*ordered_non_unique<
      tag<Composite_Name_And_Part_mi_tag>,
      composite_key<
	NumeredDofMoFEMEntity,
	  const_mem_fun<NumeredDofMoFEMEntity::interface_type_MoFEMField,boost::string_ref,&NumeredDofMoFEMEntity::get_name_ref>,
	  member<NumeredDofMoFEMEntity,unsigned int,&NumeredDofMoFEMEntity::part> 
	> >,*/
    ordered_non_unique<
      tag<Composite_Name_Ent_And_Part_mi_tag>, 
      composite_key<
	NumeredDofMoFEMEntity,
	  const_mem_fun<NumeredDofMoFEMEntity::interface_type_MoFEMField,boost::string_ref,&NumeredDofMoFEMEntity::get_name_ref>,
	  const_mem_fun<NumeredDofMoFEMEntity::interface_type_DofMoFEMEntity,EntityHandle,&NumeredDofMoFEMEntity::get_ent>,
	  member<NumeredDofMoFEMEntity,unsigned int,&NumeredDofMoFEMEntity::part>
	> >
  > > NumeredDofMoFEMEntity_multiIndex;

typedef multi_index_container<
  const NumeredDofMoFEMEntity*,
  indexed_by<
    ordered_unique< 
      const_mem_fun<NumeredDofMoFEMEntity,DofIdx,&NumeredDofMoFEMEntity::get_dof_idx> >
  > > NumeredDofMoFEMEntity_multiIndex_uid_view_ordered;

typedef multi_index_container<
  const NumeredDofMoFEMEntity*,
  indexed_by<
    hashed_unique< 
      const_mem_fun<NumeredDofMoFEMEntity,DofIdx,&NumeredDofMoFEMEntity::get_dof_idx> >
  > > NumeredDofMoFEMEntity_multiIndex_uid_view_hashed;

struct DofMoFEMEntity_active_change {
  bool active;
  DofMoFEMEntity_active_change(bool _active);
  void operator()(DofMoFEMEntity &_dof_);
};

struct NumeredDofMoFEMEntity_part_change {
  unsigned int part;
  DofIdx petsc_gloabl_dof_idx;
  NumeredDofMoFEMEntity_part_change(const unsigned int _part,const DofIdx _petsc_gloabl_dof_idx): 
    part(_part),
    petsc_gloabl_dof_idx(_petsc_gloabl_dof_idx) {};
  void operator()(NumeredDofMoFEMEntity &dof) { 
    dof.part = part;
    dof.petsc_gloabl_dof_idx = petsc_gloabl_dof_idx; 
    dof.petsc_local_dof_idx = -1;
  }
};

struct NumeredDofMoFEMEntity_local_idx_change {
  DofIdx petsc_local_dof_idx;
  NumeredDofMoFEMEntity_local_idx_change(const DofIdx _petsc_local_dof_idx): 
    petsc_local_dof_idx(_petsc_local_dof_idx) {};
  void operator()(NumeredDofMoFEMEntity &dof) { 
    dof.petsc_local_dof_idx = petsc_local_dof_idx; 
  }
};

struct NumeredDofMoFEMEntity_mofem_index_change {
  DofIdx mofem_idx;
  NumeredDofMoFEMEntity_mofem_index_change(const DofIdx _mofem_idx): 
    mofem_idx(_mofem_idx) {};
  void operator()(NumeredDofMoFEMEntity &dof) { 
    dof.dof_idx = mofem_idx;
  }
};

}
#endif // __DOFSMULTIINDICES_HPP__

/***************************************************************************//**
<<<<<<< HEAD
 * \defgroup dof_multinices Dofs structures and multi-indices
=======
 * \defgroup dof_multi_indices Dofs structures and multi-indices
>>>>>>> 6875deaa
 * \ingroup mofem
 ******************************************************************************/

<|MERGE_RESOLUTION|>--- conflicted
+++ resolved
@@ -28,11 +28,7 @@
 
 /**
  * \brief keeps information about indexed dofs
-<<<<<<< HEAD
- * \ingroup dof_multinices
-=======
- * \ingroup dof_multi_indices
->>>>>>> 6875deaa
+ * \ingroup dof_multi_indices
  */
 struct DofMoFEMEntity: public interface_MoFEMEntity<MoFEMEntity> {
   typedef interface_MoFEMField<MoFEMEntity> interface_type_MoFEMField;
@@ -56,40 +52,23 @@
     ShortId _uid_ = ((ShortId)_dof_)|(((ShortId)bit_number)<<9);
     return _uid_;
   }
-  static ShortUId get_non_nonunique_short_id(const DofIdx _dof_,const MoFEMEntity *_ent_ptr_) {
-    if(_dof_>=512) THROW_AT_LINE("_dof>=512")
-    if(sizeof(ShortUId) < sizeof(char)+2) THROW_AT_LINE("sizeof(ShortUId)< sizeof(char)+9")
-    char bit_number = _ent_ptr_->get_bit_number();
-    ShortUId _uid_ = ((ShortUId)_dof_)|(((ShortUId)bit_number)<<9);
-    return _uid_;
-  }
   //
   DofIdx dof;
   bool active;
-<<<<<<< HEAD
-  UId uid;
-  ShortUId short_uid;
-=======
   LocalUId local_uid;
   GlobalUId global_uid;
   ShortId short_uid;
->>>>>>> 6875deaa
   DofMoFEMEntity(const MoFEMEntity *_MoFEMEntity_ptr,const ApproximationOrder _dof_order,const ApproximationRank _dof_rank,const DofIdx _dof);
   inline DofIdx get_EntDofIdx() const { return dof; }
   inline FieldData& get_FieldData() const { return const_cast<FieldData&>(field_ptr->tag_FieldData[dof]); }
 
   /** \brief unique dof id
     */
-<<<<<<< HEAD
-  inline UId get_unique_id() const { return uid; };
-  inline UId get_unique_id_calculate() const { return get_unique_id_calculate(dof,get_MoFEMEntity_ptr()); }
-=======
   inline LocalUId get_local_unique_id() const { return local_uid; };
   inline LocalUId get_local_unique_id_calculate() const { return get_local_unique_id_calculate(dof,get_MoFEMEntity_ptr()); }
 
   inline GlobalUId get_global_unique_id() const { return global_uid; };
   inline GlobalUId get_global_unique_id_calculate() const { return get_global_unique_id_calculate(dof,get_MoFEMEntity_ptr()); }
->>>>>>> 6875deaa
 
   /** \brief get short uid it is unique in combination with entity handle
     *
@@ -102,21 +81,12 @@
     * creating new moab instance, subistitute tag value by approiate entity
     * handle.
     *
-<<<<<<< HEAD
-    * ShortUId is created to handle problems realted to saving data series, and
-    * reding those data using diffrent moab instances.
-    *
-    */
-  inline ShortUId get_non_nonunique_short_id() const  { return short_uid; }
-  inline ShortUId get_non_nonunique_short_id_calculate() const { return get_non_nonunique_short_id(dof,get_MoFEMEntity_ptr()); }
-=======
     * ShortId is created to handle problems realted to saving data series, and
     * reding those data using diffrent moab instances.
     *
     */
   inline ShortId get_non_nonunique_short_id() const  { return short_uid; }
   inline ShortId get_non_nonunique_short_id_calculate() const { return get_non_nonunique_short_id(dof,get_MoFEMEntity_ptr()); }
->>>>>>> 6875deaa
   inline EntityHandle get_ent() const { return field_ptr->get_ent(); };
   //inline EntityType get_ent_type() const { return field_ptr->get_ent_type(); };
   inline ApproximationOrder get_dof_order() const { return ((ApproximationOrder*)field_ptr->tag_dof_order_data)[dof]; };
@@ -129,23 +99,14 @@
 
 /**
  * \brief interface to DofMoFEMEntitys
-<<<<<<< HEAD
- * \ingroup dof_multinices
-=======
- * \ingroup dof_multi_indices
->>>>>>> 6875deaa
+ * \ingroup dof_multi_indices
  */
 template <typename T>
 struct interface_DofMoFEMEntity: public interface_MoFEMEntity<T> {
   interface_DofMoFEMEntity(const T *_ptr): interface_MoFEMEntity<T>(_ptr) {};
-<<<<<<< HEAD
-  inline UId get_unique_id() const { return interface_MoFEMEntity<T>::field_ptr->get_unique_id(); }
-  inline ShortUId get_non_nonunique_short_id() const { return interface_MoFEMEntity<T>::field_ptr->get_non_nonunique_short_id(); }
-=======
   inline LocalUId get_local_unique_id() const { return interface_MoFEMEntity<T>::field_ptr->get_local_unique_id(); }
   inline GlobalUId get_global_unique_id() const { return interface_MoFEMEntity<T>::field_ptr->get_global_unique_id(); }
   inline ShortId get_non_nonunique_short_id() const { return interface_MoFEMEntity<T>::field_ptr->get_non_nonunique_short_id(); }
->>>>>>> 6875deaa
   inline DofIdx get_EntDofIdx() const { return interface_MoFEMEntity<T>::field_ptr->get_EntDofIdx(); }
   inline FieldData& get_FieldData() const { return interface_MoFEMEntity<T>::field_ptr->get_FieldData(); }
   inline EntityHandle get_ent() const { return interface_MoFEMEntity<T>::field_ptr->get_ent(); };
@@ -157,11 +118,7 @@
 
 /**
  * \brief keeps information about indexed dofs for the problem
-<<<<<<< HEAD
- * \ingroup dof_multinices
-=======
- * \ingroup dof_multi_indices
->>>>>>> 6875deaa
+ * \ingroup dof_multi_indices
  */
 struct NumeredDofMoFEMEntity: public interface_DofMoFEMEntity<DofMoFEMEntity> {
   typedef interface_MoFEMField<DofMoFEMEntity> interface_type_MoFEMField;
@@ -183,11 +140,7 @@
 
 /**
  * \brief interface to NumeredDofMoFEMEntity
-<<<<<<< HEAD
- * \ingroup dof_multinices
-=======
- * \ingroup dof_multi_indices
->>>>>>> 6875deaa
+ * \ingroup dof_multi_indices
  */
 template <typename T>
 struct interface_NumeredDofMoFEMEntity: public interface_DofMoFEMEntity<T> {
@@ -209,11 +162,7 @@
 
 /**
  * \brief keeps information about indexed dofs for the finite element
-<<<<<<< HEAD
- * \ingroup dof_multinices
-=======
- * \ingroup dof_multi_indices
->>>>>>> 6875deaa
+ * \ingroup dof_multi_indices
  */
 struct FEDofMoFEMEntity: public BaseFEDofMoFEMEntity,interface_DofMoFEMEntity<DofMoFEMEntity> {
   typedef interface_MoFEMField<DofMoFEMEntity> interface_type_MoFEMField;
@@ -228,11 +177,7 @@
 
 /**
  * \brief keeps information about indexed dofs for the finite element
-<<<<<<< HEAD
- * \ingroup dof_multinices
-=======
- * \ingroup dof_multi_indices
->>>>>>> 6875deaa
+ * \ingroup dof_multi_indices
  */
 struct FENumeredDofMoFEMEntity: public BaseFEDofMoFEMEntity,interface_NumeredDofMoFEMEntity<NumeredDofMoFEMEntity> {
   typedef interface_MoFEMField<NumeredDofMoFEMEntity> interface_type_MoFEMField;
@@ -250,26 +195,13 @@
 /** 
  * @relates multi_index_container
  * \brief MultiIndex container keeps DofMoFEMEntity
-<<<<<<< HEAD
- * \ingroup dof_multinices
-=======
- * \ingroup dof_multi_indices
->>>>>>> 6875deaa
+ * \ingroup dof_multi_indices
  */
 typedef multi_index_container<
   DofMoFEMEntity,
   indexed_by<
     //uniqe
     ordered_unique< 
-<<<<<<< HEAD
-      tag<Unique_mi_tag>, member<DofMoFEMEntity,UId,&DofMoFEMEntity::uid> >,
-    ordered_unique<
-      tag<Composite_Entity_and_ShortUId_mi_tag>, 
-      composite_key<
-	DofMoFEMEntity,
-	const_mem_fun<DofMoFEMEntity,EntityHandle,&DofMoFEMEntity::get_ent>,
-	const_mem_fun<DofMoFEMEntity,ShortUId,&DofMoFEMEntity::get_non_nonunique_short_id> 
-=======
       tag<Unique_mi_tag>, member<DofMoFEMEntity,GlobalUId,&DofMoFEMEntity::global_uid> >,
     ordered_unique<
       tag<Composite_Entity_and_ShortId_mi_tag>, 
@@ -277,7 +209,6 @@
 	DofMoFEMEntity,
 	const_mem_fun<DofMoFEMEntity,EntityHandle,&DofMoFEMEntity::get_ent>,
 	const_mem_fun<DofMoFEMEntity,ShortId,&DofMoFEMEntity::get_non_nonunique_short_id> 
->>>>>>> 6875deaa
       > >,
     ordered_unique<
       tag<Composite_Name_And_Ent_And_EndDofIdx_mi_tag>, 
@@ -352,11 +283,7 @@
 /** 
  * @relates multi_index_container
  * \brief MultiIndex container keeps FEDofMoFEMEntity
-<<<<<<< HEAD
- * \ingroup dof_multinices
-=======
- * \ingroup dof_multi_indices
->>>>>>> 6875deaa
+ * \ingroup dof_multi_indices
  *
  * \param ordered_unique< 
  *     tag<Unique_mi_tag>, const_mem_fun<FEDofMoFEMEntity::interface_type_DofMoFEMEntity,GlobalUId,&FEDofMoFEMEntity::get_global_unique_id> >,
@@ -431,11 +358,7 @@
 /** 
  * @relates multi_index_container
  * \brief MultiIndex container keeps FENumeredDofMoFEMEntity
-<<<<<<< HEAD
- * \ingroup dof_multinices
-=======
- * \ingroup dof_multi_indices
->>>>>>> 6875deaa
+ * \ingroup dof_multi_indices
  *
  * \param ordered_unique< 
  *     tag<Unique_mi_tag>, const_mem_fun<FEDofMoFEMEntity::interface_type_DofMoFEMEntity,GlobalUId,&FEDofMoFEMEntity::get_global_unique_id> >,
@@ -510,11 +433,7 @@
 /** 
  * @relates multi_index_container
  * \brief MultiIndex container keeps NumeredDofMoFEMEntity
-<<<<<<< HEAD
- * \ingroup dof_multinices
-=======
- * \ingroup dof_multi_indices
->>>>>>> 6875deaa
+ * \ingroup dof_multi_indices
  *
  * \param    ordered_unique< 
       tag<Unique_mi_tag>, const_mem_fun<NumeredDofMoFEMEntity::interface_type_DofMoFEMEntity,GlobalUId,&NumeredDofMoFEMEntity::get_global_unique_id> >,
@@ -621,11 +540,7 @@
 #endif // __DOFSMULTIINDICES_HPP__
 
 /***************************************************************************//**
-<<<<<<< HEAD
- * \defgroup dof_multinices Dofs structures and multi-indices
-=======
  * \defgroup dof_multi_indices Dofs structures and multi-indices
->>>>>>> 6875deaa
  * \ingroup mofem
  ******************************************************************************/
 
