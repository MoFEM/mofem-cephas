/** \file EntsMultiIndices.hpp
 * \brief Myltindex containes, for mofem enitities data structures and other low-level functions 
 * 
 * Copyright (C) 2013, Lukasz Kaczmarczyk (likask AT wp.pl) <br>
 *
 * The MoFEM package is copyrighted by Lukasz Kaczmarczyk. 
 * It can be freely used for educational and research purposes 
 * by other institutions. If you use this softwre pleas cite my work. 
 *
 * MoFEM is free software: you can redistribute it and/or modify it under
 * the terms of the GNU Lesser General Public License as published by the
 * Free Software Foundation, either version 3 of the License, or (at your
 * option) any later version.
 *
 * MoFEM is distributed in the hope that it will be useful, but WITHOUT
 * ANY WARRANTY; without even the implied warranty of MERCHANTABILITY or
 * FITNESS FOR A PARTICULAR PURPOSE.  See the GNU Lesser General Public
 * License for more details.
 *
 * You should have received a copy of the GNU Lesser General Public
 * License along with MoFEM. If not, see <http://www.gnu.org/licenses/>
*/

#ifndef __ENTSMULTIINDICES_HPP__
#define __ENTSMULTIINDICES_HPP__

namespace MoFEM {

/**
 * \brief keeps information about side number for the finite element
 * \ingroup ent_multi_indices 
 */
struct SideNumber {
  EntityHandle ent;
  int side_number;
  int sense;
  int offset;
  int brother_side_number;
  inline EntityType get_ent_type() const { return (EntityType)((ent&MB_TYPE_MASK)>>MB_ID_WIDTH); }
  SideNumber(EntityHandle _ent,int _side_number,int _sense,int _offset):
    ent(_ent),side_number(_side_number),sense(_sense),offset(_offset),brother_side_number(-1) {};
};

/** 
 * @relates multi_index_container
 * \brief SideNumber_multiIndex for SideNumber
 * \ingroup ent_multi_indices 
 * 
 *  \param hashed_unique<
 *     member<SideNumber,EntityHandle,&SideNumber::ent> >,
 *  \param ordered_non_unique<
 *     composite_key<
 *	SideNumber,
 *	const_mem_fun<SideNumber,EntityType,&SideNumber::get_ent_type>,
 *	member<SideNumber,int,&SideNumber::side_number> > >,
 *  \param ordered_non_unique<
 *     const_mem_fun<SideNumber,EntityType,&SideNumber::get_ent_type> >
 */
typedef multi_index_container<
  SideNumber,
  indexed_by<
    hashed_unique<
      member<SideNumber,EntityHandle,&SideNumber::ent> >,
    ordered_non_unique<
      composite_key<
	SideNumber,
	const_mem_fun<SideNumber,EntityType,&SideNumber::get_ent_type>,
	member<SideNumber,int,&SideNumber::side_number> > >,
    ordered_non_unique<
      const_mem_fun<SideNumber,EntityType,&SideNumber::get_ent_type> >
  > > SideNumber_multiIndex; 

/** 
 * \brief this struct keeps basic methods for moab entity
 * \ingroup ent_multi_indices 
 */
struct BasicMoFEMEntity {
  EntityHandle ent;
  int moab_owner;
  EntityHandle moab_owner_handle;

  BasicMoFEMEntity(Interface &moab,const EntityHandle _ent);

  /// get entity type
  inline EntityType get_ent_type() const { return (EntityType)((ent&MB_TYPE_MASK)>>MB_ID_WIDTH); }

  /// get entity id
  inline EntityID get_ent_id() const { return (EntityID)(ent&MB_ID_MASK); };

  inline int& get_owner() { return moab_owner; }
  inline EntityHandle& get_owner_ent() { return moab_owner_handle; }

  /** \brief maob partitioning owner
    */
  inline int get_owner() const { return moab_owner; }

  /** \brief maob partitioning owner handle
    */
  inline EntityHandle get_owner_ent() const { return moab_owner_handle; }
};

/** 
 * \brief struct keeps handle to refined handle.
 * \ingroup ent_multi_indices 
 */
struct RefMoFEMEntity: public BasicMoFEMEntity {
  EntityHandle *tag_parent_ent;
  BitRefLevel *tag_BitRefLevel;
  RefMoFEMEntity(Interface &moab,const EntityHandle _ent);
  /// get entity
  inline EntityHandle get_ref_ent() const { return ent; }
  /// get patent entity
  inline EntityType get_parent_ent_type() const { 
    if(tag_parent_ent == NULL) return MBMAXTYPE;
    if(*tag_parent_ent == 0)  return MBMAXTYPE;
    return (EntityType)((*tag_parent_ent&MB_TYPE_MASK)>>MB_ID_WIDTH); 
  }
  /// get entity ref bit refinment signature
  inline const BitRefLevel& get_BitRefLevel() const { return *tag_BitRefLevel; }
  /// get parent entity, i.e. entity form one refinment level up
  inline EntityHandle get_parent_ent() const { 
    if(tag_parent_ent == NULL) return 0;
    return *tag_parent_ent; 
  }
  const RefMoFEMEntity* get_RefMoFEMEntity_ptr() { return this; }
  friend ostream& operator<<(ostream& os,const RefMoFEMEntity& e);
};


/** 
 * \brief interface to RefMoFEMEntity
 * \ingroup ent_multi_indices 
 */
template <typename T>
struct interface_RefMoFEMEntity {
  const T *ref_ptr;
  interface_RefMoFEMEntity(const T *_ref_ptr): ref_ptr(_ref_ptr) {}
  inline EntityHandle get_ref_ent() const { return ref_ptr->get_ref_ent(); }
  inline EntityHandle get_parent_ent() const { return ref_ptr->get_parent_ent(); }
  inline const BitRefLevel& get_BitRefLevel() const { return ref_ptr->get_BitRefLevel(); }
  inline EntityType get_ent_type() const { return ref_ptr->get_ent_type(); };
  inline EntityType get_parent_ent_type() const { return ref_ptr->get_parent_ent_type(); };
  inline EntityID get_ent_id() const { return ref_ptr->get_ent_id(); };
  inline const RefMoFEMEntity* get_RefMoFEMEntity_ptr() { return ref_ptr->get_RefMoFEMEntity_ptr(); }
  inline int get_owner() const { return ref_ptr->get_owner(); }
  inline EntityHandle get_owner_ent() const { return ref_ptr->get_owner_ent(); }
  virtual ~interface_RefMoFEMEntity() {}
};

/**
 * \typedef RefMoFEMEntity_multiIndex
 * type multiIndex container for RefMoFEMEntity
 * \ingroup ent_multi_indices 
 *
 * \param hashed_unique MoABEnt_mi_tag 
 * \param ordered_non_unique Meshset_mi_tag 
 * \param ordered_non_unique MoABEnt_MoABEnt_mi_tag
 * \param ordered_non_unique EntType_mi_tag
 * \param ordered_non_unique ParentEntType_mi_tag
 * \param ordered_non_unique Composite_EntityType_And_ParentEntityType_mi_tag
 * \param ordered_non_unique Composite_EntityHandle_And_ParentEntityType_mi_tag
 */
typedef multi_index_container<
  RefMoFEMEntity,
  indexed_by<
    hashed_unique<
      tag<MoABEnt_mi_tag>, member<RefMoFEMEntity::BasicMoFEMEntity,EntityHandle,&RefMoFEMEntity::ent> >,
    hashed_unique<
      tag<MoABEnt_Owner_mi_tag>, member<RefMoFEMEntity::BasicMoFEMEntity,EntityHandle,&RefMoFEMEntity::moab_owner_handle> >,
    ordered_non_unique<
      tag<MoABEnt_MoABEnt_mi_tag>, const_mem_fun<RefMoFEMEntity,EntityHandle,&RefMoFEMEntity::get_parent_ent> >,
    ordered_non_unique<
      tag<EntType_mi_tag>, const_mem_fun<RefMoFEMEntity::BasicMoFEMEntity,EntityType,&RefMoFEMEntity::get_ent_type> >,
    ordered_non_unique<
      tag<ParentEntType_mi_tag>, const_mem_fun<RefMoFEMEntity,EntityType,&RefMoFEMEntity::get_parent_ent_type> >,
    ordered_non_unique<
      tag<Composite_EntType_mi_tag_and_ParentEntType_mi_tag>, 
      composite_key<
	RefMoFEMEntity,
	const_mem_fun<RefMoFEMEntity::BasicMoFEMEntity,EntityType,&RefMoFEMEntity::get_ent_type>,
	const_mem_fun<RefMoFEMEntity,EntityType,&RefMoFEMEntity::get_parent_ent_type> > >,
    ordered_non_unique<
      tag<Composite_EntityType_And_ParentEntityType_mi_tag>, 
      composite_key<
	RefMoFEMEntity,
	const_mem_fun<RefMoFEMEntity::BasicMoFEMEntity,EntityType,&RefMoFEMEntity::get_ent_type>,
	const_mem_fun<RefMoFEMEntity,EntityType,&RefMoFEMEntity::get_parent_ent_type> > >,
    ordered_non_unique<
      tag<Composite_EntityHandle_And_ParentEntityType_mi_tag>, 
      composite_key<
	RefMoFEMEntity,
	const_mem_fun<RefMoFEMEntity,EntityHandle,&RefMoFEMEntity::get_parent_ent>,
	const_mem_fun<RefMoFEMEntity::BasicMoFEMEntity,EntityType,&RefMoFEMEntity::get_ent_type> > >
  > > RefMoFEMEntity_multiIndex;


/** \brief ref mofem entity, remove parent
 * \ingroup ent_multi_indices 
 */
struct RefMoFEMEntity_change_remove_parent {
  Interface &moab;
  Tag th_RefParentHandle;
  ErrorCode rval;
  RefMoFEMEntity_change_remove_parent(Interface &_moab):moab(_moab) {
    rval = moab.tag_get_handle("_RefParentHandle",th_RefParentHandle); CHKERR_THROW(rval);
  };
  void operator()(RefMoFEMEntity &e) { 
    rval = moab.tag_delete_data(th_RefParentHandle,&e.ent,1); CHKERR_THROW(rval);
    rval = moab.tag_get_by_ptr(th_RefParentHandle,&e.ent,1,(const void **)&(e.tag_parent_ent)); CHKERR_THROW(rval);
  };
};

/** \brief ref mofem entity, left shift
  * \ingroup ent_multi_indices 
  */
struct RefMoFEMEntity_change_left_shift {
  int shift;
  RefMoFEMEntity_change_left_shift(const int _shift): shift(_shift) {};
  void operator()(RefMoFEMEntity &e) { (*e.tag_BitRefLevel)<<=shift;  };
};

/** \brief ref mofem entity, right shift
 * \ingroup ent_multi_indices 
  */
struct RefMoFEMEntity_change_right_shift {
  int shift;
  RefMoFEMEntity_change_right_shift(const int _shift): shift(_shift) {};
  void operator()(RefMoFEMEntity &e) { (*e.tag_BitRefLevel)>>=shift;  };
};

/** \brief ref mofem entity, change bit
  * \ingroup ent_multi_indices 
  */
struct RefMoFEMEntity_change_add_bit {
  BitRefLevel bit;
  RefMoFEMEntity_change_add_bit(const BitRefLevel &_bit): bit(_bit) {};
  void operator()(RefMoFEMEntity &e) { 
    bit |= *(e.tag_BitRefLevel); 
    *e.tag_BitRefLevel = bit;
  }
};

/** \brief ref mofem entity, change bit
  * \ingroup ent_multi_indices 
  */
struct RefMoFEMEntity_change_and_bit {
  BitRefLevel bit;
  RefMoFEMEntity_change_and_bit(const BitRefLevel &_bit): bit(_bit) {};
  void operator()(RefMoFEMEntity &e) { 
    bit &= *(e.tag_BitRefLevel); 
    *e.tag_BitRefLevel = bit;
  }
};

/** \brief ref mofem entity, change bit
  * \ingroup ent_multi_indices 
  */
struct RefMoFEMEntity_change_xor_bit {
  BitRefLevel bit;
  RefMoFEMEntity_change_xor_bit(const BitRefLevel &_bit): bit(_bit) {};
  void operator()(RefMoFEMEntity &e) { 
    bit ^= *(e.tag_BitRefLevel); 
    *e.tag_BitRefLevel = bit;
  }
};

/** \brief ref mofem entity, change bit
  * \ingroup ent_multi_indices 
  */
struct RefMoFEMEntity_change_set_bit {
  BitRefLevel bit;
  RefMoFEMEntity_change_set_bit(const BitRefLevel &_bit): bit(_bit) {};
  void operator()(RefMoFEMEntity &e) { 
    *e.tag_BitRefLevel = bit;
  }
};

/** \brief ref mofem entity, change bit
  * \ingroup ent_multi_indices 
  */
struct RefMoFEMEntity_change_set_nth_bit {
  int n;
  bool b;
  RefMoFEMEntity_change_set_nth_bit(const int _n,bool _b): n(_n),b(_b) {};
  void operator()(RefMoFEMEntity &e) { 
    (*e.tag_BitRefLevel)[n] = b;
  }
};

/**
  * \brief struct keeps handle to entity in the field.
  * \ingroup ent_multi_indices 
  */
struct MoFEMEntity: public interface_MoFEMField<MoFEMField>, interface_RefMoFEMEntity<RefMoFEMEntity> {
  typedef interface_MoFEMField<MoFEMField> interface_type_MoFEMField;
  const RefMoFEMEntity *ref_mab_ent_ptr;
  const ApproximationOrder* tag_order_data;
  const FieldData* tag_FieldData;
  int tag_FieldData_size;
  const ApproximationOrder* tag_dof_order_data;
  const ApproximationRank* tag_dof_rank_data;
  int (*forder)(int);
<<<<<<< HEAD
  LocalUId uid;
=======
  LocalUId local_uid;
  GlobalUId global_uid;
>>>>>>> 6875deaa
  MoFEMEntity(Interface &moab,const MoFEMField *_FieldData,const RefMoFEMEntity *_ref_mab_ent_ptr);
  ~MoFEMEntity();
  inline EntityHandle get_ent() const { return get_ref_ent(); }
  inline int get_nb_dofs_on_ent() const { return tag_FieldData_size/sizeof(FieldData); }
  inline FieldData* get_ent_FieldData() const { return const_cast<FieldData*>(tag_FieldData); }
  inline int get_order_nb_dofs(int order) const { return forder(order); }
  inline int get_order_nb_dofs_diff(int order) const { return forder(order)-forder(order-1); }
  inline ApproximationOrder get_max_order() const { return *((ApproximationOrder*)tag_order_data); }
  inline const RefMoFEMEntity* get_RefMoFEMEntity_ptr() const { return ref_mab_ent_ptr; }
<<<<<<< HEAD
  const LocalUId& get_unique_id() const { return uid; }
  LocalUId get_unique_id_calculate() const {
    char bit_number = get_bit_number();
    assert(bit_number<=32);
    LocalUId _uid_ = (ref_ptr->ent)|(((LocalUId)bit_number)<<(8*sizeof(EntityHandle)));
=======
  const LocalUId& get_local_unique_id() const { return local_uid; }
  LocalUId get_local_unique_id_calculate() const {
    char bit_number = get_bit_number();
    assert(bit_number<=32);
    LocalUId _uid_ = (ref_ptr->ent)|(((UId)bit_number)<<(8*sizeof(EntityHandle)));
    return _uid_;
  }
  const GlobalUId& get_global_unique_id() const { return global_uid; }
  GlobalUId get_global_unique_id_calculate() const {
    char bit_number = get_bit_number();
    assert(bit_number<=32);
    GlobalUId _uid_ = (ref_ptr->moab_owner_handle)|(((UId)bit_number)<<(8*sizeof(EntityHandle)));
>>>>>>> 6875deaa
    return _uid_;
  }
  const MoFEMEntity* get_MoFEMEntity_ptr() const { return this; };
  friend ostream& operator<<(ostream& os,const MoFEMEntity& e);
};

/**
 * \brief interface to MoFEMEntity
 * \ingroup ent_multi_indices 
 *
 * interface to MoFEMEntity
 */
template <typename T>
struct interface_MoFEMEntity: public interface_MoFEMField<T>,interface_RefMoFEMEntity<RefMoFEMEntity> {
  interface_MoFEMEntity(const T *_ptr): interface_MoFEMField<T>(_ptr),interface_RefMoFEMEntity<RefMoFEMEntity>(_ptr->get_RefMoFEMEntity_ptr()) {};
  inline EntityHandle get_ent() const { return interface_MoFEMField<T>::get_ent(); }
  inline int get_nb_dofs_on_ent() const { return interface_MoFEMField<T>::field_ptr->get_nb_dofs_on_ent(); }
  inline FieldData* get_ent_FieldData() const { return interface_MoFEMField<T>::field_ptr->get_FieldData(); }
  inline int get_order_nb_dofs(int order) const { return interface_MoFEMField<T>::field_ptr->get_order_nb_dofs(order); }
  inline int get_order_nb_dofs_diff(int order) const { return interface_MoFEMField<T>::field_ptr->get_order_nb_dofs_diff(order); }
  inline ApproximationOrder get_max_order() const { return interface_MoFEMField<T>::field_ptr->get_max_order(); }
<<<<<<< HEAD
  inline const LocalUId& get_unique_id() const { return interface_MoFEMField<T>::field_ptr->get_unique_id(); }
=======
  inline const LocalUId& get_local_unique_id() const { return interface_MoFEMField<T>::field_ptr->get_local_unique_id(); }
  inline const LocalUId& get_global_unique_id() const { return interface_MoFEMField<T>::field_ptr->get_global_unique_id(); }
>>>>>>> 6875deaa
  inline const MoFEMEntity* get_MoFEMEntity_ptr() const { return interface_MoFEMField<T>::field_ptr->get_MoFEMEntity_ptr(); };
  inline const RefMoFEMEntity* get_RefMoFEMEntity_ptr() const { return interface_MoFEMField<T>::field_ptr->get_RefMoFEMEntity_ptr(); }
};

/**
 * \brief structure to chane MoFEMEntity order
 * \ingroup ent_multi_indices 
 */
struct MoFEMEntity_change_order {
  Interface& moab;
  ApproximationOrder order;
  vector<FieldData> data;
  vector<ApproximationOrder> data_dof_order;
  vector<ApproximationRank> data_dof_rank;
  MoFEMEntity_change_order(Interface& _moab,ApproximationOrder _order): moab(_moab),order(_order) {};
  void operator()(MoFEMEntity &e);
};

/** 
 * @relates multi_index_container
 * \brief MultiIndex container keeps MoFEMEntity
 * \ingroup ent_multi_indices 
 *
 * \param ordered_unique<
<<<<<<< HEAD
 *    tag<Unique_mi_tag>, member<MoFEMEntity,LocalUId,&MoFEMEntity::uid> >,
=======
 *    tag<Unique_mi_tag>, member<MoFEMEntity,LocalUId,&MoFEMEntity::local_uid> >,
>>>>>>> 6875deaa
 * \param ordered_non_unique<
 *    tag<BitFieldId_mi_tag>, const_mem_fun<MoFEMEntity::interface_type_MoFEMField,const BitFieldId&,&MoFEMEntity::get_id>, LtBit<BitFieldId> >,
 * \param ordered_non_unique<
 *    tag<FieldName_mi_tag>, const_mem_fun<MoFEMEntity::interface_type_MoFEMField,boost::string_ref,&MoFEMEntity::get_name_ref> >,
 * \param hashed_non_unique<
 *    tag<MoABEnt_mi_tag>, const_mem_fun<MoFEMEntity,EntityHandle,&MoFEMEntity::get_ent> >,
 * \param ordered_non_unique<
 *   tag<Composite_Name_And_Ent_mi_tag>, 
 *     composite_key<
 *	MoFEMEntity,
 *	const_mem_fun<MoFEMEntity::interface_type_MoFEMField,boost::string_ref,&MoFEMEntity::get_name_ref>,
 *	const_mem_fun<MoFEMEntity,EntityHandle,&MoFEMEntity::get_ent>
 *     > >
 */
typedef multi_index_container<
  MoFEMEntity,
  indexed_by<
    ordered_unique<
<<<<<<< HEAD
      tag<Unique_mi_tag>, member<MoFEMEntity,LocalUId,&MoFEMEntity::uid> >,
=======
      tag<Unique_mi_tag>, member<MoFEMEntity,GlobalUId,&MoFEMEntity::global_uid> >,
>>>>>>> 6875deaa
    ordered_non_unique<
      tag<BitFieldId_mi_tag>, const_mem_fun<MoFEMEntity::interface_type_MoFEMField,const BitFieldId&,&MoFEMEntity::get_id>, LtBit<BitFieldId> >,
    ordered_non_unique<
      tag<FieldName_mi_tag>, const_mem_fun<MoFEMEntity::interface_type_MoFEMField,boost::string_ref,&MoFEMEntity::get_name_ref> >,
    hashed_non_unique<
      tag<MoABEnt_mi_tag>, const_mem_fun<MoFEMEntity,EntityHandle,&MoFEMEntity::get_ent> >,
    ordered_non_unique<
      tag<Composite_Name_And_Ent_mi_tag>, 
      composite_key<
	MoFEMEntity,
	const_mem_fun<MoFEMEntity::interface_type_MoFEMField,boost::string_ref,&MoFEMEntity::get_name_ref>,
	const_mem_fun<MoFEMEntity,EntityHandle,&MoFEMEntity::get_ent>
      > >
  > > MoFEMEntity_multiIndex;

}

#endif // __ENTSMULTIINDICES_HPP__

/***************************************************************************//**
 * \defgroup ent_multi_indices Entities structures and multi-indices
 * \ingroup mofem
 ******************************************************************************/

<|MERGE_RESOLUTION|>--- conflicted
+++ resolved
@@ -300,12 +300,8 @@
   const ApproximationOrder* tag_dof_order_data;
   const ApproximationRank* tag_dof_rank_data;
   int (*forder)(int);
-<<<<<<< HEAD
-  LocalUId uid;
-=======
   LocalUId local_uid;
   GlobalUId global_uid;
->>>>>>> 6875deaa
   MoFEMEntity(Interface &moab,const MoFEMField *_FieldData,const RefMoFEMEntity *_ref_mab_ent_ptr);
   ~MoFEMEntity();
   inline EntityHandle get_ent() const { return get_ref_ent(); }
@@ -315,13 +311,6 @@
   inline int get_order_nb_dofs_diff(int order) const { return forder(order)-forder(order-1); }
   inline ApproximationOrder get_max_order() const { return *((ApproximationOrder*)tag_order_data); }
   inline const RefMoFEMEntity* get_RefMoFEMEntity_ptr() const { return ref_mab_ent_ptr; }
-<<<<<<< HEAD
-  const LocalUId& get_unique_id() const { return uid; }
-  LocalUId get_unique_id_calculate() const {
-    char bit_number = get_bit_number();
-    assert(bit_number<=32);
-    LocalUId _uid_ = (ref_ptr->ent)|(((LocalUId)bit_number)<<(8*sizeof(EntityHandle)));
-=======
   const LocalUId& get_local_unique_id() const { return local_uid; }
   LocalUId get_local_unique_id_calculate() const {
     char bit_number = get_bit_number();
@@ -334,7 +323,6 @@
     char bit_number = get_bit_number();
     assert(bit_number<=32);
     GlobalUId _uid_ = (ref_ptr->moab_owner_handle)|(((UId)bit_number)<<(8*sizeof(EntityHandle)));
->>>>>>> 6875deaa
     return _uid_;
   }
   const MoFEMEntity* get_MoFEMEntity_ptr() const { return this; };
@@ -356,12 +344,8 @@
   inline int get_order_nb_dofs(int order) const { return interface_MoFEMField<T>::field_ptr->get_order_nb_dofs(order); }
   inline int get_order_nb_dofs_diff(int order) const { return interface_MoFEMField<T>::field_ptr->get_order_nb_dofs_diff(order); }
   inline ApproximationOrder get_max_order() const { return interface_MoFEMField<T>::field_ptr->get_max_order(); }
-<<<<<<< HEAD
-  inline const LocalUId& get_unique_id() const { return interface_MoFEMField<T>::field_ptr->get_unique_id(); }
-=======
   inline const LocalUId& get_local_unique_id() const { return interface_MoFEMField<T>::field_ptr->get_local_unique_id(); }
   inline const LocalUId& get_global_unique_id() const { return interface_MoFEMField<T>::field_ptr->get_global_unique_id(); }
->>>>>>> 6875deaa
   inline const MoFEMEntity* get_MoFEMEntity_ptr() const { return interface_MoFEMField<T>::field_ptr->get_MoFEMEntity_ptr(); };
   inline const RefMoFEMEntity* get_RefMoFEMEntity_ptr() const { return interface_MoFEMField<T>::field_ptr->get_RefMoFEMEntity_ptr(); }
 };
@@ -386,11 +370,7 @@
  * \ingroup ent_multi_indices 
  *
  * \param ordered_unique<
-<<<<<<< HEAD
- *    tag<Unique_mi_tag>, member<MoFEMEntity,LocalUId,&MoFEMEntity::uid> >,
-=======
  *    tag<Unique_mi_tag>, member<MoFEMEntity,LocalUId,&MoFEMEntity::local_uid> >,
->>>>>>> 6875deaa
  * \param ordered_non_unique<
  *    tag<BitFieldId_mi_tag>, const_mem_fun<MoFEMEntity::interface_type_MoFEMField,const BitFieldId&,&MoFEMEntity::get_id>, LtBit<BitFieldId> >,
  * \param ordered_non_unique<
@@ -409,11 +389,7 @@
   MoFEMEntity,
   indexed_by<
     ordered_unique<
-<<<<<<< HEAD
-      tag<Unique_mi_tag>, member<MoFEMEntity,LocalUId,&MoFEMEntity::uid> >,
-=======
       tag<Unique_mi_tag>, member<MoFEMEntity,GlobalUId,&MoFEMEntity::global_uid> >,
->>>>>>> 6875deaa
     ordered_non_unique<
       tag<BitFieldId_mi_tag>, const_mem_fun<MoFEMEntity::interface_type_MoFEMField,const BitFieldId&,&MoFEMEntity::get_id>, LtBit<BitFieldId> >,
     ordered_non_unique<
