--- conflicted
+++ resolved
@@ -53,7 +53,7 @@
 	FENumeredDofMoFEMEntity_multiIndex::index<MoABEnt_mi_tag>::type::iterator riit = fe_method_ptr->row_multiIndex->get<MoABEnt_mi_tag>().lower_bound(*siit1);
 	FENumeredDofMoFEMEntity_multiIndex::index<MoABEnt_mi_tag>::type::iterator hi_riit = fe_method_ptr->row_multiIndex->get<MoABEnt_mi_tag>().upper_bound(*siit1);
 	for(;riit!=hi_riit;riit++) {
-	  if(riit->get_name()!=spatial_field_name) continue;
+	  if(riit->get_name()!=field_name) continue;
     	  unsigned int my_bc = 0;
 	  switch(riit->get_dof_rank()) {
 	    case 0: my_bc = fixed_x; break;
@@ -66,15 +66,6 @@
 	  // all fixed
 	  // if some ranks are selected then we could apply BC in particular direction
 	  DirihletBC.push_back(riit->get_petsc_gloabl_dof_idx());
-<<<<<<< HEAD
-	  for(int cc = 0;cc<(i_last);cc++) {
-	    vector<DofIdx>::iterator it = find(ColGlobSpatial[cc].begin(),ColGlobSpatial[cc].end(),riit->get_petsc_gloabl_dof_idx());
-	    if( it!=ColGlobSpatial[cc].end() ) *it = -1; // of idx is set -1 column is not assembled
-	  }
-	  for(int rr = 0;rr<(i_last);rr++) {
-	    vector<DofIdx>::iterator it = find(RowGlobSpatial[rr].begin(),RowGlobSpatial[rr].end(),riit->get_petsc_gloabl_dof_idx());
-	    if( it!=RowGlobSpatial[rr].end() ) *it = -1; // of idx is set -1 row is not assembled
-=======
 	  for(unsigned int cc = 0;cc<ColGlob.size();cc++) {
 	    vector<DofIdx>::iterator it = find(ColGlob[cc].begin(),ColGlob[cc].end(),riit->get_petsc_gloabl_dof_idx());
 	    if( it!=ColGlob[cc].end() ) *it = -1; // of idx is set -1 column is not assembled
@@ -82,7 +73,6 @@
 	  for(unsigned int rr = 0;rr<RowGlob.size();rr++) {
 	    vector<DofIdx>::iterator it = find(RowGlob[rr].begin(),RowGlob[rr].end(),riit->get_petsc_gloabl_dof_idx());
 	    if( it!=RowGlob[rr].end() ) *it = -1; // of idx is set -1 row is not assembled
->>>>>>> 487d3d14
 	  }
 	}
     }
@@ -125,7 +115,7 @@
   vector<DofIdx> DirihletBC;
   PetscErrorCode ApplyDirihletBC() {
     PetscFunctionBegin;
-    ierr = dirihlet_bc_method_ptr->ApplyDirihletBC(this,"SPATIAL_POSITION",RowGlob,ColGlob,DirihletBC); CHKERRQ(ierr);
+    ierr = dirihlet_bc_method_ptr->ApplyDirihletBC(this,spatial_field_name,RowGlobSpatial,ColGlobSpatial,DirihletBC); CHKERRQ(ierr);
     PetscFunctionReturn(0);
   }
   PetscErrorCode ApplyDirihletBCFace() {
