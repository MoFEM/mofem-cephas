--- conflicted
+++ resolved
@@ -33,16 +33,10 @@
 FEMethod_ComplexForLazy::FEMethod_ComplexForLazy(Interface& _moab,BaseDirihletBC *_dirihlet_bc_method_ptr,
     analysis _type,
     double _lambda,double _mu, int _verbose): 
-<<<<<<< HEAD
-    FEMethod_UpLevelStudent(_moab,_verbose), type_of_analysis(_type), 
-    lambda(_lambda),mu(_mu), eps(1e-6),
+    FEMethod_UpLevelStudent(_moab,_dirihlet_bc_method_ptr,_verbose), 
+    type_of_analysis(_type),lambda(_lambda),mu(_mu), eps(1e-6),
     spatial_field_name("SPATIAL_POSITION"),
     material_field_name("MESH_NODE_POSITIONS") {
-=======
-    FEMethod_UpLevelStudent(_moab,_dirihlet_bc_method_ptr,_verbose), 
-    type_of_analysis(_type),lambda(_lambda),mu(_mu), eps(1e-6),
-    field_name("SPATIAL_POSITION") {
->>>>>>> 487d3d14
   order_edges.resize(6);
   order_faces.resize(4);
   edgeNinvJac.resize(6);
@@ -120,7 +114,7 @@
     }
     break;
     default:
-    SETERRQ(PETSC_COMM_SELF,1,"sorry.. I don't know what to do");
+      SETERRQ(PETSC_COMM_SELF,1,"sorry.. I don't know what to do");
   }
   } catch (const std::exception& ex) {
       ostringstream ss;
@@ -145,7 +139,7 @@
       dofs_face.resize(4);
       try {
       //data edge
-      ee = 0;
+      int ee = 0;
       for(;ee<6;ee++) {
 	FENumeredDofMoFEMEntity_multiIndex::index<Composite_mi_tag>::type::iterator eiit,hi_eiit;
 	eiit = row_multiIndex->get<Composite_mi_tag>().lower_bound(boost::make_tuple(field_name,MBEDGE,ee));
@@ -162,7 +156,7 @@
 	}
       }
       //data face
-      ff = 0;
+      int ff = 0;
       for(;ff<4;ff++) {
 	FENumeredDofMoFEMEntity_multiIndex::index<Composite_mi_tag>::type::iterator fiit,hi_fiit;
 	fiit = row_multiIndex->get<Composite_mi_tag>().lower_bound(boost::make_tuple(field_name,MBTRI,ff));
@@ -199,6 +193,9 @@
       } catch (const char* msg) {
 	SETERRQ(PETSC_COMM_SELF,1,msg);
       } 
+    }  break;
+    default:
+      SETERRQ(PETSC_COMM_SELF,1,"sorry.. I don't know what to do");
   }
   } catch (const std::exception& ex) {
       ostringstream ss;
@@ -210,20 +207,21 @@
 
 PetscErrorCode FEMethod_ComplexForLazy::GetIndicesSpatial() {
   PetscFunctionBegin;
-  ierr = GetIndices(RowGlobSpatial,ColGlobSpatial,
-    dofs_x_edge_data,dofs_x_edge,
+  ierr = GetIndices(RowGlobSpatial,ColGlobSpatial,spatial_field_name); CHKERRQ(ierr);
+  ierr = GetData(dofs_x_edge_data,dofs_x_edge,
     dofs_x_face_data,dofs_x_face,
     dofs_x_volume,dofs_x,
     spatial_field_name); CHKERRQ(ierr);
+
   PetscFunctionReturn(0);
 }
 PetscErrorCode FEMethod_ComplexForLazy::GetIndicesMaterial() {
   PetscFunctionBegin;
-  ierr = GetIndices(RowGlobMaterial,ColGlobMaterial,
-    dofs_X_edge_data,dofs_X_edge,
+  ierr = GetIndices(RowGlobMaterial,ColGlobMaterial,material_field_name); CHKERRQ(ierr);
+  ierr = GetData(dofs_X_edge_data,dofs_X_edge,
     dofs_X_face_data,dofs_X_face,
     dofs_X_volume,dofs_X,
-    spatial_field_name); CHKERRQ(ierr);
+    material_field_name); CHKERRQ(ierr);
   PetscFunctionReturn(0);
 }
 PetscErrorCode FEMethod_ComplexForLazy::GetTangent() {
