--- conflicted
+++ resolved
@@ -38,14 +38,13 @@
     lambda(_lambda),mu(_mu),ptr_matctx(NULL),
     eps(1e-10),
     spatial_field_name("SPATIAL_POSITION"),
-    material_field_name("MESH_NODE_POSITIONS"),
-    termal_field_name("TEMPERATURE") {
+    material_field_name("MESH_NODE_POSITIONS") {
   order_edges.resize(6);
   order_faces.resize(4);
+  edgeNinvJac.resize(6);
+  faceNinvJac.resize(4);
   diff_edgeNinvJac.resize(6);
   diff_faceNinvJac.resize(4);
-  edgeN.resize(6);
-  faceN.resize(4);
   //Tangent_HH_hierachical
   KedgeH_data.resize(6);
   KfaceH_data.resize(4);
@@ -114,40 +113,6 @@
 	  int material_type = (int)mydata.data.User1;
 	  if(material_type>=10) {
 	    switch(material_type) {
-<<<<<<< HEAD
-	      case 10:
-	      set_PhysicalEquationNumber(hooke);
-	      break;
-	    case 11:
-	      set_PhysicalEquationNumber(stvenant_kirchhoff);
-	      break;
-	    case 12:
-	      set_PhysicalEquationNumber(neohookean);
-	      break;
-	    case 13:
-	      set_PhysicalEquationNumber(eberleinholzapfel1);
-	      ptr_matctx = &EberleinHolzapfel1_mat_parameters;
-	      EberleinHolzapfel1_mat_parameters.eq_solid = neohookean;
-	      //stiffnes of two fiberes families is equal
-	      EberleinHolzapfel1_mat_parameters.k1 = mydata.data.User2;
-	      EberleinHolzapfel1_mat_parameters.k2 = mydata.data.User2;
-	      //direction of fibre 1
-	      EberleinHolzapfel1_mat_parameters.fibre_vector_a1[0] = mydata.data.User3;
-	      EberleinHolzapfel1_mat_parameters.fibre_vector_a1[1] = mydata.data.User4;
-	      EberleinHolzapfel1_mat_parameters.fibre_vector_a1[2] = mydata.data.User5;
-	      //direction of finre 2
-	      EberleinHolzapfel1_mat_parameters.fibre_vector_a2[0] = mydata.data.User6;
-	      EberleinHolzapfel1_mat_parameters.fibre_vector_a2[1] = mydata.data.User7;
-	      EberleinHolzapfel1_mat_parameters.fibre_vector_a2[2] = mydata.data.User8;
-	      break;
-	    defualt:
-	      SETERRQ(PETSC_COMM_SELF,1,
-	      "Materail not defined (Attribute 3):\n"
-	      "\t10 = hooke\n"
-	      "\t11 = stvenant_kirchhoff\n"
-	      "\t12 = neohookean\n"
-	      "\t13 = eberleinholzapfel1\n");
-=======
 	      case 10: {
 		set_PhysicalEquationNumber(hooke);
 		}
@@ -182,7 +147,6 @@
 		  "\t12 = neohookean\n"
 		  "\t13 = eberleinholzapfel1\n");
 	      }
->>>>>>> 64fd7a18
 	    }
 	  }
 	  PetscFunctionReturn(0);  
@@ -420,18 +384,6 @@
   }
   PetscFunctionReturn(0);
 }
-PetscErrorCode FEMethod_ComplexForLazy::GetDofs_Termal_FromElementData() {
-  PetscFunctionBegin;
-  dofs_temp.resize(12);
-  fill(dofs_temp.begin(),dofs_temp.end(),0);
-  FEDofMoFEMEntity_multiIndex::index<Composite_Name_Type_And_Side_Number_mi_tag>::type::iterator niit,hi_niit;
-  niit = data_multiIndex->get<Composite_Name_Type_And_Side_Number_mi_tag>().lower_bound(boost::make_tuple(termal_field_name,MBVERTEX,0));
-  hi_niit = data_multiIndex->get<Composite_Name_Type_And_Side_Number_mi_tag>().upper_bound(boost::make_tuple(termal_field_name,MBVERTEX,4));
-  for(;niit!=hi_niit;niit++) {
-    dofs_temp[3*niit->side_number_ptr->side_number+niit->get_EntDofIdx()] = niit->get_FieldData();
-  }
-  PetscFunctionReturn(0);
-}
 PetscErrorCode FEMethod_ComplexForLazy::GetTangent() {
   PetscFunctionBegin;
   try {
@@ -440,15 +392,12 @@
     int ee = 0;
     for(;ee<6;ee++) {
       diff_edgeNinvJac[ee] = &*diffH1edgeNinvJac[ee].begin(); 
-      edgeN[ee] = &*H1edgeN[ee].begin(); 
     }
     int ff = 0;
     for(;ff<4;ff++) {
       diff_faceNinvJac[ff] = &*diffH1faceNinvJac[ff].begin();
-      faceN[ff] = &*H1faceN[ff].begin(); 
     }
     diff_volumeNinvJac = &*diffH1elemNinvJac.begin();
-    volumeN = &*H1elemN.begin();
     double center[3]; 
     tetcircumcenter_tp(&coords[0],&coords[3],&coords[6],&coords[9],center,NULL,NULL,NULL); 
     cblas_daxpy(3,-1,&coords[0],1,center,1);
@@ -551,7 +500,6 @@
       KvolumeH.resize(dofs_x_volume.size(),12);
     }
     ierr = GetDofs_X_FromElementData(); CHKERRQ(ierr);
-    ierr = GetDofs_Termal_FromElementData(); CHKERRQ(ierr);
     unsigned int sub_analysis_type[3] = { spatail_analysis, material_analysis, mesh_quality_analysis };
     double _lambda,_mu;
     if( (spatail_analysis|material_analysis)&type_of_analysis ) {
@@ -563,51 +511,31 @@
 	  ierr = Tangent_hh_hierachical(&order_edges[0],&order_faces[0],order_volume,V,eps*r,_lambda,_mu,ptr_matctx,
 	    &diffNTETinvJac[0],&diff_edgeNinvJac[0],&diff_faceNinvJac[0],&diff_volumeNinvJac[0], 
 	    &dofs_X.data()[0],&dofs_x[0],&dofs_x_edge[0],&dofs_x_face[0],&*dofs_x_volume.data().begin(), 
-	    //temperature
-	    &g_NTET[0],&edgeN[0],&faceN[0],volumeN, //shape functions
-	    NULL,NULL,NULL, &dofs_temp.data()[0],NULL,NULL,NULL,
-	    //
 	    &*Khh.data().begin(),&*KHh.data().begin(),Kedgeh,Kfaceh,&*Kvolumeh.data().begin(),
 	    g_dim,g_TET_W); CHKERRQ(ierr);
 	  ierr = Tangent_hh_hierachical_edge(&order_edges[0],&order_faces[0],order_volume,V,eps*r,_lambda,_mu,ptr_matctx, 
 	    &diffNTETinvJac[0],&diff_edgeNinvJac[0],&diff_faceNinvJac[0],&diff_volumeNinvJac[0], 
 	    &dofs_X.data()[0],&dofs_x[0],&dofs_x_edge[0],&dofs_x_face[0],&*dofs_x_volume.data().begin(), 
-	    //temperature
-	    &g_NTET[0],&edgeN[0],&faceN[0],volumeN, //shape functions
-	    NULL,NULL,NULL, &dofs_temp.data()[0],NULL,NULL,NULL,
-	    //
 	    &Khedge[0],&KHedge[0],Khh_edgeedge,Khh_faceedge,Khh_volumeedge, 
 	    g_dim,g_TET_W); CHKERRQ(ierr);
 	  ierr = Tangent_hh_hierachical_face(&order_edges[0],&order_faces[0],order_volume,V,eps*r,_lambda,_mu,ptr_matctx, 
 	    &diffNTETinvJac[0],&diff_edgeNinvJac[0],&diff_faceNinvJac[0],&diff_volumeNinvJac[0], 
 	    &dofs_X.data()[0],&dofs_x[0],&dofs_x_edge[0],&dofs_x_face[0],&*dofs_x_volume.data().begin(), 
-	    //temperature
-	    &g_NTET[0],&edgeN[0],&faceN[0],volumeN, //shape functions
-	    NULL,NULL,NULL, &dofs_temp.data()[0],NULL,NULL,NULL,
-	    //
 	    &Khface[0],&KHface[0],Khh_edgeface,Khh_faceface,Khh_volumeface, 
 	    g_dim,g_TET_W); CHKERRQ(ierr);
 	  ierr = Tangent_hh_hierachical_volume(&order_edges[0],&order_faces[0],order_volume,V,eps*r,_lambda,_mu,ptr_matctx, 
 	    &diffNTETinvJac[0],&diff_edgeNinvJac[0],&diff_faceNinvJac[0],diff_volumeNinvJac, 
 	    &dofs_X.data()[0],&dofs_x[0],&dofs_x_edge[0],&dofs_x_face[0],&*dofs_x_volume.data().begin(), 
-	    //temperature
-	    &g_NTET[0],&edgeN[0],&faceN[0],volumeN, //shape functions
-	    NULL,NULL,NULL, &dofs_temp.data()[0],NULL,NULL,NULL,
-	    //
 	    &*Khvolume.data().begin(),&*KHvolume.data().begin(),Khh_edgevolume,Khh_facevolume,&*Khh_volumevolume.data().begin(), 
 	    g_dim,g_TET_W); CHKERRQ(ierr);
 	}
 	break;
 	case material_analysis: {
-	  ierr = Tangent_HH_hierachical(&order_edges[0],&order_faces[0],order_volume,V,eps*r,_lambda,_mu,ptr_matctx,
-	    &diffNTETinvJac[0],&diff_edgeNinvJac[0],&diff_faceNinvJac[0],&diff_volumeNinvJac[0], 
-	    &dofs_X.data()[0],&dofs_x[0],&dofs_x_edge[0],&dofs_x_face[0],&*dofs_x_volume.data().begin(),
-	    //temperature
-	    &g_NTET[0],&edgeN[0],&faceN[0],volumeN, //shape functions
-	    NULL,NULL,NULL, &dofs_temp.data()[0],NULL,NULL,NULL,
-	    //
-	    &*KHH.data().begin(),&*KhH.data().begin(),KedgeH,KfaceH,&*KvolumeH.data().begin(),
-	    g_dim,g_TET_W); CHKERRQ(ierr);
+	ierr = Tangent_HH_hierachical(&order_edges[0],&order_faces[0],order_volume,V,eps*r,_lambda,_mu,ptr_matctx,
+	  &diffNTETinvJac[0],&diff_edgeNinvJac[0],&diff_faceNinvJac[0],&diff_volumeNinvJac[0], 
+	  &dofs_X.data()[0],&dofs_x[0],&dofs_x_edge[0],&dofs_x_face[0],&*dofs_x_volume.data().begin(), 
+	  &*KHH.data().begin(),&*KhH.data().begin(),KedgeH,KfaceH,&*KvolumeH.data().begin(),
+	  g_dim,g_TET_W); CHKERRQ(ierr);
 	}
 	break;
 	case mesh_quality_analysis: {
@@ -659,15 +587,12 @@
       int ee = 0;
       for(;ee<6;ee++) {
   	diff_edgeNinvJac[ee] = &(diffH1edgeNinvJac[ee])[0]; 
-	edgeN[ee] = &*H1edgeN[ee].begin(); 
       }
       int ff = 0;
       for(;ff<4;ff++) {
         diff_faceNinvJac[ff] = &(diffH1faceNinvJac[ff])[0];
-	faceN[ff] = &*H1faceN[ff].begin(); 
       }
       diff_volumeNinvJac = &diffH1elemNinvJac[0];
-      volumeN = &*H1elemN.begin();
       int g_dim = get_dim_gNTET();
       if(!dofs_x_edge_data.empty()) {
 	if(dofs_x_edge_data.size()!=6) SETERRQ(PETSC_COMM_SELF,1,"data vectors are not set");
@@ -698,7 +623,6 @@
 	  Fint_h_volume.resize(dofs_x_volume.size());
       }
       ierr = GetDofs_X_FromElementData(); CHKERRQ(ierr);
-      ierr = GetDofs_Termal_FromElementData(); CHKERRQ(ierr);
       unsigned int sub_analysis_type[3] = { spatail_analysis, material_analysis, mesh_quality_analysis };
       double _lambda,_mu;
       if( (spatail_analysis|material_analysis)&type_of_analysis ) {
@@ -711,10 +635,6 @@
 	      &diffNTETinvJac[0],&diff_edgeNinvJac[0],&diff_faceNinvJac[0],&diff_volumeNinvJac[0], 
 	      &dofs_X.data()[0],&*dofs_x.data().begin(),NULL,NULL,
 	      &dofs_x_edge[0],&dofs_x_face[0],&*dofs_x_volume.data().begin(), 
-	      //temperature
-	      &g_NTET[0],&edgeN[0],&faceN[0],volumeN, //shape functions
-	      NULL,NULL,NULL, &dofs_temp.data()[0],NULL,NULL,NULL,
-	      //
 	      NULL,&*Fint_h.data().begin(),Fint_h_edge,Fint_h_face,&*Fint_h_volume.data().begin(),
 	      NULL,NULL,NULL,NULL,NULL,
 	      g_dim,g_TET_W); CHKERRQ(ierr);
@@ -725,10 +645,6 @@
 	      &diffNTETinvJac[0],&diff_edgeNinvJac[0],&diff_faceNinvJac[0],&diff_volumeNinvJac[0], 
 	      &dofs_X.data()[0],&*dofs_x.data().begin(),NULL,NULL,
 	      &dofs_x_edge[0],&dofs_x_face[0],&*dofs_x_volume.data().begin(), 
-	      //temperature
-	      &g_NTET[0],&edgeN[0],&faceN[0],volumeN, //shape functions
-	      NULL,NULL,NULL, &dofs_temp.data()[0],NULL,NULL,NULL,
-	      //
 	      &*Fint_H.data().begin(),NULL,NULL,NULL,NULL,
 	      NULL,NULL,NULL,NULL,NULL,
 	      g_dim,g_TET_W); CHKERRQ(ierr);
