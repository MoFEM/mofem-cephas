--- conflicted
+++ resolved
@@ -54,15 +54,10 @@
 
   double eps;
 
-<<<<<<< HEAD
   string spatial_field_name;
   string material_field_name;
-  FEMethod_ComplexForLazy(Interface& _moab,analysis _type,
-=======
-  string field_name;
-  FEMethod_ComplexForLazy(Interface& _moab,BaseDirihletBC *_dirihlet_bc_method_ptr,analysis _type,
->>>>>>> 487d3d14
-    double _lambda,double _mu,int _verbose = 0);
+  FEMethod_ComplexForLazy(Interface& _moab,BaseDirihletBC *_dirihlet_bc_method_ptr,
+    analysis _type,double _lambda,double _mu,int _verbose = 0);
 
   int g_TRI_dim;
   vector<double> g_NTET,g_NTRI;
@@ -116,7 +111,8 @@
     vector<vector<DofIdx> >& RowGlob,
     vector<vector<DofIdx> >& ColGlob,
     string &field_name);
-  PetscErrorCode FEMethod_ComplexForLazy::GetData(
+
+  PetscErrorCode GetData(
     vector<ublas::vector<double> >& dofs_edge_data,vector<double*>& dofs_edge,
     vector<ublas::vector<double> >& dofs_face_data,vector<double*>& dofs_face,
     ublas::vector<double>& dofs_volume,ublas::vector<double>& dofs_nodes,
