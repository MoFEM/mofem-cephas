---
title: 'MoFEM: An open source, parallel finite element library'
tags:
  - Finite element method
  - Solid mechanics
  - Fluid mechanics
  - Fracture mechanics
  - Biomechanics
  - C++
  - HPC
authors:
  - name: Lukasz Kaczmarczyk
    orcid: 0000-0002-8468-5435
    affiliation: 1 
  - name: Zahur Ullah
    orcid: 0000-0002-1612-9066
    affiliation: 2
  - name: Karol Lewandowski
    affiliation: 1 
  - name: Xuan Meng  
    affiliation: 1 
  - name: Xiao-Yi Zhou 
    affiliation: 3 
  - name: Ignatios Athanasiadis  
    affiliation: 1 
  - name: Hoang Nguyen  
    affiliation: 1 
  - name: Christophe-Alexandre Chalons-Mouriesse 
    affiliation: 1 
  - name: Euan Miur
    affiliation: 1 
  - name: Andrei G. Shvarts
    affiliation: 1 
  - name: Chris Pearce  
    affiliation: 1 
affiliations:
 - name: School of Engineering, University of Glasgow, Glasgow, G12 8QQ
   index: 1
 - name: School of Mechanical & Aerospace Engineering, Queen's University, Belfast, BT7 1NN
   index: 2
 - name: Department of Bridge Engineering, Tongji University, 1239 Siping Road, Shanghai, 200092, China
   index: 3
date: 25 April 2019
bibliography: paper.bib
---


# Introduction

 `MoFEM` (Mesh-Oriented Finite Element Method) is a C++ library for managing
 complexities related to the finite element method which is a popular numerical
 approach for solving partial differential equations (PDEs) arising in various
 physical problems and engineering applications. `MoFEM` is developed to provide
 free and open source finite element codes with GNU Lesser General Public
 License, incorporating modern approximation approaches and data structures, for engineers, students and academics.

  The need for solutions to increasingly complex problems demands the control
  over numerical errors; otherwise, we will be unable to distinguish
  discretisation artefacts from the real physical phenomena. A brute force
  approach based on a pure *h-adaptivity* which relies on the power of parallel
  computing leads to a low polynomial convergence rate. Therefore, it is
  insufficient to have total control over numerical errors. A more sophisticated
  approach was paved by Ivo Babuska et al. [@babuska1992version], who showed
  that if one could increase at the same time the polynomial order and the mesh
  density, i.e. employ *hp-adaptivity*, the exponential convergence is
  achievable. This has been seen as the 'Holy Grail' of the finite element
  method.

  However, raising the order of approximation comes with a cost where the
  algebraic solver time and the matrix assembly time are increased.
  Unfortunately, there is no universal solution to tackle these two difficulties
  simultaneously. To reduce the algebraic solver time, one way is to use
  multi-grid solvers, which can work more efficiently if a hierarchical
  approximation base is available
  [@ainsworth2003hierarchic,@fuentes2015orientation]. This approach is ideal for
  elliptic problems such as solid elasticity. However, for hyperbolic problems,
  e.g. acoustic wave propagation, the efficiency bottleneck could be in the time
  of the matrix assembly. For that case heterogeneous approximation bases, e.g.
  Bernstein-Bézier base [@ainsworth2011bernstein], allowing for a fast numerical
  integration, could be an optimal solution.

  The control of numerical errors is possible if we can estimate the error to
  drive *hp-adaptivity* algorithm. This error estimator needs to be as much
<<<<<<< HEAD
  efficient as possible, and one possible solution is to use mix finite element
  formulations, where error evaluators become a part of the formulation.
  However, the stability of such elements is an issue, which can be achieved by
  the appropriate use of a combination of H1, H-curl, H-div and L2 spaces.
  Mix-formulations have other advantages, such as reduced regularity of
  approximation, or the resulting sparse system of equations, which can be
  exploited by problem-tailored solution algorithms. In Fig. %1% the convergence study for the mixed formulation for a test problem is shown. 

  ![A convergence study of h-adaptivity for mixed formulation of the stationary transport/heat conduction problem, with the comparison of different polynomial orders, denoted as $\text{P}n\text{-}\text{P}m$, where $n$ is order of approximation for the flux and $m$ is the order for the field values (temperature or density). Note that the flux is approximated by the space $\mathbf{H}-\textbf{div}$, while the field values -- by the space $L^2$, see MoFEM tutorial page for more details.\label{fig:convergence}](LShape.pdf){ width=80% }
=======
  efficient as possible, and one possible solution is to use mixed finite
  element formulations, where error estimators become a part of the formulation.
  However, the stability of such elements is an issue, which can be addressed by
  the appropriate use of a combination of $H^1$, $H-curl$, $H-div$ and $L^2$
  spaces. Mixed formulations have other advantages including reduced regularity
  of approximation, or the resulting sparse system of equations, that can be
  exploited by problem-tailored solution algorithms.
>>>>>>> b2f4035e

  `MoFEM` is designed to provide all solutions discussed above for
  *hp-adaptivity*, enabling rapid implementation of the finite element method
  for solving complex multi-domain, multi-scale and multi-physics engineering
<<<<<<< HEAD
  problems, while avoiding complexities related to bookkeeping of degrees of
  freedom (DOFs), finite elements, matrix assembly, etc.
=======
  problems. Moreover, it releases users from programming complexities related to
  the bookkeeping of degrees of freedom (DOFs), finite elements, matrix
  assembly, etc.
>>>>>>> b2f4035e
  

# Design

  Modern finite element software is an 'ecosystem' managing various complexities
  related to mesh and topology, sparse algebra and approximation, integration
  and dense tensor algebra at the integration point level. `MoFEM` has not
  developed and will not develop all these capabilities from scratch. Instead
  `MoFEM` integrates advanced scientific computing tools for sparse algebra from
  [PETSc](https://www.mcs.anl.gov/petsc/) (Portable, Extensible Toolkit for
  Scientific Computation) [@petsc-web-page], components for handling mesh and
  topology from [MOAB](https://press3.mcs.anl.gov/sigma/moab-library/)
  (Mesh-Oriented Database) [@tautges_moab:2004] and data structures from [Boost
  libraries](https://www.boost.org) [@boost-web-page]. An illustration of how
  these packages are utilised in `MoFEM` is shown in Fig. \ref{fig:design}.
  Finally, `MoFEM` core library is developed to manage complexities directly
  related to the finite element method. Therefore, each part of this ecosystem
  has its own design objectives and appropriate programming tools from a
  spectrum of solutions can be selected. Resilience of `MoFEM` ecosystem is
  ensured since the underpinning components have sustainable fundings, dynamic
  and established groups of developers and significant user base. Fig.
  \ref{fig:ecosystem} shows different components that are employed in the
  ecosystem including popular pre- and post processing software.

  ![Basic design of `MoFEM` (Adopted from `MoFEM` webpage [@MoFEMWebPage]).\label{fig:design}](basic_design.png){width=80%}

  <!--  MoFEM makes
  PETSc integral part of code by extending PETSc by DMMOFEM interface (several
  other functions work directly on PETSc objects). MoAB from other hand is
  internal data storage.  -->

  <!--  MoFEM focuses attention on complexities related to finite element
  technology and uses abstractions like field entity, DOF (degree of freedom),
  finite element and problem. -->

  <!-- MoFEM software utilises recent advances
  in the finite element technology and modern data structures, enabling the efficient
  solution of complex, multi-domain, multi-scale and multi-physics problems.  
  -->

  Traditional finite element codes are element-centric meaning the type of an
  element defines the approximation space and base. Therefore, they are not able
  to fully exploit the potential of emerging approximation methods. On the
  contrary, the design of data structures for approximation of field variables
  in `MoFEM`  is independent of the specific finite element, e.g. Lagrangian,
  Nedelec, Rivart-Thomas, since finite element is constructed by a set of lower
  dimension entities on which the approximation fields are defined.
  Consequently, different approximation spaces ($H^1$, $H-curl$, $H-div$, $L^2$)
  can be arbitrarily mixed in a finite element to create new capabilities for
  solving complex problems efficiently. It is worth mentioning that the
  approximation space defines the adjacency of DOFs on entities while the number
  of DOFs on entity is independent on approximation base.

  !['Ecosystem' of `MoFEM` (Adopted from MoFEM webpage [@MoFEMWebPage]).\label{fig:ecosystem}](ecosystem.png){width=80%}
   
  
 <!--  Moreover, the base on entity is a trace of the base on element,
  and opposite relation works, base on entity is extruded into element. -->

  `MoFEM` data structures enable easy enrichment of approximation fields and
  modification of base functions, for example, in case of resolving singularity
  at the crack front. Applying this technology, it is effortless to construct
  transition elements between domains with different problem formulation and
  physics, e.g. from two-field mixed formulation to single-field formulation, or
  elements with anisotropic approximation order, e.g. with arbitrary high order
  on surface and arbitrary low order through thickness of solid shells). This
  approach also sets the benchmark in terms of how finite element codes are
  implemented, introducing a concept of user-defined data operators acting on
  fields that are associated with entities (vertices, edges, faces and volumes)
  rather on the finite element directly. Such an approach simplifies code
  writing, testing and validation, making the code resilient to bugs.

 

<!-- 
 ```MoFEM``` is a finite element analysis code tailored for the solution of 
 multi-physics problems with arbitrary levels of approximation, different 
 levels of mesh refinement and optimised for high-performance computing. 

 It is designed to be able to manage complexities related to hierarchical basis 
 functions (Legendre, Lobatto or Jacobi polynomials), providing heterogeneous 
 approximation of an arbitary order for L2, H1, H-div and H-curl spaces. 
 ```MoFEM``` incorporates a blend of 
 [Boost Multi-index Containers](https://www.boost.org/doc/libs/1_62_0/libs/multi_index/doc/index.html), 
 [MOAB](https://press3.mcs.anl.gov/sigma/moab-library/) (Mesh Oriented Database) 
 and [PETSc](https://www.mcs.anl.gov/petsc/) (Portable, Extensible Toolkit 
 for Scientific Computation). 
  -->
 
 <!-- `MoFEM` is developed in C++ and it is an 
 open source software under the 
 [GNU Lesser General Public License](https://www.gnu.org/licenses/lgpl.html). 
 `MoFEM` can read and write a number of mesh file formats using functionality
  provided by [MOAB](https://press3.mcs.anl.gov/sigma/moab-library/). Furthemore,
  it has full support for [CUBIT/TRELIS](https://www.csimsoft.com/trelis.jsp),
  [TetGEN](http://wias-berlin.de/software/index.jsp?id=TetGen&lang=1),
  [Salome-Meca](https://www.code-aster.org/spip.php?article303), 
  [Gmsh](http://gmsh.info) for pre-processing and [ParaView](https:www.paraview.org) for post-processing. -->

# Examples

  `MoFEM` core library provides functionality for developing user modules where
  applications for particular finite elements or problems are implemented. User
  module is an independent repository, private or public and independently
  managed by its owner.

  `MoFEM` was initially created with the financial support of the Royal Academy
   of Engineering and EDF Energy to solve the problem of crack propagation in
   the nuclear graphite [@kaczmarczyk2014three],[@kaczmarczyk2017energy]. Over
   time, the domain of applications expanded to include computational
   homogenisation (DURACOMP EPSRC Project EP/K026925/1),
   [@ullah2019unified,@zhou2017stochastic],[@ullah2017multi] bone remodelling
   and fracture (Kelvin Smith Scholarship), modelling of the gel rheology and
   acoustics problems. Moreover, `MoFEM` includes an extensive library of
   example applications such as soap film, solid shell, topology optimisation,
   phase field fracture, Navier-Stokes flow, cell traction microscopy, bone
   remodelling, configurational fracture, plasticity, mortar contact,
   magnetostatics and acoustic wave propagation as shown in Fig.
   \ref{fig:examples}.

  ![Examples of user modules implemented using `MoFEM`.\label{fig:examples}](mofem_modules_examples.png){width=100%}

# Acknowledgements

  `MoFEM` development has been supported by EDF Energy Nuclear Generation Ltd.
  (grant no. 4840360333), The Royal Academy of Engineering (grant no.
  RCSRF1516\2\18), DURACOMP EPSRC Project (EP/K026925/1), and Kelvin Smith
  Scholarship programme at University of Glasgow.

# References<|MERGE_RESOLUTION|>--- conflicted
+++ resolved
@@ -81,17 +81,6 @@
 
   The control of numerical errors is possible if we can estimate the error to
   drive *hp-adaptivity* algorithm. This error estimator needs to be as much
-<<<<<<< HEAD
-  efficient as possible, and one possible solution is to use mix finite element
-  formulations, where error evaluators become a part of the formulation.
-  However, the stability of such elements is an issue, which can be achieved by
-  the appropriate use of a combination of H1, H-curl, H-div and L2 spaces.
-  Mix-formulations have other advantages, such as reduced regularity of
-  approximation, or the resulting sparse system of equations, which can be
-  exploited by problem-tailored solution algorithms. In Fig. %1% the convergence study for the mixed formulation for a test problem is shown. 
-
-  ![A convergence study of h-adaptivity for mixed formulation of the stationary transport/heat conduction problem, with the comparison of different polynomial orders, denoted as $\text{P}n\text{-}\text{P}m$, where $n$ is order of approximation for the flux and $m$ is the order for the field values (temperature or density). Note that the flux is approximated by the space $\mathbf{H}-\textbf{div}$, while the field values -- by the space $L^2$, see MoFEM tutorial page for more details.\label{fig:convergence}](LShape.pdf){ width=80% }
-=======
   efficient as possible, and one possible solution is to use mixed finite
   element formulations, where error estimators become a part of the formulation.
   However, the stability of such elements is an issue, which can be addressed by
@@ -99,19 +88,13 @@
   spaces. Mixed formulations have other advantages including reduced regularity
   of approximation, or the resulting sparse system of equations, that can be
   exploited by problem-tailored solution algorithms.
->>>>>>> b2f4035e
 
   `MoFEM` is designed to provide all solutions discussed above for
   *hp-adaptivity*, enabling rapid implementation of the finite element method
   for solving complex multi-domain, multi-scale and multi-physics engineering
-<<<<<<< HEAD
-  problems, while avoiding complexities related to bookkeeping of degrees of
-  freedom (DOFs), finite elements, matrix assembly, etc.
-=======
   problems. Moreover, it releases users from programming complexities related to
   the bookkeeping of degrees of freedom (DOFs), finite elements, matrix
   assembly, etc.
->>>>>>> b2f4035e
   
 
 # Design
